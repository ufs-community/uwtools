--- conflicted
+++ resolved
@@ -2,13 +2,9 @@
 Support for validating a config using JSON Schema.
 """
 import json
-<<<<<<< HEAD
 import logging
-import os
-=======
 from pathlib import Path
 from typing import List
->>>>>>> aef29c70
 
 import jsonschema
 
@@ -16,82 +12,38 @@
 
 # Public functions
 
-<<<<<<< HEAD
-def config_is_valid(config_file: str, validation_schema: str) -> bool:
-=======
-
-def config_is_valid(config_file: str, schema_file: str, log: Logger) -> bool:
->>>>>>> aef29c70
+def config_is_valid(config_file: str, schema_file: str) -> bool:
     """
     Check whether the given config file conforms to the given JSON Schema spec and whether any
     filesystem paths it identifies do not exist.
     """
-<<<<<<< HEAD
-    # Get the config file to be validated and dereference Jinja2 templates.
-    # The config file will only be 2 levels deep.
-
-    config_obj = YAMLConfig(config_file)
-    config_obj.dereference_all()
-
-    # Load the JSON Schema validation schema.
-
-    with open(validation_schema, "r", encoding="utf-8") as schema_file:
-        schema = json.load(schema_file)
-
-    # Validate the config file against the schema file.
-
-    schema_error = 0
-    validator = jsonschema.Draft7Validator(schema)
-
-    # Print out each schema error.
-
-    errors = validator.iter_errors(config_obj.data)
-    for error in errors:
-        schema_error += 1
-        logging.error(error)
-        logging.error("------")
-=======
     # Load the config and schema.
-    yaml_config = YAMLConfig(config_file, log_name=log.name)
+    yaml_config = YAMLConfig(config_file)
     yaml_config.dereference_all()
     with open(schema_file, "r", encoding="utf-8") as f:
         schema = json.load(f)
     # Collect and report on schema-validation errors.
     errors = _validation_errors(yaml_config.data, schema)
-    log_method = log.error if errors else log.info
+    log_method = logging.error if errors else logging.info
     log_method("%s schema-validation error%s found", len(errors), "" if len(errors) == 1 else "s")
     for error in errors:
-        log.error(error)
-        log.error("------")
+        logging.error(error)
+        logging.error("------")
     # It's pointless to evaluate an invalid config, so return now if that's the case.
     if errors:
         return False
     # Collect and report bad paths found in config.
     if bad_paths := _bad_paths(yaml_config.data, schema):
         for bad_path in bad_paths:
-            log.error("Path does not exist: %s", bad_path)
+            logging.error("Path does not exist: %s", bad_path)
         return False
     # If no issues were detected, report success.
     return True
->>>>>>> aef29c70
 
 
 # Private functions
 
 
-<<<<<<< HEAD
-    for field in config_obj.data:
-        for value in config_obj.data[field]:
-            if value in path_list:
-                if not os.path.exists(config_obj.data[field][value]):
-                    schema_error += 1
-                    logging.error("%s has Invalid Path %s", value, config_obj.data[field][value])
-
-    if schema_error > 0:
-        logging.error("This configuration file has %s error(s)", schema_error)
-        return False
-    return True
-=======
 def _bad_paths(config: dict, schema: dict) -> List[str]:
     """
     Identify non-existent config paths.
@@ -115,5 +67,4 @@
     Identify schema-validation errors.
     """
     validator = jsonschema.Draft7Validator(schema)
-    return list(validator.iter_errors(config))
->>>>>>> aef29c70
+    return list(validator.iter_errors(config))