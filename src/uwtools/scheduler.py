--- conflicted
+++ resolved
@@ -286,26 +286,12 @@
         items = self._data
         # LSF requires threads to be set (if None is provided, default to 1)
         items[OptionalAttribs.THREADS] = items.get(OptionalAttribs.THREADS, 1)
-<<<<<<< HEAD
         memory = items.get(OptionalAttribs.MEMORY, None)
-        if memory not in NONEISH:
-            mem_value = Memory(items[OptionalAttribs.MEMORY]).convert("KB")
-            items[self._map[OptionalAttribs.MEMORY](mem_value)] = ""
-        items[RequiredAttribs.NODES] = int(items[RequiredAttribs.TASKS_PER_NODE]) * int(
-            items[RequiredAttribs.NODES]
-            )
-        items.pop(OptionalAttribs.MEMORY, "")
-=======
-        memory = items.get(OptionalAttribs.MEMORY, "")
         nodes = items.get(RequiredAttribs.NODES, "")
         tasks_per_node = items.get(RequiredAttribs.TASKS_PER_NODE, "")
-
-        if memory not in NONEISH:
-            items[self._map[OptionalAttribs.MEMORY](memory)] = ""
-
         items[self._map[RequiredAttribs.TASKS_PER_NODE](tasks_per_node)] = ""
         items[RequiredAttribs.NODES] = int(tasks_per_node) * int(nodes)
->>>>>>> 4d551ad3
+        items.pop(OptionalAttribs.MEMORY, "")
         return items
 
 
