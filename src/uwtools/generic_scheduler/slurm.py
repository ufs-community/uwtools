--- conflicted
+++ resolved
@@ -1,29 +1,10 @@
-<<<<<<< HEAD
-"""
-Slurm scheduler representation
-"""
-from src.uwtools.generic_scheduler import Scheduler
-=======
 from .scheduler import Scheduler
 from datetime import datetime
 from pathlib import Path
->>>>>>> d982a038
 
 # __all__ = ["Slurm"]  # pylint
 
 class Slurm(Scheduler):
-<<<<<<< HEAD
-    """Slurm scheduler representation"""
-
-    def map_flags(self):
-        raise NotImplementedError
-
-    def add_native_flag(self, flag):
-        raise NotImplementedError
-
-    def create_directive_list(self):
-        raise NotImplementedError
-=======
     _DIRECTIVE = '#SBATCH'
 
     def __init__(self, scheduler: str, job_name: str, partition: list, qos: str, output: Path, error: Path, walltime: datetime, account: str, nodes: int, ntasks_per_node: int, ntasks: int, cpus_per_task: int, reservation: str, join: bool, native_flags: list, run_command: str):
@@ -55,5 +36,4 @@
     def join_output(self):
         if self.join:
             if '-e' in self.map_flags:
-                self.map_flags.pop('-e')
->>>>>>> d982a038
+                self.map_flags.pop('-e')