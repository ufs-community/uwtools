--- conflicted
+++ resolved
@@ -75,11 +75,7 @@
     @classmethod
     def driver_name(cls) -> str:
         """
-<<<<<<< HEAD
-        Return the name of this driver.
-=======
         The name of this driver.
->>>>>>> 0ae1b498
         """
         return STR.oroggsl
 
@@ -88,11 +84,7 @@
     @property
     def _runcmd(self):
         """
-<<<<<<< HEAD
-        Return the full command-line component invocation.
-=======
         The full command-line component invocation.
->>>>>>> 0ae1b498
         """
         inputs = [str(self.config["config"][k]) for k in ("tile", "resolution", "halo")]
         executable = self.config[STR.execution][STR.executable]
