"""
A driver for shave.
"""

from iotaa import tasks

from uwtools.drivers.driver import DriverTimeInvariant
from uwtools.drivers.support import set_driver_docstring
from uwtools.strings import STR


class Shave(DriverTimeInvariant):
    """
    A driver for shave.
    """

    # Workflow tasks

    @tasks
    def provisioned_rundir(self):
        """
        Run directory provisioned with all required content.
        """
        yield self.taskname("provisioned run directory")
        yield self.runscript()

    # Public helper methods

    @classmethod
    def driver_name(cls) -> str:
        """
<<<<<<< HEAD
        Return the name of this driver.
=======
        The name of this driver.
>>>>>>> 0ae1b498
        """
        return STR.shave

    # Private helper methods

    @property
    def _runcmd(self):
        """
<<<<<<< HEAD
        Return the full command-line component invocation.
=======
        The full command-line component invocation.
>>>>>>> 0ae1b498
        """
        executable = self.config[STR.execution][STR.executable]
        config = self.config["config"]
        input_file = config["input_grid_file"]
        output_file = input_file.replace(".nc", "_NH0.nc")
        flags = [config[key] for key in ["nx", "ny", "nh4", "input_grid_file"]]
        flags.append(output_file)
        return f"{executable} {' '.join(str(flag) for flag in flags)}"


set_driver_docstring(Shave)<|MERGE_RESOLUTION|>--- conflicted
+++ resolved
@@ -29,11 +29,7 @@
     @classmethod
     def driver_name(cls) -> str:
         """
-<<<<<<< HEAD
-        Return the name of this driver.
-=======
         The name of this driver.
->>>>>>> 0ae1b498
         """
         return STR.shave
 
@@ -42,11 +38,7 @@
     @property
     def _runcmd(self):
         """
-<<<<<<< HEAD
-        Return the full command-line component invocation.
-=======
         The full command-line component invocation.
->>>>>>> 0ae1b498
         """
         executable = self.config[STR.execution][STR.executable]
         config = self.config["config"]
