"""
A driver for the FV3 model.
"""

from datetime import datetime
from pathlib import Path
from shutil import copy
from typing import Any, Dict

from iotaa import asset, dryrun, task, tasks

from uwtools.config.formats.fieldtable import FieldTableConfig
from uwtools.config.formats.nml import NMLConfig
from uwtools.config.formats.yaml import YAMLConfig
from uwtools.drivers.driver import Driver
from uwtools.logging import log
from uwtools.strings import STR
from uwtools.utils.tasks import filecopy, symlink


class FV3(Driver):
    """
    A driver for the FV3 model.
    """

<<<<<<< HEAD
    _driver_name = STR.fv3

    def __init__(self, config: Path, cycle: datetime, dry_run: bool = False, batch: bool = False):
=======
    def __init__(
        self, config_file: Path, cycle: datetime, dry_run: bool = False, batch: bool = False
    ):
>>>>>>> d41681e1
        """
        The driver.

        :param config: Path to config file (read stdin if missing or None).
        :param cycle: The forecast cycle.
        :param dry_run: Run in dry-run mode?
        :param batch: Run component via the batch system?
        """
        super().__init__(config=config, dry_run=dry_run, batch=batch)
        self._config.dereference(context={"cycle": cycle})
        if self._dry_run:
            dryrun()
        self._cycle = cycle

    # Workflow tasks

    @tasks
    def boundary_files(self):
        """
        Lateral boundary-condition files.
        """
        yield self._taskname("lateral boundary-condition files")
        lbcs = self._driver_config["lateral_boundary_conditions"]
        offset = abs(lbcs["offset"])
        endhour = self._driver_config["length"] + offset + 1
        interval = lbcs["interval_hours"]
        symlinks = {}
        for n in [7] if self._driver_config["domain"] == "global" else range(1, 7):
            for boundary_hour in range(offset, endhour, interval):
                target = Path(lbcs["path"].format(tile=n, forecast_hour=boundary_hour))
                linkname = (
                    self._rundir / "INPUT" / f"gfs_bndy.tile{n}.{(boundary_hour - offset):03d}.nc"
                )
                symlinks[target] = linkname
        yield [symlink(target=t, linkname=l) for t, l in symlinks.items()]

    @task
    def diag_table(self):
        """
        The diag_table file.
        """
        fn = "diag_table"
        yield self._taskname(fn)
        path = self._rundir / fn
        yield asset(path, path.is_file)
        yield None
        if src := self._driver_config.get(fn):
            path.parent.mkdir(parents=True, exist_ok=True)
            copy(src=src, dst=path)
        else:
            log.warning("No '%s' defined in config", fn)

    @task
    def field_table(self):
        """
        The field_table file.
        """
        fn = "field_table"
        yield self._taskname(fn)
        path = self._rundir / fn
        yield asset(path, path.is_file)
        yield None
        self._create_user_updated_config(
            config_class=FieldTableConfig,
            config_values=self._driver_config["field_table"],
            path=path,
        )

    @tasks
    def files_copied(self):
        """
        Files copied for run.
        """
        yield self._taskname("files copied")
        yield [
            filecopy(src=Path(src), dst=self._rundir / dst)
            for dst, src in self._driver_config.get("files_to_copy", {}).items()
        ]

    @tasks
    def files_linked(self):
        """
        Files linked for run.
        """
        yield self._taskname("files linked")
        yield [
            symlink(target=Path(target), linkname=self._rundir / linkname)
            for linkname, target in self._driver_config.get("files_to_link", {}).items()
        ]

    @task
    def model_configure(self):
        """
        The model_configure file.
        """
        fn = "model_configure"
        yield self._taskname(fn)
        path = self._rundir / fn
        yield asset(path, path.is_file)
        yield None
        self._create_user_updated_config(
            config_class=YAMLConfig,
            config_values=self._driver_config["model_configure"],
            path=path,
        )

    @task
    def namelist_file(self):
        """
        The namelist file.
        """
        fn = "input.nml"
        yield self._taskname(fn)
        path = self._rundir / fn
        yield asset(path, path.is_file)
        yield None
        self._create_user_updated_config(
            config_class=NMLConfig,
            config_values=self._driver_config.get("namelist", {}),
            path=path,
        )

    @tasks
    def provisioned_run_directory(self):
        """
        Run directory provisioned with all required content.
        """
        yield self._taskname("provisioned run directory")
        yield [
            self.boundary_files(),
            self.diag_table(),
            self.field_table(),
            self.files_copied(),
            self.files_linked(),
            self.model_configure(),
            self.namelist_file(),
            self.restart_directory(),
            self.runscript(),
        ]

    @task
    def restart_directory(self):
        """
        The RESTART directory.
        """
        yield self._taskname("RESTART directory")
        path = self._rundir / "RESTART"
        yield asset(path, path.is_dir)
        yield None
        path.mkdir(parents=True)

    @task
    def runscript(self):
        """
        The runscript.
        """
        path = self._runscript_path
        yield self._taskname(path.name)
        yield asset(path, path.is_file)
        yield None
        envvars = {
            "ESMF_RUNTIME_COMPLIANCECHECK": "OFF:depth=4",
            "KMP_AFFINITY": "scatter",
            "MPI_TYPE_DEPTH": 20,
            "OMP_NUM_THREADS": self._driver_config.get("execution", {}).get("threads", 1),
            "OMP_STACKSIZE": "512m",
        }
        self._write_runscript(path=path, envvars=envvars)

    # Private helper methods

    @property
    def _driver_name(self) -> str:
        """
        Returns the name of this driver.
        """
        return STR.fv3

    def _taskname(self, suffix: str) -> str:
        """
        Returns a common tag for graph-task log messages.

        :param suffix: Log-string suffix.
        """
        return "%s %s %s" % (self._cycle.strftime("%Y%m%d %HZ"), self._driver_name, suffix)

    @property
    def _resources(self) -> Dict[str, Any]:
        """
        Returns configuration data for the runscript.
        """
        return {
            "account": self._config["platform"]["account"],
            "rundir": self._rundir,
            "scheduler": self._config["platform"]["scheduler"],
            **self._driver_config.get("execution", {}).get("batchargs", {}),
        }<|MERGE_RESOLUTION|>--- conflicted
+++ resolved
@@ -23,15 +23,7 @@
     A driver for the FV3 model.
     """
 
-<<<<<<< HEAD
-    _driver_name = STR.fv3
-
     def __init__(self, config: Path, cycle: datetime, dry_run: bool = False, batch: bool = False):
-=======
-    def __init__(
-        self, config_file: Path, cycle: datetime, dry_run: bool = False, batch: bool = False
-    ):
->>>>>>> d41681e1
         """
         The driver.
 
