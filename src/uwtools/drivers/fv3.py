"""
A driver for the FV3 model.
"""

import os
import stat
from datetime import datetime
from pathlib import Path
from shutil import copy
from typing import Any, Dict

from iotaa import asset, dryrun, task, tasks

from uwtools.config.formats.fieldtable import FieldTableConfig
from uwtools.config.formats.nml import NMLConfig
from uwtools.config.formats.yaml import YAMLConfig
from uwtools.config.validator import validate_internal
from uwtools.drivers.driver import Driver
from uwtools.logging import log
from uwtools.strings import STR
from uwtools.utils.tasks import filecopy, symlink


class FV3(Driver):
    """
    A driver for the FV3 model.
    """

    _driver_name = STR.fv3

    def __init__(
        self, config_file: Path, cycle: datetime, dry_run: bool = False, batch: bool = False
    ):
        """
        The driver.

        :param config_file: Path to config file.
        :param cycle: The forecast cycle.
        :param dry_run: Run in dry-run mode?
        :param batch: Run component via the batch system?
        """
        super().__init__(config_file=config_file, dry_run=dry_run, batch=batch)
        self._config.dereference(context={"cycle": cycle})
        if self._dry_run:
            dryrun()
        self._cycle = cycle

    # Workflow tasks

    @tasks
    def boundary_files(self):
        """
        Lateral boundary-condition files.
        """
        yield self._taskname("lateral boundary-condition files")
        lbcs = self._driver_config["lateral_boundary_conditions"]
        offset = abs(lbcs["offset"])
        endhour = self._driver_config["length"] + offset + 1
        interval = lbcs["interval_hours"]
        symlinks = {}
        for n in [7] if self._driver_config["domain"] == "global" else range(1, 7):
            for boundary_hour in range(offset, endhour, interval):
                target = Path(lbcs["path"].format(tile=n, forecast_hour=boundary_hour))
                linkname = (
                    self._rundir / "INPUT" / f"gfs_bndy.tile{n}.{(boundary_hour - offset):03d}.nc"
                )
                symlinks[target] = linkname
        yield [symlink(target=t, linkname=l) for t, l in symlinks.items()]

    @task
    def diag_table(self):
        """
        The diag_table file.
        """
        fn = "diag_table"
        yield self._taskname(fn)
        path = self._rundir / fn
        yield asset(path, path.is_file)
        yield None
        if src := self._driver_config.get(fn):
            path.parent.mkdir(parents=True, exist_ok=True)
            copy(src=src, dst=path)
        else:
            log.warning("No '%s' defined in config", fn)

    @task
    def field_table(self):
        """
        The field_table file.
        """
        fn = "field_table"
        yield self._taskname(fn)
        path = self._rundir / fn
        yield asset(path, path.is_file)
        yield None
        self._create_user_updated_config(
            config_class=FieldTableConfig,
            config_values=self._driver_config["field_table"],
            path=path,
        )

    @tasks
    def files_copied(self):
        """
        Files copied for run.
        """
        yield self._taskname("files copied")
        yield [
            filecopy(src=Path(src), dst=self._rundir / dst)
            for dst, src in self._driver_config.get("files_to_copy", {}).items()
        ]

    @tasks
    def files_linked(self):
        """
        Files linked for run.
        """
        yield self._taskname("files linked")
        yield [
            symlink(target=Path(target), linkname=self._rundir / linkname)
            for linkname, target in self._driver_config.get("files_to_link", {}).items()
        ]

    @task
    def model_configure(self):
        """
        The model_configure file.
        """
        fn = "model_configure"
        yield self._taskname(fn)
        path = self._rundir / fn
        yield asset(path, path.is_file)
        yield None
        self._create_user_updated_config(
            config_class=YAMLConfig,
            config_values=self._driver_config["model_configure"],
            path=path,
        )

    @task
    def namelist_file(self):
        """
        The namelist file.
        """
        fn = "input.nml"
        yield self._taskname(fn)
        path = self._rundir / fn
        yield asset(path, path.is_file)
        yield None
        self._create_user_updated_config(
            config_class=NMLConfig,
            config_values=self._driver_config.get("namelist", {}),
            path=path,
        )

    @tasks
    def provisioned_run_directory(self):
        """
        Run directory provisioned with all required content.
        """
        yield self._taskname("provisioned run directory")
        yield [
            self.boundary_files(),
            self.diag_table(),
            self.field_table(),
            self.files_copied(),
            self.files_linked(),
            self.model_configure(),
            self.namelist_file(),
            self.restart_directory(),
            self.runscript(),
        ]

    @task
    def restart_directory(self):
        """
        The RESTART directory.
        """
        yield self._taskname("RESTART directory")
        path = self._rundir / "RESTART"
        yield asset(path, path.is_dir)
        yield None
        path.mkdir(parents=True)

    @task
    def runscript(self):
        """
        The runscript.
        """
        path = self._runscript_path
        yield self._taskname(path.name)
        yield asset(path, path.is_file)
        yield None
        envvars = {
            "ESMF_RUNTIME_COMPLIANCECHECK": "OFF:depth=4",
            "KMP_AFFINITY": "scatter",
            "MPI_TYPE_DEPTH": 20,
            "OMP_NUM_THREADS": self._driver_config.get("execution", {}).get("threads", 1),
            "OMP_STACKSIZE": "512m",
        }
        envcmds = self._driver_config.get("execution", {}).get("envcmds", [])
        execution = [self._runcmd, "test $? -eq 0 && touch %s/done" % self._rundir]
        scheduler = self._scheduler if self._batch else None
        path.parent.mkdir(parents=True, exist_ok=True)
        rs = self._runscript(
            envcmds=envcmds, envvars=envvars, execution=execution, scheduler=scheduler
        )
        with open(path, "w", encoding="utf-8") as f:
            print(rs, file=f)
        os.chmod(path, os.stat(path).st_mode | stat.S_IEXEC)

    # Private helper methods

    def _taskname(self, suffix: str) -> str:
        """
        Returns a common tag for graph-task log messages.

        :param suffix: Log-string suffix.
        """
        return "%s %s %s" % (self._cycle.strftime("%Y%m%d %HZ"), self._driver_name, suffix)

    @property
    def _resources(self) -> Dict[str, Any]:
        """
        Returns configuration data for the runscript.
        """
        return {
            "account": self._config["platform"]["account"],
            "rundir": self._rundir,
            "scheduler": self._config["platform"]["scheduler"],
            **self._driver_config.get("execution", {}).get("batchargs", {}),
<<<<<<< HEAD
        }

    @property
    def _runscript_path(self) -> Path:
        """
        Returns the path to the runscript.
        """
        return self._rundir / "runscript"

    def _taskname(self, suffix: str) -> str:
        """
        Returns a common tag for graph-task log messages.

        :param suffix: Log-string suffix.
        """
        return "%s FV3 %s" % (self._cycle.strftime("%Y%m%d %HZ"), suffix)

    def _validate(self) -> None:
        """
        Perform all necessary schema validation.
        """
        for schema_name in ("fv3", "platform"):
            validate_internal(schema_name=schema_name, config=self._config)
=======
        }
>>>>>>> d6b3ae37
<|MERGE_RESOLUTION|>--- conflicted
+++ resolved
@@ -229,30 +229,4 @@
             "rundir": self._rundir,
             "scheduler": self._config["platform"]["scheduler"],
             **self._driver_config.get("execution", {}).get("batchargs", {}),
-<<<<<<< HEAD
-        }
-
-    @property
-    def _runscript_path(self) -> Path:
-        """
-        Returns the path to the runscript.
-        """
-        return self._rundir / "runscript"
-
-    def _taskname(self, suffix: str) -> str:
-        """
-        Returns a common tag for graph-task log messages.
-
-        :param suffix: Log-string suffix.
-        """
-        return "%s FV3 %s" % (self._cycle.strftime("%Y%m%d %HZ"), suffix)
-
-    def _validate(self) -> None:
-        """
-        Perform all necessary schema validation.
-        """
-        for schema_name in ("fv3", "platform"):
-            validate_internal(schema_name=schema_name, config=self._config)
-=======
-        }
->>>>>>> d6b3ae37
+        }