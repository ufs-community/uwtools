--- conflicted
+++ resolved
@@ -39,11 +39,7 @@
     @classmethod
     def driver_name(cls) -> str:
         """
-<<<<<<< HEAD
-        Return the name of this driver.
-=======
         The name of this driver.
->>>>>>> 0ae1b498
         """
         return STR.makesolomosaic
 
@@ -52,11 +48,7 @@
     @property
     def _runcmd(self):
         """
-<<<<<<< HEAD
-        Return the full command-line component invocation.
-=======
         The full command-line component invocation.
->>>>>>> 0ae1b498
         """
         executable = self.config[STR.execution][STR.executable]
         flags = " ".join(f"--{k} {v}" for k, v in self.config["config"].items())
