--- conflicted
+++ resolved
@@ -128,36 +128,11 @@
         ???
         """
 
-<<<<<<< HEAD
-    def job_card(self, job_resources):  # pragma: no cover
-        """
-        Turns the resources config object into a batch card for the configured Task.
-
-=======
+
     def run(self):
         """
         Runs FV3.
->>>>>>> 8a4f1d18
-        """
-        return JobScheduler.get_scheduler(job_resources).job_card
-
-    def run_cmd(self, *args, run_cmd: str, exec_name: str) -> str:
-        """
-        Constructs the command to run FV3.
-        """
-        args_str = " ".join(str(arg) for arg in args)
-        return f"{run_cmd} {args_str} {exec_name}"
-
-<<<<<<< HEAD
-    def run(self):  # pragma: no cover
-=======
-    @property
-    def schema(self) -> str:
->>>>>>> 8a4f1d18
-        """
-        The path to the file containing the schema to validate the config file against.
-        """
-<<<<<<< HEAD
+        """
         # read in the config file
         #self.create_model_config(config_file=self.config_file)
         experiment_config = config.YAMLConfig(self.config_file)
@@ -190,10 +165,29 @@
             check=False,
             shell=True,
         )
-=======
+        
+    def batch_job(self, job_resources):  # pragma: no cover
+        """
+        Turns the resources config object into a batch job for the configured Task.
+
+        """
+        return JobScheduler.get_scheduler(job_resources).job_card
+
+    def run_cmd(self, *args, run_cmd: str, exec_name: str) -> str:
+        """
+        Constructs the command to run FV3.
+        """
+        args_str = " ".join(str(arg) for arg in args)
+        return f"{run_cmd} {args_str} {exec_name}"
+
+
+    @property
+    def schema(self) -> str:
+        """
+        The path to the file containing the schema to validate the config file against.
+        """
         with resources.as_file(resources.files("uwtools.resources")) as path:
             return (path / "FV3Forecast.jsonschema").as_posix()
->>>>>>> 8a4f1d18
 
     @staticmethod
     def stage_files(
