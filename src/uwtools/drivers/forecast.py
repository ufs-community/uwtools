--- conflicted
+++ resolved
@@ -17,11 +17,7 @@
 from uwtools.config.core import FieldTableConfig, NMLConfig, realize_config
 from uwtools.drivers.driver import Driver
 from uwtools.scheduler import BatchScript, JobScheduler
-<<<<<<< HEAD
 from uwtools.utils.file import FORMAT, handle_existing
-=======
-from uwtools.utils.file import handle_existing
->>>>>>> d9db5860
 
 
 class FV3Forecast(Driver):
@@ -264,19 +260,11 @@
         """
         realize_config(
             input_file=base_file,
-<<<<<<< HEAD
             input_format=FORMAT.yaml,
             output_file=outconfig_file,
             output_format=FORMAT.yaml,
             values_file=self._config_file,
             values_format=FORMAT.yaml,
-=======
-            input_format="yaml",
-            output_file=outconfig_file,
-            output_format="yaml",
-            values_file=self._config_file,
-            values_format="yaml",
->>>>>>> d9db5860
         )
         msg = f"Config file {outconfig_file} created"
         logging.info(msg)
