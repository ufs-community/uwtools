--- conflicted
+++ resolved
@@ -287,13 +287,8 @@
         command_lines = ["Command:", *full_cmd.split("\n")]
         if self._dry_run:
             return True, command_lines
-<<<<<<< HEAD
-        success, _ = execute(cmd=full_cmd)
+        success, _ = execute(cmd=full_cmd, cwd=run_directory, log_output=True)
         return success, command_lines
-=======
-        result = execute(cmd=full_cmd, cwd=run_directory, log_output=True)
-        return result.success, command_lines
->>>>>>> ad08cc13
 
 
 CLASSES = {"FV3": FV3Forecast}