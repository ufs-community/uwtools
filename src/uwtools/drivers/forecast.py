--- conflicted
+++ resolved
@@ -143,15 +143,9 @@
         """
         run_directory = Path(self._config["run_dir"])
         self.create_directory_structure(run_directory, ExistAct.delete, dry_run=self._dry_run)
-<<<<<<< HEAD
         self._prepare_config_files(run_directory)
         self._config["cycle-dependent"].update(self._define_boundary_files())
         for file_category in ["static", "cycle-dependent"]:
-=======
-        self._prepare_config_files(Path(run_directory))
-        self._config["cycle_dependent"].update(self._define_boundary_files())
-        for file_category in ["static", "cycle_dependent"]:
->>>>>>> 713d19c5
             self.stage_files(
                 run_directory, self._config[file_category], link_files=True, dry_run=self._dry_run
             )
