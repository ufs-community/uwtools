--- conflicted
+++ resolved
@@ -51,13 +51,7 @@
         return batch_script
 
     @staticmethod
-    def create_directory_structure(
-<<<<<<< HEAD
-        run_directory: DefinitePath, exist_act: str = ExistAct.delete
-=======
-        run_directory: DefinitePath, exist_act: str = "delete", dry_run: bool = False
->>>>>>> 2e4cff30
-    ) -> None:
+    def create_directory_structure(run_directory: DefinitePath, exist_act: str = ExistAct.delete, dry_run: bool = False) -> None:
         """
         Collects the name of the desired run directory, and has an optional flag for what to do if
         the run directory specified already exists. Creates the run directory and adds
@@ -67,54 +61,32 @@
         :param exist_act: Action when run directory exists: "delete" (default), "quit", or "rename"
         """
 
-<<<<<<< HEAD
-        validate_existing_action(
-            exist_act, valid_actions=[ExistAct.delete, ExistAct.quit, ExistAct.rename]
-        )
-=======
+        validate_existing_action(exist_act, valid_actions=[ExistAct.delete, ExistAct.quit, ExistAct.rename])
+
         run_directory = Path(run_directory)
 
-        # Caller should only provide correct argument.
->>>>>>> 2e4cff30
-
-        run_directory = Path(run_directory)
-
         # Exit program with error if caller specified the "quit" action.
 
-<<<<<<< HEAD
         if exist_act == ExistAct.quit and run_directory.is_dir():
             log.critical(f"Option {exist_act} specified, exiting")
-=======
-        if exist_act == "quit" and run_directory.is_dir():
-            log.critical("User chose quit option when creating directory")
->>>>>>> 2e4cff30
             sys.exit(1)
 
         # Handle a potentially pre-existing directory appropriately.
 
-<<<<<<< HEAD
-        handle_existing(run_directory, exist_act)
-=======
         if dry_run and run_directory.is_dir():
             log.info(f"Would {exist_act} directory")
         else:
-            handle_existing(str(run_directory), exist_act)
->>>>>>> 2e4cff30
+            handle_existing(run_directory, exist_act)
 
         # Create new run directory with two required subdirectories.
 
         for subdir in ("INPUT", "RESTART"):
             path = run_directory / subdir
-<<<<<<< HEAD
-            log.info("Creating directory: %s", path)
-            path.mkdir(parents=True)
-=======
             if dry_run:
                 log.info("Would create directory: %s", path)
             else:
                 log.info("Creating directory: %s", path)
-                os.makedirs(path)
->>>>>>> 2e4cff30
+                path.mkdir(parents=True)
 
     def create_field_table(self, output_path: OptionalPath) -> None:
         """
@@ -163,12 +135,9 @@
         Prepares the run directory and stages static and cycle-dependent files.
         """
         run_directory = self._config["run_dir"]
-        self.create_directory_structure(run_directory, "delete", dry_run=self._dry_run)
-
+        self.create_directory_structure(run_directory, ExistAct.delete, dry_run=self._dry_run)
         self._prepare_config_files(Path(run_directory))
-
         self._config["cycle-dependent"].update(self._define_boundary_files())
-
         for file_category in ["static", "cycle-dependent"]:
             self.stage_files(
                 run_directory, self._config[file_category], link_files=True, dry_run=self._dry_run
@@ -197,43 +166,14 @@
         """
         Runs FV3 either locally or via a batch-script submission.
 
-        :return: Did the FV3 run exit with success status?
-        """
-<<<<<<< HEAD
-        # Prepare directories.
-        run_directory = self._config["run_dir"]
-        self.create_directory_structure(run_directory, ExistAct.delete)
-
-        self._prepare_config_files(Path(run_directory))
-
-        self._config["cycle-dependent"].update(self._define_boundary_files())
-
-        for file_category in ["static", "cycle-dependent"]:
-            self.stage_files(run_directory, self._config[file_category], link_files=True)
-
-        if self._batch_script is not None:
-            batch_script = self.batch_script()
-            outpath = Path(run_directory) / self._batch_script
-
-            if self._dry_run:
-                # Apply switch to allow user to view the run command of config.
-                # This will not run the job.
-                log.info("Batch Script:")
-                batch_script.dump(None)
-                return True
-
-            batch_script.dump(outpath)
-            return self.scheduler.submit_job(outpath)
-
-        pre_run = self._mpi_env_variables(" ")
-        full_cmd = f"{pre_run} {self.run_cmd()}"
-=======
+        :param cycle: The forecast cycle to run.
+        :return: Did the batch submission or FV3 run exit with success status?
+        """
         status, output = (
             self._run_via_batch_submission()
             if self._batch_script
             else self._run_via_local_execution()
         )
->>>>>>> 2e4cff30
         if self._dry_run:
             for line in output:
                 log.info(line)
