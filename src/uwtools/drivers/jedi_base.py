--- conflicted
+++ resolved
@@ -72,9 +72,5 @@
     @abstractmethod
     def _config_fn(self) -> str:
         """
-<<<<<<< HEAD
-        Return the name of the config file used in execution.
-=======
         The name of the config file used in execution.
->>>>>>> 0ae1b498
         """