--- conflicted
+++ resolved
@@ -21,20 +21,12 @@
 from uwtools.config.tools import walk_key_path
 from uwtools.config.validator import (
     bundle,
-<<<<<<< HEAD
-    get_schema_file,
-=======
     internal_schema_file,
->>>>>>> db80f2cf
     validate,
     validate_external,
     validate_internal,
 )
-<<<<<<< HEAD
-from uwtools.exceptions import UWConfigError
-=======
 from uwtools.exceptions import UWConfigError, UWNotImplementedError
->>>>>>> db80f2cf
 from uwtools.logging import log
 from uwtools.scheduler import JobScheduler
 from uwtools.strings import STR
@@ -73,15 +65,9 @@
             self._config: dict = self._config_intermediate[self.driver_name()]
         except KeyError as e:
             raise UWConfigError("Required '%s' block missing in config" % self.driver_name()) from e
-<<<<<<< HEAD
-        if controller:
-            self._config[STR.rundir] = self._config_intermediate[controller][STR.rundir]
-        self._validate(schema_file)
-=======
         self._delegate(controller, STR.rundir)
         self.schema_file = schema_file
         self._validate()
->>>>>>> db80f2cf
         dryrun(enable=dry_run)
 
     def __repr__(self) -> str:
@@ -120,24 +106,14 @@
     @classmethod
     def schema(cls) -> dict:
         """
-<<<<<<< HEAD
-        Return the driver's schema.
-        """
-        with open(get_schema_file(schema_name=cls._schema_name()), "r", encoding="utf-8") as f:
-=======
         Return the driver's internal schema.
         """
         with open(internal_schema_file(schema_name=cls._schema_name()), "r", encoding="utf-8") as f:
->>>>>>> db80f2cf
             return bundle(json.load(f))
 
     def taskname(self, suffix: str) -> str:
         """
-<<<<<<< HEAD
-        Return a common tag for graph-task log messages.
-=======
         Return a common tag for task-related log messages.
->>>>>>> db80f2cf
 
         :param suffix: Log-string suffix.
         """
@@ -226,11 +202,7 @@
         for config_key in config_keys or [STR.namelist]:
             nmlcfg = nmlcfg[config_key]
         if nmlcfg.get(STR.validate, True):
-<<<<<<< HEAD
-            schema_file = get_schema_file(schema_name=self._schema_name())
-=======
             schema_file = self.schema_file or internal_schema_file(schema_name=self._schema_name())
->>>>>>> db80f2cf
             with open(schema_file, "r", encoding="utf-8") as f:
                 schema = json.load(f)
             for schema_key in schema_keys or [
@@ -244,11 +216,8 @@
                 schema = schema[schema_key]
         return schema
 
-<<<<<<< HEAD
-=======
     # Private helper methods
 
->>>>>>> db80f2cf
     @classmethod
     def _schema_name(cls) -> str:
         """
@@ -256,11 +225,7 @@
         """
         return cls.driver_name().replace("_", "-")
 
-<<<<<<< HEAD
-    def _validate(self, schema_file: Optional[Path] = None) -> None:
-=======
     def _validate(self) -> None:
->>>>>>> db80f2cf
         """
         Perform all necessary schema validation.
 
@@ -273,11 +238,7 @@
         if self.schema_file:
             validate_external(schema_file=self.schema_file, **kwargs)
         else:
-<<<<<<< HEAD
-            validate_internal(schema_name=self._schema_name(), config=self._config_intermediate)
-=======
             validate_internal(schema_name=self._schema_name(), **kwargs)
->>>>>>> db80f2cf
 
 
 class AssetsCycleBased(Assets):
@@ -572,15 +533,10 @@
 
         :raises: UWConfigError if config fails validation.
         """
-<<<<<<< HEAD
-        Assets._validate(self, schema_file)
-        validate_internal(schema_name=STR.platform, config=self._config_intermediate)
-=======
         Assets._validate(self)
         validate_internal(
             schema_name=STR.platform, desc="platform config", config=self._config_intermediate
         )
->>>>>>> db80f2cf
 
     def _write_runscript(self, path: Path, envvars: Optional[dict[str, str]] = None) -> None:
         """
