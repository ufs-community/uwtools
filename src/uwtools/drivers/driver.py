--- conflicted
+++ resolved
@@ -33,11 +33,8 @@
         dry_run: bool = False,
         batch: bool = False,
         cycle: Optional[datetime] = None,
-<<<<<<< HEAD
         key_path: Optional[List[str]] = None,
-=======
         leadtime: Optional[timedelta] = None,
->>>>>>> fcfe2abc
     ) -> None:
         """
         A component driver.
@@ -46,11 +43,8 @@
         :param dry_run: Run in dry-run mode?
         :param batch: Run component via the batch system?
         :param cycle: The cycle.
-<<<<<<< HEAD
         :param key_path: Does this driver require a sub-section of YAML to be output?
-=======
         :param leadtime: The leadtime.
->>>>>>> fcfe2abc
         """
         dryrun(enable=dry_run)
         self._config = YAMLConfig(config=config)
