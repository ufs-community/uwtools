"""
Provides an abstract class representing drivers for various NWP tools.
"""

from abc import ABC, abstractmethod
<<<<<<< HEAD
from collections.abc import Mapping
from typing import Optional

from uwtools.logger import Logger
from uwtools.scheduler import BatchScript

=======

>>>>>>> 24288bea
from uwtools import config_validator


class Driver(ABC):
    """
    An abstract class representing drivers for various NWP tools.
    """

<<<<<<< HEAD
    def __init__(
        self,
        config_file: str,
        log: Optional[Logger] = None,
        dry_run: bool = False,
        outfile: Optional[str] = None,
    ):
        """
        Initialize the driver.
        """

        self.log = log if log is not None else Logger()
        self._dry_run = dry_run
=======
    def __init__(self, config_file: str):
        """
        Initialize the driver.
        """
>>>>>>> 24288bea
        self._config_file = config_file
        self._outfile = outfile
        self._validate()

    # Public methods

    @abstractmethod
    def batch_script(self, job_resources: Mapping) -> BatchScript:
        """
        Create a script for submission to the batch scheduler.
        """

    @abstractmethod
    def output(self) -> None:
        """
        ???
        """

    @abstractmethod
    def requirements(self) -> None:
        """
        ???
        """

    @abstractmethod
    def resources(self, platform: dict) -> Mapping:
        """
        Set up the formatting for the scheduler batch script.
        """

    @abstractmethod
    def run(self) -> None:
        """
        Run the NWP tool.
        """

    @abstractmethod
    def run_cmd(self, *args, run_cmd: str, exec_name: str) -> str:
        """
        The command-line command to run the NWP tool.
        """

    @property
    @abstractmethod
    def schema_file(self) -> str:
        """
        The path to the file containing the schema to validate the config file against.
        """

    # Private methods

    def _validate(self) -> bool:
        """
        Validate the user-supplied config file.
        """
        return config_validator.config_is_valid(
            config_file=self._config_file,
            schema_file=self.schema_file,
        )<|MERGE_RESOLUTION|>--- conflicted
+++ resolved
@@ -3,16 +3,11 @@
 """
 
 from abc import ABC, abstractmethod
-<<<<<<< HEAD
 from collections.abc import Mapping
 from typing import Optional
 
 from uwtools.logger import Logger
 from uwtools.scheduler import BatchScript
-
-=======
-
->>>>>>> 24288bea
 from uwtools import config_validator
 
 
@@ -21,7 +16,6 @@
     An abstract class representing drivers for various NWP tools.
     """
 
-<<<<<<< HEAD
     def __init__(
         self,
         config_file: str,
@@ -35,12 +29,6 @@
 
         self.log = log if log is not None else Logger()
         self._dry_run = dry_run
-=======
-    def __init__(self, config_file: str):
-        """
-        Initialize the driver.
-        """
->>>>>>> 24288bea
         self._config_file = config_file
         self._outfile = outfile
         self._validate()
