--- conflicted
+++ resolved
@@ -6,12 +6,8 @@
 from collections.abc import Mapping
 from typing import Optional
 
-<<<<<<< HEAD
 from uwtools.config import validator
-=======
-from uwtools import config, config_validator
 from uwtools.scheduler import BatchScript
->>>>>>> 8f421248
 
 
 class Driver(ABC):
@@ -33,8 +29,6 @@
         self._dry_run = dry_run
         self._batch_script = batch_script
         self._validate()
-
-        self.config_data = config.YAMLConfig(self._config_file)
 
     # Public methods
 
