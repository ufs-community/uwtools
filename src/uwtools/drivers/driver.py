"""
Provides an abstract class representing drivers for various components.
"""

import os
import shutil
from abc import ABC, abstractmethod
from collections.abc import Mapping
from pathlib import Path
from typing import Any, Dict, Type, Union

from iotaa import task

from uwtools.config import validator
from uwtools.config.formats.base import Config
from uwtools.config.formats.yaml import YAMLConfig
from uwtools.exceptions import UWConfigError
from uwtools.logging import log
from uwtools.scheduler import JobScheduler
from uwtools.types import DefinitePath, OptionalPath


class Driver(ABC):
    """
    An abstract class representing drivers for various components.
    """

    def __init__(
        self,
        config_file: DefinitePath,
        dry_run: bool = False,
        batch: bool = False,
    ):
        """
        Initialize the driver.
        """

        self._config_file = config_file
        self._dry_run = dry_run
        self._batch = batch
        self._validate()
        self._experiment_config = YAMLConfig(config=config_file)
        self._platform_config = self._experiment_config.get("platform", {})
        self._config: Dict[str, Any] = {}

    # Workflow methods

    @abstractmethod
    @task
    def run(self):
        """
        Run the component.
        """

    @abstractmethod
    @task
    def runscript(self):
        """
        A runscript suitable for submission to the scheduler.
        """

    # Public methods

    @abstractmethod
    def resources(self) -> Mapping:
        """
        Parses the config and returns a formatted dictionary for the runscript.
        """

    def run_cmd(self) -> str:
        """
        The command-line command to run the component.

        :return: Collated string that contains MPI command, runtime arguments, and exec name.
        """
        components = [
<<<<<<< HEAD
            self._platform_config.get("mpicmd"),  # MPI run program
            *[str(x) for x in self._config["runtime_info"].get("mpi_args", [])],  # MPI arguments
            self._config["executable"],  # component executable name
=======
            self._platform_config["mpicmd"],  # MPI run program
            *[
                str(x) for x in self._config.get("runtime_info", {}).get("mpi_args", [])
            ],  # MPI arguments
            self._config["executable"],  # NWP tool executable name
>>>>>>> b8c2081c
        ]
        return " ".join(filter(None, components))

    @property
    def scheduler(self) -> JobScheduler:
        """
        The job scheduler specified by the platform information.

        :return: The scheduler object
        """
        return JobScheduler.get_scheduler(self.resources())

    @property
    @abstractmethod
    def schema_file(self) -> Path:
        """
        The path to the file containing the schema to validate the config file against.
        """

    @staticmethod
    def stage_files(
        run_directory: Path,
        files_to_stage: Dict[str, Union[list, str]],
        link_files: bool = False,
        dry_run: bool = False,
    ) -> None:
        """
        Creates destination files in run directory and copies or links contents from the source path
        provided. Source paths could be provided as a single path or a list of paths to be staged in
        a common directory.

        :param run_directory: Path of desired run directory.
        :param files_to_stage: File names in the run directory (keys) and their source paths
            (values).
        :param link_files: Whether to link or copy the files.
        """
        link_or_copy = os.symlink if link_files else shutil.copyfile
        for dst_rel_path, src_path_or_paths in files_to_stage.items():
            dst_path = run_directory / dst_rel_path
            if isinstance(src_path_or_paths, list):
                Driver.stage_files(
                    dst_path,
                    {os.path.basename(src): src for src in src_path_or_paths},
                    link_files,
                )
            else:
                if dry_run:
                    msg = f"File {src_path_or_paths} would be staged as {dst_path}"
                    log.info(msg)
                else:
                    msg = f"File {src_path_or_paths} staged as {dst_path}"
                    log.info(msg)
                    link_or_copy(src_path_or_paths, dst_path)  # type: ignore

    # Private methods

    @staticmethod
    def _create_user_updated_config(
        config_class: Type[Config], config_values: dict, output_path: OptionalPath
    ) -> None:
        """
        Create a config from a base file, user-provided values, of a combination of the two.

        :param config_class: The Config subclass matching the config type.
        :param config_values: The configuration object to update base values with.
        :param output_path: Optional path to dump file to.
        """
        user_values = config_values.get("update_values", {})
        if base_file := config_values.get("base_file"):
            config_obj = config_class(base_file)
            config_obj.update_values(user_values)
            config_obj.dereference()
            config_obj.dump(output_path)
        else:
            config_class.dump_dict(cfg=user_values, path=output_path)
        if output_path:
            log.info(f"Wrote config to {output_path}")

    def _validate(self) -> None:
        """
        Validate the user-supplied config file.

        :raises: UWConfigError if config fails validation.
        """
        if not validator.validate_yaml(config=self._config_file, schema_file=self.schema_file):
            raise UWConfigError("YAML validation errors")<|MERGE_RESOLUTION|>--- conflicted
+++ resolved
@@ -74,17 +74,11 @@
         :return: Collated string that contains MPI command, runtime arguments, and exec name.
         """
         components = [
-<<<<<<< HEAD
-            self._platform_config.get("mpicmd"),  # MPI run program
-            *[str(x) for x in self._config["runtime_info"].get("mpi_args", [])],  # MPI arguments
-            self._config["executable"],  # component executable name
-=======
             self._platform_config["mpicmd"],  # MPI run program
             *[
                 str(x) for x in self._config.get("runtime_info", {}).get("mpi_args", [])
             ],  # MPI arguments
-            self._config["executable"],  # NWP tool executable name
->>>>>>> b8c2081c
+            self._config["executable"],  # component executable name
         ]
         return " ".join(filter(None, components))
 
