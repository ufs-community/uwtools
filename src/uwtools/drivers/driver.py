"""
Provides an abstract class representing drivers for various NWP tools.
"""

from abc import ABC, abstractmethod
from typing import Optional

from uwtools import config_validator
from uwtools.logger import Logger


class Driver(ABC):
    """
    An abstract class representing drivers for various NWP tools.
    """

    def __init__(self, config_file: str, log: Optional[Logger] = None):
        """
        Initialize the driver.
        """
        self.log = log if log is not None else Logger()
        self._config_file = config_file
        self._validate()

    # Public methods

    @abstractmethod
    def batch_script(self) -> None:
        """
        Create a script for submission to the batch scheduler.
        """

    @abstractmethod
    def output(self) -> None:
        """
        ???
        """

    @abstractmethod
    def requirements(self) -> None:
        """
        ???
        """

    @abstractmethod
    def resources(self) -> None:
        """
        ???
        """

    @abstractmethod
    def run(self) -> None:
        """
        Run the NWP tool.
        """

    @abstractmethod
    def run_cmd(self, *args, run_cmd: str, exec_name: str) -> str:
        """
        The command-line command to run the NWP tool.
        """

    @property
    @abstractmethod
<<<<<<< HEAD
    def job_card(self, job_resources):
=======
    def schema(self) -> str:
        """
        The path to the file containing the schema to validate the config file against.
>>>>>>> 8a4f1d18
        """

    # Private methods

    def _validate(self) -> bool:
        """
        Validate the user-supplied config file.
        """
        return config_validator.config_is_valid(
            config_file=self._config_file,
            validation_schema=self.schema,
            log=self.log,
        )<|MERGE_RESOLUTION|>--- conflicted
+++ resolved
@@ -62,13 +62,9 @@
 
     @property
     @abstractmethod
-<<<<<<< HEAD
-    def job_card(self, job_resources):
-=======
     def schema(self) -> str:
         """
         The path to the file containing the schema to validate the config file against.
->>>>>>> 8a4f1d18
         """
 
     # Private methods
