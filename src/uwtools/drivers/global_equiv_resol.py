--- conflicted
+++ resolved
@@ -43,11 +43,7 @@
     @classmethod
     def driver_name(cls) -> str:
         """
-<<<<<<< HEAD
-        Return the name of this driver.
-=======
         The name of this driver.
->>>>>>> 0ae1b498
         """
         return STR.globalequivresol
 
@@ -56,11 +52,7 @@
     @property
     def _runcmd(self):
         """
-<<<<<<< HEAD
-        Return the full command-line component invocation.
-=======
         The full command-line component invocation.
->>>>>>> 0ae1b498
         """
         executable = self.config[STR.execution][STR.executable]
         input_file_path = self.config["input_grid_file"]
