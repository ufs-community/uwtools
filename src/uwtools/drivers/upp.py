--- conflicted
+++ resolved
@@ -77,11 +77,7 @@
     @classmethod
     def driver_name(cls) -> str:
         """
-<<<<<<< HEAD
-        Return the name of this driver.
-=======
         The name of this driver.
->>>>>>> 0ae1b498
         """
         return STR.upp
 
@@ -97,11 +93,7 @@
     @property
     def _runcmd(self) -> str:
         """
-<<<<<<< HEAD
-        Return the full command-line component invocation.
-=======
         The full command-line component invocation.
->>>>>>> 0ae1b498
         """
         execution = self.config.get(STR.execution, {})
         mpiargs = execution.get(STR.mpiargs, [])
