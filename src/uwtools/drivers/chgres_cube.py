"""
A driver for chgres_cube.
"""

from datetime import datetime
from pathlib import Path
from typing import List, Optional

from iotaa import asset, task, tasks

from uwtools.config.formats.nml import NMLConfig
from uwtools.drivers.driver import Driver
from uwtools.strings import STR
from uwtools.utils.tasks import file


class ChgresCube(Driver):
    """
    A driver for chgres_cube.
    """

    def __init__(
        self,
        cycle: datetime,
        config: Optional[Path] = None,
        dry_run: bool = False,
        batch: bool = False,
        key_path: Optional[List[str]] = None,
    ):
        """
        The driver.

        :param cycle: The cycle.
        :param config: Path to config file (read stdin if missing or None).
        :param dry_run: Run in dry-run mode?
        :param batch: Run component via the batch system?
        :param key_path: Does this driver require a sub-section of YAML to be output?
        """
<<<<<<< HEAD
        super().__init__(config=config, dry_run=dry_run, batch=batch, cycle=cycle, key_path=key_path)
        if self._dry_run:
            dryrun()
=======
        super().__init__(config=config, dry_run=dry_run, batch=batch, cycle=cycle)
>>>>>>> fcfe2abc
        self._cycle = cycle

    # Workflow tasks

    @task
    def namelist_file(self):
        """
        The namelist file.
        """
        fn = "fort.41"
        yield self._taskname(f"namelist file {fn}")
        path = self._rundir / fn
        yield asset(path, path.is_file)
        config_files = self._driver_config["namelist"]["update_values"]["config"]
        input_paths = [
            Path(config_files[k])
            for k in ("mosaic_file_target_grid", "varmap_file", "vcoord_file_target_grid")
        ] + [
            Path(config_files["data_dir_input_grid"]) / config_files[k]
            for k in ("atm_files_input_grid", "grib2_file_input_grid", "sfc_files_input_grid")
        ]
        yield [file(input_path) for input_path in input_paths]
        self._create_user_updated_config(
            config_class=NMLConfig,
            config_values=self._driver_config["namelist"],
            path=path,
        )

    @tasks
    def provisioned_run_directory(self):
        """
        Run directory provisioned with all required content.
        """
        yield self._taskname("provisioned run directory")
        yield [
            self.namelist_file(),
            self.runscript(),
        ]

    @task
    def runscript(self):
        """
        The runscript.
        """
        path = self._runscript_path
        yield self._taskname(path.name)
        yield asset(path, path.is_file)
        yield None
        envvars = {
            "KMP_AFFINITY": "scatter",
            "OMP_NUM_THREADS": self._driver_config.get("execution", {}).get("threads", 1),
            "OMP_STACKSIZE": "1024m",
        }
        self._write_runscript(path=path, envvars=envvars)

    # Private helper methods

    @property
    def _driver_name(self) -> str:
        """
        Returns the name of this driver.
        """
        return STR.chgrescube

    def _taskname(self, suffix: str) -> str:
        """
        Returns a common tag for graph-task log messages.

        :param suffix: Log-string suffix.
        """
        return self._taskname_with_cycle(self._cycle, suffix)<|MERGE_RESOLUTION|>--- conflicted
+++ resolved
@@ -36,13 +36,7 @@
         :param batch: Run component via the batch system?
         :param key_path: Does this driver require a sub-section of YAML to be output?
         """
-<<<<<<< HEAD
         super().__init__(config=config, dry_run=dry_run, batch=batch, cycle=cycle, key_path=key_path)
-        if self._dry_run:
-            dryrun()
-=======
-        super().__init__(config=config, dry_run=dry_run, batch=batch, cycle=cycle)
->>>>>>> fcfe2abc
         self._cycle = cycle
 
     # Workflow tasks
