"""
A driver for sfc_climo_gen.
"""

import os
import stat
from pathlib import Path
from typing import Any, Dict

from iotaa import asset, dryrun, task, tasks

from uwtools.config.formats.nml import NMLConfig
from uwtools.config.validator import validate_internal
from uwtools.drivers.driver import Driver
from uwtools.strings import STR
from uwtools.utils.tasks import file


class SfcClimoGen(Driver):
    """
    A driver for sfc_climo_gen.
    """

    _driver_name = STR.sfcclimogen

    def __init__(self, config_file: Path, dry_run: bool = False, batch: bool = False):
        """
        The driver.

        :param config_file: Path to config file.
        :param dry_run: Run in dry-run mode?
        :param batch: Run component via the batch system?
        """
        super().__init__(config_file=config_file, dry_run=dry_run, batch=batch)
        if self._dry_run:
            dryrun()

    # Workflow tasks

    @task
    def namelist_file(self):
        """
        The namelist file.
        """
        fn = "fort.41"
        yield self._taskname(f"namelist file {fn}")
        path = self._rundir / fn
        yield asset(path, path.is_file)
        vals = self._driver_config["namelist"]["update_values"]["config"]
        input_paths = [Path(v) for k, v in vals.items() if k.startswith("input_")]
        input_paths += [Path(vals["mosaic_file_mdl"])]
        input_paths += [Path(vals["orog_dir_mdl"]) / fn for fn in vals["orog_files_mdl"]]
        yield [file(input_path) for input_path in input_paths]
        self._create_user_updated_config(
            config_class=NMLConfig,
            config_values=self._driver_config.get("namelist", {}),
            path=path,
        )

    @tasks
    def provisioned_run_directory(self):
        """
        Run directory provisioned with all required content.
        """
        yield self._taskname("provisioned run directory")
        yield [
            self.namelist_file(),
            self.runscript(),
        ]

    @task
    def runscript(self):
        """
        The runscript.
        """
        path = self._runscript_path
        yield self._taskname(path.name)
        yield asset(path, path.is_file)
        yield None
        envcmds = self._driver_config.get("execution", {}).get("envcmds", [])
        execution = [self._runcmd, "test $? -eq 0 && touch %s/done" % self._rundir]
        scheduler = self._scheduler if self._batch else None
        path.parent.mkdir(parents=True, exist_ok=True)
        rs = self._runscript(envcmds=envcmds, execution=execution, scheduler=scheduler)
        with open(path, "w", encoding="utf-8") as f:
            print(rs, file=f)
        os.chmod(path, os.stat(path).st_mode | stat.S_IEXEC)

    # Private helper methods

    @property
    def _resources(self) -> Dict[str, Any]:
        """
        Returns configuration data for the runscript.
        """
        return {
            "account": self._config["platform"]["account"],
            "rundir": self._rundir,
            "scheduler": self._config["platform"]["scheduler"],
            **self._driver_config.get("execution", {}).get("batchargs", {}),
        }

    def _taskname(self, suffix: str) -> str:
        """
        Returns a common tag for graph-task log messages.

        :param suffix: Log-string suffix.
        """
<<<<<<< HEAD
        return "sfc_climo_gen %s" % suffix

    def _validate(self) -> None:
        """
        Perform all necessary schema validation.
        """
        for schema_name in ("sfc-climo-gen", "platform"):
            validate_internal(schema_name=schema_name, config=self._config)
=======
        return "%s %s" % (self._driver_name, suffix)
>>>>>>> d6b3ae37
<|MERGE_RESOLUTION|>--- conflicted
+++ resolved
@@ -106,15 +106,4 @@
 
         :param suffix: Log-string suffix.
         """
-<<<<<<< HEAD
-        return "sfc_climo_gen %s" % suffix
-
-    def _validate(self) -> None:
-        """
-        Perform all necessary schema validation.
-        """
-        for schema_name in ("sfc-climo-gen", "platform"):
-            validate_internal(schema_name=schema_name, config=self._config)
-=======
-        return "%s %s" % (self._driver_name, suffix)
->>>>>>> d6b3ae37
+        return "%s %s" % (self._driver_name, suffix)