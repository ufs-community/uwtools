"""
A driver for sfc_climo_gen.
"""

from pathlib import Path
from typing import Any, Dict

from iotaa import asset, dryrun, task, tasks

from uwtools.config.formats.nml import NMLConfig
from uwtools.drivers.driver import Driver
from uwtools.strings import STR
from uwtools.utils.tasks import file


class SfcClimoGen(Driver):
    """
    A driver for sfc_climo_gen.
    """

<<<<<<< HEAD
    _driver_name = STR.sfcclimogen

    def __init__(self, config: Path, dry_run: bool = False, batch: bool = False):
=======
    def __init__(self, config_file: Path, dry_run: bool = False, batch: bool = False):
>>>>>>> d41681e1
        """
        The driver.

        :param config: Path to config file (read stdin if missing or None).
        :param dry_run: Run in dry-run mode?
        :param batch: Run component via the batch system?
        """
        super().__init__(config=config, dry_run=dry_run, batch=batch)
        if self._dry_run:
            dryrun()

    # Workflow tasks

    @task
    def namelist_file(self):
        """
        The namelist file.
        """
        fn = "fort.41"
        yield self._taskname(f"namelist file {fn}")
        path = self._rundir / fn
        yield asset(path, path.is_file)
        vals = self._driver_config["namelist"]["update_values"]["config"]
        input_paths = [Path(v) for k, v in vals.items() if k.startswith("input_")]
        input_paths += [Path(vals["mosaic_file_mdl"])]
        input_paths += [Path(vals["orog_dir_mdl"]) / fn for fn in vals["orog_files_mdl"]]
        yield [file(input_path) for input_path in input_paths]
        self._create_user_updated_config(
            config_class=NMLConfig,
            config_values=self._driver_config.get("namelist", {}),
            path=path,
        )

    @tasks
    def provisioned_run_directory(self):
        """
        Run directory provisioned with all required content.
        """
        yield self._taskname("provisioned run directory")
        yield [
            self.namelist_file(),
            self.runscript(),
        ]

    @task
    def runscript(self):
        """
        The runscript.
        """
        path = self._runscript_path
        yield self._taskname(path.name)
        yield asset(path, path.is_file)
        yield None
        self._write_runscript(path=path, envvars={})

    # Private helper methods

    @property
    def _driver_name(self) -> str:
        """
        Returns the name of this driver.
        """
        return STR.sfcclimogen

    @property
    def _resources(self) -> Dict[str, Any]:
        """
        Returns configuration data for the runscript.
        """
        return {
            "account": self._config["platform"]["account"],
            "rundir": self._rundir,
            "scheduler": self._config["platform"]["scheduler"],
            **self._driver_config.get("execution", {}).get("batchargs", {}),
        }

    def _taskname(self, suffix: str) -> str:
        """
        Returns a common tag for graph-task log messages.

        :param suffix: Log-string suffix.
        """
        return "%s %s" % (self._driver_name, suffix)<|MERGE_RESOLUTION|>--- conflicted
+++ resolved
@@ -18,13 +18,7 @@
     A driver for sfc_climo_gen.
     """
 
-<<<<<<< HEAD
-    _driver_name = STR.sfcclimogen
-
     def __init__(self, config: Path, dry_run: bool = False, batch: bool = False):
-=======
-    def __init__(self, config_file: Path, dry_run: bool = False, batch: bool = False):
->>>>>>> d41681e1
         """
         The driver.
 
