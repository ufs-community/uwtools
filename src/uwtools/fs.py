"""
File and directory staging.
"""

import datetime as dt
from abc import ABC, abstractmethod
from pathlib import Path
from typing import Optional, Union

from iotaa import tasks

from uwtools.config.formats.yaml import YAMLConfig
from uwtools.config.support import YAMLKey
from uwtools.config.tools import walk_key_path
from uwtools.config.validator import validate_internal
from uwtools.exceptions import UWConfigError
from uwtools.strings import STR
from uwtools.utils.api import str2path
from uwtools.utils.tasks import directory, filecopy, symlink


class Stager(ABC):
    """
    The base class for staging files and directories.
    """

    def __init__(
        self,
        config: Optional[Union[dict, str, Path]] = None,
        target_dir: Optional[Union[str, Path]] = None,
        cycle: Optional[dt.datetime] = None,
        leadtime: Optional[dt.timedelta] = None,
<<<<<<< HEAD
        keys: Optional[list[str]] = None,
=======
        key_path: Optional[list[YAMLKey]] = None,
        dry_run: bool = False,
>>>>>>> a95fa0b3
    ) -> None:
        """
        Stage files and directories.

        :param config: YAML-file path, or ``dict`` (read ``stdin`` if missing or ``None``).
        :param target_dir: Path to target directory.
        :param cycle: A ``datetime`` object to make available for use in the config.
        :param leadtime: A ``timedelta`` object to make available for use in the config.
<<<<<<< HEAD
        :param keys: YAML keys leading to file dst/src block.
        :raises: ``UWConfigError`` if config fails validation.
        """
        self._keys = keys or []
=======
        :param key_path: Path of keys to config block to use.
        :param dry_run: Do not copy files.
        :raises: ``UWConfigError`` if config fails validation.
        """
        dryrun(enable=dry_run)
>>>>>>> a95fa0b3
        self._target_dir = str2path(target_dir)
        yaml_config = YAMLConfig(config=str2path(config))
        yaml_config.dereference(
            context={
                **({"cycle": cycle} if cycle else {}),
                **({"leadtime": leadtime} if leadtime else {}),
                **yaml_config.data,
            }
        )
        self._config, _ = walk_key_path(yaml_config.data, key_path or [])
        self._validate()
        self._check_paths()

    def _check_paths(self) -> None:
        """
        Check that all paths are absolute if no target directory is specified.

        :parm paths: The paths to check.
        :raises: UWConfigError if no target directory is specified and a relative path is.
        """
        if not self._target_dir:
            errmsg = "Relative path '%s' requires the target directory to be specified"
            for dst in self._dst_paths:
                if not Path(dst).is_absolute():
                    raise UWConfigError(errmsg % dst)

    @property
    @abstractmethod
    def _dst_paths(self) -> list[str]:
        """
        The paths to files or directories to create.
        """

    @property
    @abstractmethod
    def _schema(self) -> str:
        """
        The name of the schema to use for config validation.
        """

    def _validate(self) -> None:
        """
        Validate config against its schema.

        :raises: UWConfigError if config fails validation.
        """
        validate_internal(schema_name=self._schema, desc="fs config", config=self._config)


class FileStager(Stager):
    """
    Stage files.
    """

    @property
    def _dst_paths(self) -> list[str]:
        """
        The paths to files to create.
        """
        return list(self._config.keys())

    @property
    def _schema(self) -> str:
        """
        The name of the schema to use for config validation.
        """
        return "files-to-stage"


class Copier(FileStager):
    """
    Stage files by copying.
    """

    @tasks
    def go(self):
        """
        Copy files.
        """
        dst = lambda k: Path(self._target_dir / k if self._target_dir else k)
        yield "File copies"
        yield [filecopy(src=Path(v), dst=dst(k)) for k, v in self._config.items()]


class Linker(FileStager):
    """
    Stage files by linking.
    """

    @tasks
    def go(self):
        """
        Link files.
        """
        linkname = lambda k: Path(self._target_dir / k if self._target_dir else k)
        yield "File links"
        yield [symlink(target=Path(v), linkname=linkname(k)) for k, v in self._config.items()]


class MakeDirs(Stager):
    """
    Make directories.
    """

    @tasks
    def go(self):
        """
        Make directories.
        """
        yield "Directories"
        yield [
            directory(path=Path(self._target_dir / p if self._target_dir else p))
            for p in self._config[STR.makedirs]
        ]

    @property
    def _dst_paths(self) -> list[str]:
        """
        The paths to directories to create.
        """
        paths: list[str] = self._config[STR.makedirs]
        return paths

    @property
    def _schema(self) -> str:
        """
        The name of the schema to use for config validation.
        """
        return "makedirs"<|MERGE_RESOLUTION|>--- conflicted
+++ resolved
@@ -30,12 +30,8 @@
         target_dir: Optional[Union[str, Path]] = None,
         cycle: Optional[dt.datetime] = None,
         leadtime: Optional[dt.timedelta] = None,
-<<<<<<< HEAD
-        keys: Optional[list[str]] = None,
-=======
         key_path: Optional[list[YAMLKey]] = None,
         dry_run: bool = False,
->>>>>>> a95fa0b3
     ) -> None:
         """
         Stage files and directories.
@@ -44,18 +40,10 @@
         :param target_dir: Path to target directory.
         :param cycle: A ``datetime`` object to make available for use in the config.
         :param leadtime: A ``timedelta`` object to make available for use in the config.
-<<<<<<< HEAD
-        :param keys: YAML keys leading to file dst/src block.
-        :raises: ``UWConfigError`` if config fails validation.
-        """
-        self._keys = keys or []
-=======
         :param key_path: Path of keys to config block to use.
         :param dry_run: Do not copy files.
         :raises: ``UWConfigError`` if config fails validation.
         """
-        dryrun(enable=dry_run)
->>>>>>> a95fa0b3
         self._target_dir = str2path(target_dir)
         yaml_config = YAMLConfig(config=str2path(config))
         yaml_config.dereference(
