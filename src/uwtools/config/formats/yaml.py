--- conflicted
+++ resolved
@@ -11,19 +11,12 @@
 from uwtools.config.support import (
     INCLUDE_TAG,
     UWYAMLConvert,
-<<<<<<< HEAD
-    from_od,
-    log_and_error,
-    uw_yaml_loader,
-    yaml_to_str,
-=======
     UWYAMLGlob,
     UWYAMLRemove,
     dict_to_yaml_str,
     from_od,
     log_and_error,
     uw_yaml_loader,
->>>>>>> 0162635a
 )
 from uwtools.exceptions import UWConfigError
 from uwtools.strings import FORMAT
