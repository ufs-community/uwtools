--- conflicted
+++ resolved
@@ -79,11 +79,7 @@
     @property
     def _depth(self) -> int:
         """
-<<<<<<< HEAD
-        Return the depth of this config's hierarchy.
-=======
         The depth of this config's hierarchy.
->>>>>>> 0ae1b498
         """
         return depth(self.data)
 
