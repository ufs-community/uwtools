--- conflicted
+++ resolved
@@ -1,7 +1,4 @@
-<<<<<<< HEAD
-=======
 import difflib
->>>>>>> db80f2cf
 import os
 import re
 from abc import ABC, abstractmethod
@@ -82,8 +79,6 @@
                 complete.append(f"{INDENT}{parent}{key}")
         return complete, template
 
-<<<<<<< HEAD
-=======
     @staticmethod
     def _compare_config_get_lines(d: dict) -> list[str]:
         """
@@ -104,7 +99,6 @@
         log.info("↓ ? = info | -/+ = line unique to - or + file | blank = matching line")
         log.info("-" * MSGWIDTH)
 
->>>>>>> db80f2cf
     @property
     def _depth(self) -> int:
         """
@@ -165,7 +159,6 @@
         return cfg
 
     def _parse_include(self, ref_dict: Optional[dict] = None) -> None:
-<<<<<<< HEAD
         """
         Recursively process include directives in a config object.
 
@@ -187,35 +180,12 @@
                     del ref_dict[key]
 
     # Public methods
-=======
-        """
-        Recursively process include directives in a config object.
-
-        Recursively traverse the dictionary, replacing include tags with the contents of the files
-        they specify. Assumes a section/key/value structure. YAML provides this functionality in its
-        own loader.
-
-        :param ref_dict: A config object to process instead of the object's own data.
-        """
-        if ref_dict is None:
-            ref_dict = self.data
-        for key, value in deepcopy(ref_dict).items():
-            if isinstance(value, dict):
-                self._parse_include(ref_dict[key])
-            elif isinstance(value, str):
-                if m := re.match(r"^\s*%s\s+(.*)" % INCLUDE_TAG, value):
-                    filepaths = yaml.safe_load(m[1])
-                    self.update_from(self._load_paths(filepaths))
-                    del ref_dict[key]
-
-    # Public methods
 
     @abstractmethod
     def as_dict(self) -> dict:
         """
         Returns a pure dict version of the config.
         """
->>>>>>> db80f2cf
 
     def compare_config(
         self, dict1: dict, dict2: Optional[dict] = None, header: Optional[bool] = True
@@ -229,35 +199,6 @@
         :param dict2: The second dictionary (default: this config).
         :return: True if the configs are identical, False otherwise.
         """
-<<<<<<< HEAD
-        dict2 = self.data if dict2 is None else dict2
-        diffs: dict = {}
-
-        for sect, items in dict2.items():
-            for key, val in items.items():
-                if val != dict1.get(sect, {}).get(key, ""):
-                    try:
-                        diffs[sect][key] = f" - {val} + {dict1.get(sect, {}).get(key)}"
-                    except KeyError:
-                        diffs[sect] = {}
-                        diffs[sect][key] = f" - {val} + {dict1.get(sect, {}).get(key)}"
-
-        for sect, items in dict1.items():
-            for key, val in items.items():
-                if val != dict2.get(sect, {}).get(key, "") and diffs.get(sect, {}).get(key) is None:
-                    try:
-                        diffs[sect][key] = f" - {dict2.get(sect, {}).get(key)} + {val}"
-                    except KeyError:
-                        diffs[sect] = {}
-                        diffs[sect][key] = f" - {dict2.get(sect, {}).get(key)} + {val}"
-
-        for sect, keys in diffs.items():
-            for key in keys:
-                msg = f"{sect}: {key:>15}: {keys[key]}"
-                log.info(msg)
-
-        return not diffs
-=======
         dict2 = self.as_dict() if dict2 is None else dict2
         lines1, lines2 = map(self._compare_config_get_lines, [dict1, dict2])
         difflines = list(difflib.ndiff(lines2, lines1))
@@ -268,7 +209,6 @@
         for diffline in difflines:
             log.info(diffline.rstrip())
         return False
->>>>>>> db80f2cf
 
     def dereference(self, context: Optional[dict] = None) -> None:
         """
