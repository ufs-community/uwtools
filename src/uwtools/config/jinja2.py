"""
Support for rendering Jinja2 templates.
"""

from __future__ import annotations

import os
from datetime import datetime
from functools import cached_property
from pathlib import Path
from typing import Union

import yaml
from jinja2 import Environment, FileSystemLoader, StrictUndefined, Undefined, meta
from jinja2.exceptions import UndefinedError

<<<<<<< HEAD
from uwtools.config.support import UWYAMLConvert, UWYAMLRemove, format_to_config, uw_yaml_loader
=======
from uwtools.config.support import (
    UWYAMLConvert,
    UWYAMLGlob,
    UWYAMLRemove,
    format_to_config,
    uw_yaml_loader,
)
>>>>>>> 0162635a
from uwtools.logging import INDENT, MSGWIDTH, log
from uwtools.utils.file import get_file_format, readable, writable

_ConfigVal = Union[
    bool, datetime, dict, float, int, list, str, UWYAMLConvert, UWYAMLGlob, UWYAMLRemove
]


class J2Template:
    """
    Read Jinja2 templates from files or strings, and render them using the user-provided values.
    """

    def __init__(
        self,
        values: dict,
        template_source: str | Path | None = None,
        searchpath: list[str] | None = None,
    ) -> None:
        """
        :param values: Values needed to render the provided template.
        :param template_source: Jinja2 string or template file path (None => read stdin).
        :param searchpath: Colon-separated paths to search for extra templates.
        :raises: RuntimeError: If neither a template file or path is provided.
        """
        self._values = values
        self._template_source = template_source
        self._j2env = Environment(
            loader=FileSystemLoader(
                searchpath=(
                    searchpath
                    if searchpath
                    else (
                        self._template_source.parent
                        if isinstance(self._template_source, Path)
                        else []
                    )
                )
            ),
            undefined=StrictUndefined,
        )
        _register_filters(self._j2env)
        self._template = self._j2env.from_string(self._template_str)

    def __repr__(self):
        return self._template_str

    @cached_property
    def _template_str(self):
        """
        A string containing the template.
        """
        if isinstance(self._template_source, str):
            return self._template_source
        with readable(self._template_source) as f:
            return f.read()

    # Public methods

    def dump(self, output_path: Path | None) -> None:
        """
        Write rendered template to the path provided.

        :param output_path: Path to file to write.
        """
        msg = f"Writing rendered template to output file: {output_path}"
        log.debug(msg)
        with writable(output_path) as f:
            print(self.render(), file=f)

    def render(self) -> str:
        """
        Render the Jinja2 template so that it's available in memory.

        :return: A string containing a rendered Jinja2 template.
        """
        return self._template.render(self._values)

    @property
    def undeclared_variables(self) -> set[str]:
        """
        The names of variables needed to render the template.
        """
        j2_parsed = self._j2env.parse(self._template_str)
        return meta.find_undeclared_variables(j2_parsed)


# Public functions


def dereference(
    val: _ConfigVal, context: dict, local: dict | None = None, keys: list[str] | None = None
) -> _ConfigVal:
    """
    Render Jinja2 syntax, wherever possible.

    Build a replacement value with Jinja2 syntax rendered. Depend on recursion for dict and list
    values; render strings; convert values tagged with explicit types; and return objects of other
    types unmodified. Rendering may fail for valid reasons -- notably a replacement value not being
    available in the given context object. In such cases, return the original value: Any unrendered
    Jinja2 syntax it contains may be rendered by later processing with better context.

    When rendering dict values, replacement values will be taken from, in priority order
      1. The full context dict
      2. Local sibling values in the dict

    :param val: A value possibly containing Jinja2 syntax.
    :param context: Values to use when rendering Jinja2 syntax.
    :param local: Local sibling values to use if a match is not found in context.
    :param keys: The dict keys leading to this value.
    :return: The input value, with Jinja2 syntax rendered.
    """
    rendered: _ConfigVal
    if isinstance(val, dict):
        keys = keys or []
        rendered = {}
        for k, v in val.items():
            if isinstance(v, UWYAMLRemove):
                deref_debug("Removing value at", ".".join([*keys, k]))
            else:
                kd, vd = [dereference(x, context, val, [*keys, k]) for x in (k, v)]
                rendered[kd] = vd
    elif isinstance(val, list):
        rendered = [dereference(v, context) for v in val]
    elif isinstance(val, str):
        deref_debug("Rendering", val)
        rendered = _deref_render(val, context, local)
    elif isinstance(val, UWYAMLConvert):
        deref_debug("Rendering", val.value)
        val.value = _deref_render(val.value, context, local)
        rendered = _deref_convert(val)
    else:
        deref_debug("Accepting", val)
        rendered = val
    return rendered


<<<<<<< HEAD
def deref_debug(action: str, val: Optional[_ConfigVal] = "") -> None:
=======
def deref_debug(action: str, val: _ConfigVal | None = None) -> None:
>>>>>>> 0162635a
    """
    Log a debug-level message related to dereferencing.

    :param action: The dereferencing activity being performed.
    :param val: The value being dereferenced.
    """
<<<<<<< HEAD
    log.debug("[dereference] %s: %s", action, val)
=======
    tag = "[dereference]"
    args = ("%s %s", tag, action) if val is None else ("%s %s: %s", tag, action, val)
    log.debug(*args)
>>>>>>> 0162635a


def render(
    values_src: dict | Path | None = None,
    values_format: str | None = None,
    input_file: Path | None = None,
    output_file: Path | None = None,
    overrides: dict[str, str] | None = None,
    env: bool = False,
    searchpath: list[str] | None = None,
    values_needed: bool = False,
    dry_run: bool = False,
) -> str | None:
    """
    Check and render a Jinja2 template.

    :param values_src: Source of values to render the template.
    :param values_format: Format of values when sourced from file.
    :param input_file: Path to read raw Jinja2 template from (None => read stdin).
    :param output_file: Path to write rendered Jinja2 template to (None => write to stdout).
    :param overrides: Supplemental override values.
    :param env: Supplement values with environment variables?
    :param searchpath: Paths to search for extra templates.
    :param values_needed: Just report variables needed to render the template?
    :param dry_run: Run in dry-run mode?
    :return: The unrendered template if values_needed is True, the rendered template, or None.
    """
    _report(locals())
    values = _supplement_values(
        values_src=values_src, values_format=values_format, overrides=overrides, env=env
    )
    template = J2Template(values=values, template_source=input_file, searchpath=searchpath)
    undeclared_variables = template.undeclared_variables

    # If a report of variables required to render the template was requested, make that report and
    # then return the unrendered template.

    if values_needed:
        _values_needed(undeclared_variables)
        return str(template)

    # Render the template. If there are missing values, report them and return an error to the
    # caller.

    missing = [var for var in undeclared_variables if var not in values]
    if missing:
        _log_missing_values(missing)
        return None
    try:
        rendered = template.render()
    except UndefinedError as e:
        log.error("Template render failed with error: %s", str(e))
        return None

    # Log (dry-run mode) or write the rendered template.

    return _dry_run_template(rendered) if dry_run else _write_template(output_file, rendered)


def unrendered(s: str) -> bool:
    """
    Does the supplied string contain unrendered Jinja2 variables/expressions?

    :param s: The string to check for unrendered content.
    :return: ``True`` if unrendered content was found, ``False`` otherwise.
    """
    try:
        Environment(undefined=StrictUndefined).from_string(s).render({})
    except UndefinedError:
        return True
    return False


# Private functions


def _deref_convert(val: UWYAMLConvert) -> _ConfigVal:
    """
    Convert a string tagged with an explicit type.

    If conversion cannot be performed (e.g. the value was tagged as an int but int() is not a value
    that can be represented as an int, the original value will be returned unchanged.

    :param val: A scalar value tagged with an explicit type.
    :return: The value translated to the specified type.
    """
    converted: _ConfigVal = val  # fall-back value
    deref_debug("Converting", val.value)
    try:
<<<<<<< HEAD
        converted = val.convert()
        deref_debug("Converted", converted)
    except Exception as e:  # pylint: disable=broad-exception-caught
        deref_debug("Conversion failed", str(e))
    return converted


def _deref_render(val: str, context: dict, local: Optional[dict] = None) -> str:
=======
        converted = val.converted
    except Exception as e:  # noqa: BLE001
        deref_debug("Conversion failed", str(e))
    else:
        deref_debug("Converted", converted)
    return converted


def _deref_render(val: str, context: dict, local: dict | None = None) -> str:
>>>>>>> 0162635a
    """
    Render a Jinja2 variable/expression as part of dereferencing.

    If the value cannot be rendered, perhaps due to missing values or syntax errors, a debug message
    will be logged and the original value will be returned unchanged.

    :param val: The value potentially containing Jinja2 syntax to render.
    :param context: Values to use when rendering Jinja2 syntax.
    :param local: Local sibling values to use if a match is not found in context.
    :return: The rendered value (potentially unchanged).
    """
    env = _register_filters(Environment(undefined=StrictUndefined))
    template = env.from_string(val)
    context = {**(local or {}), **context}
    try:
<<<<<<< HEAD
        rendered = _register_filters(env).from_string(val).render(context)
        deref_debug("Rendered", rendered)
    except Exception as e:  # pylint: disable=broad-exception-caught
=======
        rendered = template.render(context)
    except Exception as e:  # noqa: BLE001
>>>>>>> 0162635a
        rendered = val
        deref_debug("Rendering failed", val)
        for line in str(e).split("\n"):
            deref_debug(line)
<<<<<<< HEAD
    try:
        loaded = yaml.load(rendered, Loader=uw_yaml_loader())
    except Exception as e:  # pylint: disable=broad-exception-caught
=======
    else:
        deref_debug("Rendered", rendered)
    try:
        loaded = yaml.load(rendered, Loader=uw_yaml_loader())
    except Exception as e:  # noqa: BLE001
>>>>>>> 0162635a
        loaded = None
        deref_debug("Loading rendered value as YAML", rendered)
        for line in str(e).split("\n"):
            deref_debug(line)
    if isinstance(loaded, UWYAMLConvert):
        rendered = val
        deref_debug("Held", rendered)
    return rendered


def _dry_run_template(rendered_template: str) -> str:
    """
    Log the rendered template and then return as successful.

    :param rendered_template: A string containing a rendered Jinja2 template.
    :return: The passed-in rendered-template string.
    """
    for line in rendered_template.split("\n"):
        log.info(line)
    return rendered_template


def _log_missing_values(missing: list[str]) -> None:
    """
    Log values missing from template and raise an exception.

    :param missing: Variables with no corresponding values.
    """
    log.error("Value(s) required to render template not provided:")
    for key in missing:
        log.error("%s%s", INDENT, key)


def _register_filters(env: Environment) -> Environment:
    """
    Add filters to a Jinja2 Environment.

    :param env: The Environment to add the filters to.
    :return: The input Environment, with filters added.
    """

    def path_join(path_components: list[str]) -> str:
        if any(isinstance(x, Undefined) for x in path_components):
            raise UndefinedError
        return str(Path().joinpath(*path_components))

    filters = dict(env=lambda var: os.environ[var], path_join=path_join)
    env.filters.update(filters)
    return env


def _report(args: dict) -> None:
    """
    Log the names and values of arguments.

    :param args: The argument names and their values.
    """
    dashes = lambda: log.debug("-" * MSGWIDTH)
    log.debug("Internal arguments when rendering template:")
    dashes()
    for varname, value in args.items():
        log.debug("%16s: %s", varname, value)
    dashes()


def _supplement_values(
    values_src: dict | Path | None = None,
    values_format: str | None = None,
    overrides: dict[str, str] | None = None,
    env: bool = False,
) -> dict:
    """
    Optionally supplement values from given source with overrides and/or environment variables.

    :param values_src: Source of values to render the template.
    :param values_format: Format of values when sourced from file.
    :param overrides: Override values.
    :param env: Supplement values with environment variables?
    :returns: The final set of template-rendering values.
    """
    values: dict
    if isinstance(values_src, Path):
        values_format = values_format or get_file_format(values_src)
        values_src_class = format_to_config(values_format)
        values = values_src_class(values_src).data
        log.debug("Read initial template values from %s", values_src)
    else:
        values = values_src or {}
    if overrides:
        values.update(overrides)
        log.debug("Supplemented template values with overrides: %s", " ".join(overrides))
    if env:
        values.update(os.environ)
        log.debug("Supplemented template values with environment variables")
    return values


def _values_needed(undeclared_variables: set[str]) -> None:
    """
    Log variables needed to render the template.

    :param undeclared_variables: A set containing the variables needed to render the template.
    """
    log.info("Value(s) needed to render this template are:")
    for var in sorted(undeclared_variables):
        log.info("%s%s", INDENT, var)


def _write_template(output_file: Path | None, rendered_template: str) -> str:
    """
    Write the rendered template.

    :param output_file: Path to the file to write the rendered Jinja2 template to.
    :param rendered_template: A string containing a rendered Jinja2 template.
    :return: The passed-in rendered-template string.
    """
    with writable(output_file) as f:
        print(rendered_template, file=f)
    return rendered_template<|MERGE_RESOLUTION|>--- conflicted
+++ resolved
@@ -14,9 +14,6 @@
 from jinja2 import Environment, FileSystemLoader, StrictUndefined, Undefined, meta
 from jinja2.exceptions import UndefinedError
 
-<<<<<<< HEAD
-from uwtools.config.support import UWYAMLConvert, UWYAMLRemove, format_to_config, uw_yaml_loader
-=======
 from uwtools.config.support import (
     UWYAMLConvert,
     UWYAMLGlob,
@@ -24,7 +21,6 @@
     format_to_config,
     uw_yaml_loader,
 )
->>>>>>> 0162635a
 from uwtools.logging import INDENT, MSGWIDTH, log
 from uwtools.utils.file import get_file_format, readable, writable
 
@@ -162,24 +158,16 @@
     return rendered
 
 
-<<<<<<< HEAD
-def deref_debug(action: str, val: Optional[_ConfigVal] = "") -> None:
-=======
 def deref_debug(action: str, val: _ConfigVal | None = None) -> None:
->>>>>>> 0162635a
     """
     Log a debug-level message related to dereferencing.
 
     :param action: The dereferencing activity being performed.
     :param val: The value being dereferenced.
     """
-<<<<<<< HEAD
-    log.debug("[dereference] %s: %s", action, val)
-=======
     tag = "[dereference]"
     args = ("%s %s", tag, action) if val is None else ("%s %s: %s", tag, action, val)
     log.debug(*args)
->>>>>>> 0162635a
 
 
 def render(
@@ -269,16 +257,6 @@
     converted: _ConfigVal = val  # fall-back value
     deref_debug("Converting", val.value)
     try:
-<<<<<<< HEAD
-        converted = val.convert()
-        deref_debug("Converted", converted)
-    except Exception as e:  # pylint: disable=broad-exception-caught
-        deref_debug("Conversion failed", str(e))
-    return converted
-
-
-def _deref_render(val: str, context: dict, local: Optional[dict] = None) -> str:
-=======
         converted = val.converted
     except Exception as e:  # noqa: BLE001
         deref_debug("Conversion failed", str(e))
@@ -288,7 +266,6 @@
 
 
 def _deref_render(val: str, context: dict, local: dict | None = None) -> str:
->>>>>>> 0162635a
     """
     Render a Jinja2 variable/expression as part of dereferencing.
 
@@ -304,29 +281,17 @@
     template = env.from_string(val)
     context = {**(local or {}), **context}
     try:
-<<<<<<< HEAD
-        rendered = _register_filters(env).from_string(val).render(context)
-        deref_debug("Rendered", rendered)
-    except Exception as e:  # pylint: disable=broad-exception-caught
-=======
         rendered = template.render(context)
     except Exception as e:  # noqa: BLE001
->>>>>>> 0162635a
         rendered = val
         deref_debug("Rendering failed", val)
         for line in str(e).split("\n"):
             deref_debug(line)
-<<<<<<< HEAD
-    try:
-        loaded = yaml.load(rendered, Loader=uw_yaml_loader())
-    except Exception as e:  # pylint: disable=broad-exception-caught
-=======
     else:
         deref_debug("Rendered", rendered)
     try:
         loaded = yaml.load(rendered, Loader=uw_yaml_loader())
     except Exception as e:  # noqa: BLE001
->>>>>>> 0162635a
         loaded = None
         deref_debug("Loading rendered value as YAML", rendered)
         for line in str(e).split("\n"):
