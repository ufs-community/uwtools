"""
Support for rendering Jinja2 templates.
"""

import os
from functools import cached_property
from pathlib import Path
from typing import Optional, Union

from jinja2 import Environment, FileSystemLoader, StrictUndefined, Undefined, meta
from jinja2.exceptions import UndefinedError

from uwtools.config.support import UWYAMLConvert, UWYAMLRemove, format_to_config
from uwtools.logging import INDENT, MSGWIDTH, log
from uwtools.utils.file import get_file_format, readable, writable

_ConfigVal = Union[bool, dict, float, int, list, str, UWYAMLConvert, UWYAMLRemove]


class J2Template:
    """
    Read Jinja2 templates from files or strings, and render them using the user-provided values.
    """

    def __init__(
        self,
        values: dict,
        template_source: Optional[Union[str, Path]] = None,
        searchpath: Optional[list[str]] = None,
    ) -> None:
        """
        :param values: Values needed to render the provided template.
        :param template_source: Jinja2 string or template file path (None => read stdin).
        :param searchpath: Colon-separated paths to search for extra templates.
        :raises: RuntimeError: If neither a template file or path is provided.
        """
        self._values = values
        self._template_source = template_source
        self._j2env = Environment(
            loader=FileSystemLoader(
                searchpath=(
                    searchpath
                    if searchpath
                    else (
                        self._template_source.parent
                        if isinstance(self._template_source, Path)
                        else []
                    )
                )
            ),
            undefined=StrictUndefined,
        )
        _register_filters(self._j2env)
        self._template = self._j2env.from_string(self._template_str)

    def __repr__(self):
        return self._template_str

    @cached_property
    def _template_str(self):
        """
        A string containing the template.
        """
        if isinstance(self._template_source, str):
            return self._template_source
        with readable(self._template_source) as f:
            return f.read()

    # Public methods

    def dump(self, output_path: Optional[Path]) -> None:
        """
        Write rendered template to the path provided.

        :param output_path: Path to file to write.
        """
        msg = f"Writing rendered template to output file: {output_path}"
        log.debug(msg)
        with writable(output_path) as f:
            print(self.render(), file=f)

    def render(self) -> str:
        """
        Render the Jinja2 template so that it's available in memory.

        :return: A string containing a rendered Jinja2 template.
        """
        return self._template.render(self._values)

    @property
    def undeclared_variables(self) -> set[str]:
        """
<<<<<<< HEAD
        Return the names of variables needed to render the template.

        :return: Names of variables needed to render the template.
=======
        The names of variables needed to render the template.
>>>>>>> 0ae1b498
        """
        j2_parsed = self._j2env.parse(self._template_str)
        return meta.find_undeclared_variables(j2_parsed)


# Public functions


def dereference(
    val: _ConfigVal, context: dict, local: Optional[dict] = None, keys: Optional[list[str]] = None
) -> _ConfigVal:
    """
    Render Jinja2 syntax, wherever possible.

    Build a replacement value with Jinja2 syntax rendered. Depend on recursion for dict and list
    values; render strings; convert values tagged with explicit types; and return objects of other
    types unmodified. Rendering may fail for valid reasons -- notably a replacement value not being
    available in the given context object. In such cases, return the original value: Any unrendered
    Jinja2 syntax it contains may may be rendered by later processing with better context.

    When rendering dict values, replacement values will be taken from, in priority order
      1. The full context dict
      2. Local sibling values in the dict

    :param val: A value possibly containing Jinja2 syntax.
    :param context: Values to use when rendering Jinja2 syntax.
    :param local: Local sibling values to use if a match is not found in context.
    :param keys: The dict keys leading to this value.
    :return: The input value, with Jinja2 syntax rendered.
    """
    rendered: _ConfigVal = val  # fall-back value
    if isinstance(val, dict):
        keys = keys or []
        new = {}
        for k, v in val.items():
            if isinstance(v, UWYAMLRemove):
                _deref_debug("Removing value at", " > ".join([*keys, k]))
            else:
                new[dereference(k, context)] = dereference(v, context, local=val, keys=[*keys, k])
        return new
    if isinstance(val, list):
        return [dereference(v, context) for v in val]
    if isinstance(val, str):
        _deref_debug("Rendering", val)
        rendered = _deref_render(val, context, local)
    elif isinstance(val, UWYAMLConvert):
        _deref_debug("Rendering", val.value)
        val.value = _deref_render(val.value, context, local)
        rendered = _deref_convert(val)
    else:
        _deref_debug("Accepting", val)
    return rendered


def render(
    values_src: Optional[Union[dict, Path]] = None,
    values_format: Optional[str] = None,
    input_file: Optional[Path] = None,
    output_file: Optional[Path] = None,
    overrides: Optional[dict[str, str]] = None,
    env: bool = False,
    searchpath: Optional[list[str]] = None,
    values_needed: bool = False,
    dry_run: bool = False,
) -> Optional[str]:
    """
    Check and render a Jinja2 template.

    :param values_src: Source of values to render the template.
    :param values_format: Format of values when sourced from file.
    :param input_file: Path to read raw Jinja2 template from (None => read stdin).
    :param output_file: Path to write rendered Jinja2 template to (None => write to stdout).
    :param overrides: Supplemental override values.
    :param env: Supplement values with environment variables?
    :param searchpath: Paths to search for extra templates.
    :param values_needed: Just report variables needed to render the template?
    :param dry_run: Run in dry-run mode?
    :return: The unrendered template if values_needed is True, the rendered template, or None.
    """
    _report(locals())
    values = _supplement_values(
        values_src=values_src, values_format=values_format, overrides=overrides, env=env
    )
    template = J2Template(values=values, template_source=input_file, searchpath=searchpath)
    undeclared_variables = template.undeclared_variables

    # If a report of variables required to render the template was requested, make that report and
    # then return the unrendered template.

    if values_needed:
        _values_needed(undeclared_variables)
        return str(template)

    # Render the template. If there are missing values, report them and return an error to the
    # caller.

    missing = [var for var in undeclared_variables if var not in values.keys()]
    if missing:
        _log_missing_values(missing)
        return None
    try:
        rendered = template.render()
    except UndefinedError as e:
        log.error("Template render failed with error: %s", str(e))
        return None

    # Log (dry-run mode) or write the rendered template.

    return _dry_run_template(rendered) if dry_run else _write_template(output_file, rendered)


def unrendered(s: str) -> bool:
    """
    Does the supplied string contain unrendered Jinja2 variables/expressions?

    :param s: The string to check for unrendered content.
    :return: ``True`` if unrendered content was found, ``False`` otherwise.
    """
    try:
        Environment(undefined=StrictUndefined).from_string(s).render({})
        return False
    except UndefinedError:
        return True


# Private functions


def _deref_convert(val: UWYAMLConvert) -> _ConfigVal:
    """
    Convert a string tagged with an explicit type.

    If conversion cannot be performed (e.g. the value was tagged as an int but int() is not a value
    that can be represented as an int, the original value will be returned unchanged.

    :param val: A scalar value tagged with an explicit type.
    :return: The value translated to the specified type.
    """
    converted: _ConfigVal = val  # fall-back value
    _deref_debug("Converting", val.value)
    try:
        converted = val.convert()
        _deref_debug("Converted", converted)
    except Exception as e:  # pylint: disable=broad-exception-caught
        _deref_debug("Conversion failed", str(e))
    return converted


def _deref_debug(action: str, val: _ConfigVal) -> None:
    """
    Log a debug-level message related to dereferencing.

    :param action: The dereferencing activity being performed.
    :param val: The value being dereferenced.
    """
    log.debug("[dereference] %s: %s", action, val)


def _deref_render(val: str, context: dict, local: Optional[dict] = None) -> str:
    """
    Render a Jinja2 variable/expression as part of dereferencing.

    If the value cannot be rendered, perhaps due to missing values or syntax errors, a debug message
    will be logged and the original value will be returned unchanged.

    :param val: The value potentially containing Jinja2 syntax to render.
    :param context: Values to use when rendering Jinja2 syntax.
    :param local: Local sibling values to use if a match is not found in context.
    :return: The rendered value (potentially unchanged).
    """
    env = Environment(undefined=StrictUndefined)
    context = {**(local or {}), **context}
    try:
        rendered = _register_filters(env).from_string(val).render(context)
        _deref_debug("Rendered", rendered)
    except Exception as e:  # pylint: disable=broad-exception-caught
        rendered = val
        _deref_debug("Rendering failed", str(e))
    return rendered


def _dry_run_template(rendered_template: str) -> str:
    """
    Log the rendered template and then return as successful.

    :param rendered_template: A string containing a rendered Jinja2 template.
    :return: The passed-in rendered-template string.
    """
    for line in rendered_template.split("\n"):
        log.info(line)
    return rendered_template


def _log_missing_values(missing: list[str]) -> None:
    """
    Log values missing from template and raise an exception.

    :param missing: Variables with no corresponding values.
    """
    log.error("Value(s) required to render template not provided:")
    for key in missing:
        log.error(f"{INDENT}{key}")


def _register_filters(env: Environment) -> Environment:
    """
    Add filters to a Jinja2 Environment.

    :param env: The Environment to add the filters to.
    :return: The input Environment, with filters added.
    """

    def path_join(path_components: list[str]) -> str:
        if any(isinstance(x, Undefined) for x in path_components):
            raise UndefinedError()
        return os.path.join(*path_components)

    filters = dict(env=lambda var: os.environ[var], path_join=path_join)
    env.filters.update(filters)
    return env


def _report(args: dict) -> None:
    """
    Log the names and values of arguments.

    :param args: The argument names and their values.
    """
    dashes = lambda: log.debug("-" * MSGWIDTH)
    log.debug("Internal arguments when rendering template:")
    dashes()
    for varname, value in args.items():
        log.debug("%16s: %s", varname, value)
    dashes()


def _supplement_values(
    values_src: Optional[Union[dict, Path]] = None,
    values_format: Optional[str] = None,
    overrides: Optional[dict[str, str]] = None,
    env: bool = False,
) -> dict:
    """
    Optionally supplement values from given source with overrides and/or environment vairables.

    :param values_src: Source of values to render the template.
    :param values_format: Format of values when sourced from file.
    :param overrides: Override values.
    :param env: Supplement values with environment variables?
    :returns: The final set of template-rendering values.
    """
    values: dict
    if isinstance(values_src, Path):
        values_format = values_format or get_file_format(values_src)
        values_src_class = format_to_config(values_format)
        values = values_src_class(values_src).data
        log.debug("Read initial template values from %s", values_src)
    else:
        values = values_src or {}
    if overrides:
        values.update(overrides)
        log.debug("Supplemented template values with overrides: %s", " ".join(overrides))
    if env:
        values.update(os.environ)
        log.debug("Supplemented template values with environment variables")
    return values


def _values_needed(undeclared_variables: set[str]) -> None:
    """
    Log variables needed to render the template.

    :param undeclared_variables: A set containing the variables needed to render the template.
    """
    log.info("Value(s) needed to render this template are:")
    for var in sorted(undeclared_variables):
        log.info(f"{INDENT}{var}")


def _write_template(output_file: Optional[Path], rendered_template: str) -> str:
    """
    Write the rendered template.

    :param output_file: Path to the file to write the rendered Jinja2 template to.
    :param rendered_template: A string containing a rendered Jinja2 template.
    :return: The passed-in rendered-template string.
    """
    with writable(output_file) as f:
        print(rendered_template, file=f)
    return rendered_template<|MERGE_RESOLUTION|>--- conflicted
+++ resolved
@@ -90,13 +90,7 @@
     @property
     def undeclared_variables(self) -> set[str]:
         """
-<<<<<<< HEAD
-        Return the names of variables needed to render the template.
-
-        :return: Names of variables needed to render the template.
-=======
         The names of variables needed to render the template.
->>>>>>> 0ae1b498
         """
         j2_parsed = self._j2env.parse(self._template_str)
         return meta.find_undeclared_variables(j2_parsed)
