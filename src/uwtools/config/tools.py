"""
Tools for working with configs.
"""

from typing import Callable, List, Optional, Union

from uwtools.config.formats.base import Config
from uwtools.config.formats.yaml import YAMLConfig
from uwtools.config.support import depth, format_to_config, log_and_error
from uwtools.exceptions import UWError
from uwtools.logging import MSGWIDTH, log
from uwtools.types import DefinitePath, OptionalPath
from uwtools.utils.file import FORMAT, get_file_format

# Public functions


def compare_configs(
    config_a_path: DefinitePath,
    config_a_format: str,
    config_b_path: DefinitePath,
    config_b_format: str,
) -> bool:
    """
    Compare two config files.

    :param config_a_path: Path to first config file.
    :param config_a_format: Format of first config file.
    :param config_b_path: Path to second config file.
    :param config_b_format: Format of second config file.
    :return: False if config files had differences, otherwise True.
    """

    cfg_a = format_to_config(config_a_format)(config_a_path)
    cfg_b = format_to_config(config_b_format)(config_b_path)
    log.info("- %s", config_a_path)
    log.info("+ %s", config_b_path)
    log.info("-" * MSGWIDTH)
    return cfg_a.compare_config(cfg_b.data)


def config_check_depths_dump(config_obj: Union[Config, dict], target_format: str) -> None:
    """
    Check that the depth does not exceed the target format's max.

    :param config_obj: The reference config dictionary.
    :param target_format: The target format.
    :raises: UWConfigError on excessive config object dictionary depth.
    """
    # Define a function with the conditions of an invalid depth.
    bad_depth = lambda need, have: need and have > need
    _validate_depth(config_obj, target_format, "dump", bad_depth)


def config_check_depths_realize(config_obj: Union[Config, dict], target_format: str) -> None:
    """
    Check that the depth does not exceed the target format's max.

    :param config_obj: The reference config object.
    :param target_format: The target format.
    """
    # Define a function with the conditions of an invalid depth.
    bad_depth = lambda need, have: need and have != need
    _validate_depth(config_obj, target_format, "realize", bad_depth)


def config_check_depths_update(config_obj: Union[Config, dict], target_format: str) -> None:
    """
    Check that the depth does not exceed the target format's max.

    :param config_obj: The reference config object.
    :param target_format: The target format.
    """
    # Define a function with the conditions of an invalid depth.
    bad_depth = lambda need, have: need and have > need
    _validate_depth(config_obj, target_format, "update", bad_depth)


def realize_config(
    input_config: Union[Config, OptionalPath] = None,
    input_format: Optional[str] = None,
    output_file: OptionalPath = None,
    output_format: Optional[str] = None,
<<<<<<< HEAD
    values: Union[dict, Config, OptionalPath] = None,
    values_format: Optional[str] = None,
=======
    supplemental_configs: Optional[List[Union[dict, Config, DefinitePath]]] = None,
>>>>>>> 9f872da4
    values_needed: bool = False,
    dry_run: bool = False,
) -> dict:
    """
    Realize an output config based on an input config and optional values-providing configs.

    :param input_config: Input config file (None => read stdin).
    :param input_format: Format of the input config.
    :param output_file: Output config file (None => write to stdout).
    :param output_format: Format of the output config.
<<<<<<< HEAD
    :param values: Source of values used to modify input.
    :param values_format: Format of values when sourced from file.
=======
    :param supplemental_configs: Sources of values used to modify input.
>>>>>>> 9f872da4
    :param values_needed: Report complete, missing, and template values.
    :param dry_run: Log output instead of writing to output.
    :return: The realized config (or an empty-dict for no-op modes).
    """
    input_format = _ensure_format("input", input_format, input_config)
    input_obj = (
        input_config
        if isinstance(input_config, Config)
        else format_to_config(input_format)(config=input_config)
    )
<<<<<<< HEAD
    input_obj.dereference()
    input_obj = _realize_config_update(input_obj, values, values_format)
    output_format = _ensure_format("output", output_format, output_file)
    input_obj = _realize_config_update(input_obj, values, values_format)
=======
    if supplemental_configs:
        input_obj = _realize_config_update(input_obj, supplemental_configs)
    input_obj.dereference()
    output_format = _ensure_format("output", output_format, output_file)
>>>>>>> 9f872da4
    config_check_depths_realize(input_obj, output_format)
    if dry_run:
        log.info(input_obj)
        return {}
    if values_needed:
        _realize_config_values_needed(input_obj)
        return {}
    output_obj = format_to_config(output_format)
    output_obj.dump_dict(path=output_file, cfg=input_obj.data)
    return input_obj.data


# Private functions


def _ensure_format(
    desc: str, fmt: Optional[str] = None, config: Union[Config, OptionalPath] = None
) -> str:
    """
<<<<<<< HEAD
    Return the given file format, or the the appropriate format as deduced from the config.
=======
    Return the given file format, or the appropriate format as deduced from the config.
>>>>>>> 9f872da4

    :param desc: A description of the file.
    :param fmt: The config format name.
    :param config: The input config.
    :return: The specified or deduced format.
    :raises: UWError if the format cannot be determined.
    """
    if isinstance(config, Config):
        return FORMAT.yaml
    if fmt is None:
        if config is not None:
            fmt = get_file_format(config)
        else:
            raise UWError(f"Either {desc} file format or name must be specified")
    return fmt


def _print_config_section(config: dict, key_path: List[str]) -> None:
    """
    Descends into the config via the given keys, then prints the contents of the located subtree as
    key=value pairs, one per line.
    """
    keys = []
    current_path = "<unknown>"
    for section in key_path:
        keys.append(section)
        current_path = " -> ".join(keys)
        try:
            subconfig = config[section]
        except KeyError as e:
            raise log_and_error(f"Bad config path: {current_path}") from e
        if not isinstance(subconfig, dict):
            raise log_and_error(f"Value at {current_path} must be a dictionary")
        config = subconfig
    output_lines = []
    for key, value in config.items():
        if type(value) not in (bool, float, int, str):
            raise log_and_error(f"Non-scalar value {value} found at {current_path}")
        output_lines.append(f"{key}={value}")
    print("\n".join(sorted(output_lines)))


def _realize_config_update(
    config_obj: Config,
<<<<<<< HEAD
    values: Union[dict, Config, OptionalPath],
    values_format: Optional[str] = None,
=======
    supplemental_configs: Optional[List[Union[dict, Config, DefinitePath]]] = None,
>>>>>>> 9f872da4
) -> Config:
    """
    Update config with values from other configs, if given.

    :param config_obj: The config to update.
<<<<<<< HEAD
    :param values: Source of values to modify input.
    :param values_format: Format of values when sourced from file.
    :return: The input config, possibly updated.
    """
    if values:
        log.debug("Before update, config has depth %s", config_obj.depth)
        values_obj: Config
        if isinstance(values, dict):
            values_obj = YAMLConfig(config=values)
        elif isinstance(values, Config):
            values_obj = values
        else:
            values_format = values_format or get_file_format(values)
            values_obj = format_to_config(values_format)(config=values)
        log.debug("Values config has depth %s", values_obj.depth)
        config_check_depths_update(values_obj, config_obj.get_format())
        config_obj.update_values(values_obj)
        config_obj.dereference()
        log.debug("After update, config has depth %s", config_obj.depth)
=======
    :param supplemental_configs: Sources of values to modify input.
    :return: The input config, possibly updated.
    """
    if supplemental_configs:
        log.debug("Before update, config has depth %s", config_obj.depth)
        supplemental_obj: Config
        for config in supplemental_configs:
            if isinstance(config, dict):
                supplemental_obj = YAMLConfig(config=config)
            elif isinstance(config, Config):
                supplemental_obj = config
            else:
                supplemental_format = get_file_format(config)
                supplemental_obj = format_to_config(supplemental_format)(config=config)
            log.debug("Supplemental config has depth %s", supplemental_obj.depth)
            config_check_depths_update(supplemental_obj, config_obj.get_format())
            config_obj.update_values(supplemental_obj)
            log.debug("After update, config has depth %s", config_obj.depth)
>>>>>>> 9f872da4
    else:
        log.debug("Input config has depth %s", config_obj.depth)
    return config_obj


def _realize_config_values_needed(input_obj: Config) -> bool:
    """
    Print a report characterizing input values as complete, empty, or template placeholders.

    :param input_obj: The config to update.
    """
    complete, empty, template = input_obj.characterize_values(input_obj.data, parent="")
    log.info("Keys that are complete:")
    for var in complete:
        log.info(var)
    log.info("")
    log.info("Keys that have unfilled Jinja2 templates:")
    for var in template:
        log.info(var)
    log.info("")
    log.info("Keys that are set to empty:")
    for var in empty:
        log.info(var)
    return True


def _validate_depth(
    config_obj: Union[Config, dict], target_format: str, action: str, bad_depth: Callable
) -> None:
    """
    :param config_obj: The reference config object.
    :param target_format: The target format.
    :param action: The action being performed.
    :param bad_depth: A function that returns True if the depth is bad.
    :raises: UWConfigError on excessive config object depth.
    """
    target_class = format_to_config(target_format)
    config = config_obj.data if isinstance(config_obj, Config) else config_obj
    if bad_depth(target_class.get_depth_threshold(), depth(config)):
        raise log_and_error(
            "Cannot %s depth-%s config to type-'%s' config" % (action, depth(config), target_format)
        )<|MERGE_RESOLUTION|>--- conflicted
+++ resolved
@@ -81,12 +81,7 @@
     input_format: Optional[str] = None,
     output_file: OptionalPath = None,
     output_format: Optional[str] = None,
-<<<<<<< HEAD
-    values: Union[dict, Config, OptionalPath] = None,
-    values_format: Optional[str] = None,
-=======
     supplemental_configs: Optional[List[Union[dict, Config, DefinitePath]]] = None,
->>>>>>> 9f872da4
     values_needed: bool = False,
     dry_run: bool = False,
 ) -> dict:
@@ -97,12 +92,7 @@
     :param input_format: Format of the input config.
     :param output_file: Output config file (None => write to stdout).
     :param output_format: Format of the output config.
-<<<<<<< HEAD
-    :param values: Source of values used to modify input.
-    :param values_format: Format of values when sourced from file.
-=======
     :param supplemental_configs: Sources of values used to modify input.
->>>>>>> 9f872da4
     :param values_needed: Report complete, missing, and template values.
     :param dry_run: Log output instead of writing to output.
     :return: The realized config (or an empty-dict for no-op modes).
@@ -113,17 +103,10 @@
         if isinstance(input_config, Config)
         else format_to_config(input_format)(config=input_config)
     )
-<<<<<<< HEAD
-    input_obj.dereference()
-    input_obj = _realize_config_update(input_obj, values, values_format)
-    output_format = _ensure_format("output", output_format, output_file)
-    input_obj = _realize_config_update(input_obj, values, values_format)
-=======
     if supplemental_configs:
         input_obj = _realize_config_update(input_obj, supplemental_configs)
     input_obj.dereference()
     output_format = _ensure_format("output", output_format, output_file)
->>>>>>> 9f872da4
     config_check_depths_realize(input_obj, output_format)
     if dry_run:
         log.info(input_obj)
@@ -143,11 +126,7 @@
     desc: str, fmt: Optional[str] = None, config: Union[Config, OptionalPath] = None
 ) -> str:
     """
-<<<<<<< HEAD
-    Return the given file format, or the the appropriate format as deduced from the config.
-=======
-    Return the given file format, or the appropriate format as deduced from the config.
->>>>>>> 9f872da4
+    Return the given format, or the appropriate format as deduced from the config.
 
     :param desc: A description of the file.
     :param fmt: The config format name.
@@ -192,38 +171,12 @@
 
 def _realize_config_update(
     config_obj: Config,
-<<<<<<< HEAD
-    values: Union[dict, Config, OptionalPath],
-    values_format: Optional[str] = None,
-=======
     supplemental_configs: Optional[List[Union[dict, Config, DefinitePath]]] = None,
->>>>>>> 9f872da4
 ) -> Config:
     """
     Update config with values from other configs, if given.
 
     :param config_obj: The config to update.
-<<<<<<< HEAD
-    :param values: Source of values to modify input.
-    :param values_format: Format of values when sourced from file.
-    :return: The input config, possibly updated.
-    """
-    if values:
-        log.debug("Before update, config has depth %s", config_obj.depth)
-        values_obj: Config
-        if isinstance(values, dict):
-            values_obj = YAMLConfig(config=values)
-        elif isinstance(values, Config):
-            values_obj = values
-        else:
-            values_format = values_format or get_file_format(values)
-            values_obj = format_to_config(values_format)(config=values)
-        log.debug("Values config has depth %s", values_obj.depth)
-        config_check_depths_update(values_obj, config_obj.get_format())
-        config_obj.update_values(values_obj)
-        config_obj.dereference()
-        log.debug("After update, config has depth %s", config_obj.depth)
-=======
     :param supplemental_configs: Sources of values to modify input.
     :return: The input config, possibly updated.
     """
@@ -242,7 +195,6 @@
             config_check_depths_update(supplemental_obj, config_obj.get_format())
             config_obj.update_values(supplemental_obj)
             log.debug("After update, config has depth %s", config_obj.depth)
->>>>>>> 9f872da4
     else:
         log.debug("Input config has depth %s", config_obj.depth)
     return config_obj
