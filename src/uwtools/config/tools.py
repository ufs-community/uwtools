"""
Tools for working with configs.
"""

from __future__ import annotations

from typing import TYPE_CHECKING, cast

from uwtools.config.formats.base import Config
from uwtools.config.jinja2 import unrendered
from uwtools.config.support import YAMLKey, depth, format_to_config, log_and_error
from uwtools.exceptions import UWConfigError, UWConfigRealizeError, UWError
from uwtools.logging import log
from uwtools.strings import FORMAT
from uwtools.utils.file import get_config_format

if TYPE_CHECKING:
    from pathlib import Path

# Public functions


def compare(
    path1: Path, path2: Path, format1: str | None = None, format2: str | None = None
) -> bool:
    """
    NB: This docstring is dynamically replaced: See compare.__doc__ definition below.
    """
    format1 = _ensure_format("1st config file", format1, path1)
    format2 = _ensure_format("2nd config file", format2, path2)
    if format1 != format2:
        log.error("Formats do not match: %s vs %s", format1, format2)
        return False
    cfg_1: Config = format_to_config(format1)(path1)
    cfg_2: Config = format_to_config(format2)(path2)
    log.info("- %s", path1)
    log.info("+ %s", path2)
    return cfg_1.compare_config(cfg_2.as_dict())


<<<<<<< HEAD
def compose(
    configs: list[Path], output_file: Path | None, input_format: str, output_format: str
) -> bool:
    """
    NB: This docstring is dynamically replaced: See compose.__doc__ definition below.
    """
    _validate_format("output format", output_format, input_format)
    input_class = format_to_config(input_format)
    log.debug("Reading %s as base config to compose onto", configs[0])
    config = input_class(configs[0])
    for path in configs[1:]:
        log.debug("Composing %s onto base", path)
        c = input_class(path)
        config_check_depths_update(c, input_format)
        config.update_from(c)
    output_class = format_to_config(output_format)
    output_config = output_class(config)
    config_check_depths_dump(config, output_format)
    output_config.dump(output_file)
    return True


def config_check_depths_dump(config_obj: Config | dict, target_format: str) -> None:
    """
    Ensure that the depth does not exceed the target format's max.

    :param config_obj: The reference config dictionary.
    :param target_format: The target format.
    :raises: UWConfigError on excessive config object dictionary depth.
    """
    # Define a function with the conditions of an invalid depth.
    bad_depth = lambda need, have: need and have > need
    _validate_depth(config_obj, target_format, "dump", bad_depth)


def config_check_depths_realize(config_obj: Config | dict, target_format: str) -> None:
    """
    Ensure that the depth is that required by the target format.

    :param config_obj: The reference config object.
    :param target_format: The target format.
    """
    # Define a function with the conditions of an invalid depth.
    bad_depth = lambda need, have: need and have != need
    _validate_depth(config_obj, target_format, "realize", bad_depth)


def config_check_depths_update(config_obj: Config | dict, target_format: str) -> None:
    """
    Ensure that the depth does not exceed the target format's max.

    :param config_obj: The reference config object.
    :param target_format: The target format.
    """
    # Define a function with the conditions of an invalid depth.
    bad_depth = lambda need, have: need and have > need
    _validate_depth(config_obj, target_format, "update", bad_depth)


def realize(
=======
def realize_config(
>>>>>>> 6b6bbbff
    input_config: Config | Path | dict | None = None,
    input_format: str | None = None,
    update_config: Config | Path | dict | None = None,
    update_format: str | None = None,
    output_file: Path | None = None,
    output_format: str | None = None,
    key_path: list[YAMLKey] | None = None,
    values_needed: bool = False,
    total: bool = False,
    dry_run: bool = False,
) -> dict:
    """
    NB: This docstring is dynamically replaced: See realize.__doc__ definition below.
    """
    input_obj = _realize_input_setup(input_config, input_format)
    input_obj = _realize_update(input_obj, update_config, update_format)
    input_obj.dereference()
    output_data, output_format = _realize_output_setup(
        input_obj, output_file, output_format, key_path
    )
    if dry_run:
        for line in str(input_obj).strip().split("\n"):
            log.info(line)
        return {}
    if values_needed:
        _realize_values_needed(input_obj)
        return {}
    if total and unrendered(str(input_obj)):
        msg = "Config could not be totally realized"
        raise UWConfigRealizeError(msg)
    output_class = cast(Config, format_to_config(output_format))
    output_class.dump_dict(cfg=output_data, path=output_file)
    return input_obj.data


def validate_depth(config_obj: Config | dict, target_format: str) -> None:
    """
    :param config_obj: The reference config object.
    :param target_format: The target format.
    :raises: UWConfigError on excessive config object depth.
    """
    target_class = cast(Config, format_to_config(target_format))
    config = config_obj.data if isinstance(config_obj, Config) else config_obj
    if not target_class._depth_ok(depth(config)):  # noqa: SLF001
        msg = "Cannot treat depth-%s config as '%s'" % (depth(config), target_format)
        raise UWConfigError(msg)


def walk_key_path(config: dict, key_path: list[YAMLKey]) -> tuple[dict, str]:
    """
    Navigate to the sub-config at the end of the path of given keys.

    :param config: A config.
    :param key_path: Path of keys to config block to use.
    :return: The sub-config and a string representation of the key path.
    """
    keys = []
    pathstr = "<unknown>"
    for key in key_path:
        keys.append(key)
        pathstr = ".".join(str(key) for key in keys)
        try:
            subconfig = config[key]
        except KeyError as e:
            msg = f"Bad config path: {pathstr}"
            raise log_and_error(msg) from e
        if not isinstance(subconfig, dict):
            msg = f"Value at {pathstr} must be a dictionary"
            raise log_and_error(msg)
        config = subconfig
    return config, pathstr


# Private functions


def _ensure_format(
    desc: str, fmt: str | None = None, config: Config | Path | dict | None = None
) -> str:
    """
    Return the given format, or the deduced format.

    :param desc: A description of the file.
    :param fmt: The config format name.
    :param config: The input config.
    :return: The specified or deduced format.
    """
    if fmt:
        return fmt
    if isinstance(config, Config):
        return config._get_format()  # noqa: SLF001
    if isinstance(config, dict):
        return FORMAT.yaml
    return get_config_format(config, desc)


def _realize_input_setup(
    input_config: Config | Path | dict | None = None, input_format: str | None = None
) -> Config:
    """
    Set up config-realize input.

    :param input_config: Input config source (None => read from stdin).
    :param input_format: Format of the input config.
    :return: The input Config object.
    """
    if isinstance(input_config, Config):
        return input_config
    input_format = _ensure_format("input", input_format, input_config)
    if not input_config:
        log.debug("Reading input from stdin")
    config_obj: Config = format_to_config(input_format)(config=input_config)
    return config_obj


def _realize_output_setup(
    input_obj: Config,
    output_file: Path | None = None,
    output_format: str | None = None,
    key_path: list[YAMLKey] | None = None,
) -> tuple[dict, str]:
    """
    Set up config-realize output.

    :param input_obj: The input Config object.
    :param output_file: Output config destination (None => write to stdout).
    :param output_format: Format of the output config.
    :param key_path: Path of keys to config block to use.
    :return: The unrealized data to output and the output format name.
    """
    output_format = _ensure_format("output", output_format, output_file)
    log.debug("Writing output to %s", output_file or "stdout")
    fmt = input_obj._get_format()  # noqa: SLF001
    _validate_format("output", output_format, fmt)
    output_data = input_obj.data
    if key_path is not None:
        for key in key_path:
            output_data = output_data[key]
    validate_depth(output_data, output_format)
    return output_data, output_format


def _realize_update(
    input_obj: Config,
    update_config: Config | Path | dict | None = None,
    update_format: str | None = None,
) -> Config:
    """
    Set up config-realize update.

    :param input_obj: The input Config object.
    :param update_config: Input config source (None => read from stdin).
    :param update_format: Format of the update config.
    :return: The updated but unrealized Config object.
    """
    if update_config or update_format:
        update_format = _ensure_format("update", update_format, update_config)
        fmt = lambda x: x._get_format()  # noqa: SLF001
        depth_ = lambda x: x._depth  # noqa: SLF001
        if not update_config:
            log.debug("Reading update from stdin")
        _validate_format("update", update_format, fmt(input_obj))
        update_obj: Config = (
            update_config
            if isinstance(update_config, Config)
            else format_to_config(update_format)(config=update_config)
        )
        log.debug("Initial input config depth: %s", depth_(input_obj))
        log.debug("Update config depth: %s", depth_(update_obj))
        validate_depth(update_obj, fmt(input_obj))
        input_obj.update_from(update_obj)
        log.debug("Final input config depth: %s", depth_(input_obj))
    return input_obj


def _realize_values_needed(input_obj: Config) -> None:
    """
    Print a report characterizing input values as complete, empty, or template placeholders.

    :param input_obj: The config to update.
    """
    complete, template = input_obj._characterize_values(  # noqa: SLF001
        input_obj.data, parent=""
    )
    if complete:
        log.info("Keys that are complete:")
        for var in complete:
            log.info(var)
    else:
        log.info("No keys are complete.")
    log.info("")
    if template:
        log.info("Keys with unrendered Jinja2 variables/expressions:")
        for var in template:
            log.info(var)
    else:
        log.info("No keys have unrendered Jinja2 variables/expressions.")


def _validate_format(other_fmt_desc: str, other_fmt: str, input_fmt: str) -> None:
    """
    Ensure a format agrees with the input format.

    :param other_fmt_desc: Description of other format.
    :param other_fmt: Other format.
    :param input_fmt: Input format.
    :raises: UWError if other format is incompatible.
    """
    if FORMAT.yaml not in (input_fmt, other_fmt) and input_fmt != other_fmt:
        msg = "Accepted %s formats for input format %s are %s or %s" % (
            other_fmt_desc,
            input_fmt,
            input_fmt,
            FORMAT.yaml,
        )
        raise UWError(msg)


# Import-time code

# The following statements dynamically interpolate values into functions' docstrings, which will not
# work if the docstrings are inlined in the functions. They must remain separate statements to avoid
# hardcoding values into them.

compare.__doc__ = """
Compare two config files.

Recognized file extensions are: {extensions}

:param path1: Path to 1st config file
:param path2: Path to 2nd config file
:param format1: Format of 1st config file (optional if file's extension is recognized)
:param format2: Format of 2nd config file (optional if file's extension is recognized)
:return: False if config files had differences, otherwise True
""".format(extensions=", ".join(FORMAT.extensions())).strip()

compose.__doc__ = """
Compose config files.

Recognized file extensions are: {extensions}

:param configs: Paths to configs to compose.
:param output_file: Output config destination (default: write to stdout).
:param input_format: Format of configs to compose (choices: {choices}, default: {default})
:param output_format: Format of output config (choices: {choices}, default: {default})
:return: True if no errors were encountered.
""".format(
    default=FORMAT.yaml,
    extensions=", ".join(FORMAT.extensions()),
    choices=", ".join([FORMAT.ini, FORMAT.nml, FORMAT.sh, FORMAT.yaml]),
).strip()

realize.__doc__ = """
Realize an output config based on an input config and optional values-providing configs.

Recognized file extensions are: {extensions}

:param input_config: Input config source (None => read from stdin).
:param input_format: Input config format.
:param update_config: Input config source (None => read from stdin).
:param update_format: Update config format.
:param output_file: Output config destination (None => write to stdout).
:param output_format: Output config format.
:param key_path: Path of keys to the desired output block.
:param values_needed: Report complete, missing, and template values.
:param total: Require rendering of all Jinja2 variables/expressions.
:param dry_run: Log output instead of writing to output.
:raises: UWConfigRealizeError if total is True and config cannot be totally realized.
:return: The realized config (or an empty-dict for no-op modes).
""".format(extensions=", ".join(FORMAT.extensions())).strip()<|MERGE_RESOLUTION|>--- conflicted
+++ resolved
@@ -38,7 +38,6 @@
     return cfg_1.compare_config(cfg_2.as_dict())
 
 
-<<<<<<< HEAD
 def compose(
     configs: list[Path], output_file: Path | None, input_format: str, output_format: str
 ) -> bool:
@@ -61,47 +60,7 @@
     return True
 
 
-def config_check_depths_dump(config_obj: Config | dict, target_format: str) -> None:
-    """
-    Ensure that the depth does not exceed the target format's max.
-
-    :param config_obj: The reference config dictionary.
-    :param target_format: The target format.
-    :raises: UWConfigError on excessive config object dictionary depth.
-    """
-    # Define a function with the conditions of an invalid depth.
-    bad_depth = lambda need, have: need and have > need
-    _validate_depth(config_obj, target_format, "dump", bad_depth)
-
-
-def config_check_depths_realize(config_obj: Config | dict, target_format: str) -> None:
-    """
-    Ensure that the depth is that required by the target format.
-
-    :param config_obj: The reference config object.
-    :param target_format: The target format.
-    """
-    # Define a function with the conditions of an invalid depth.
-    bad_depth = lambda need, have: need and have != need
-    _validate_depth(config_obj, target_format, "realize", bad_depth)
-
-
-def config_check_depths_update(config_obj: Config | dict, target_format: str) -> None:
-    """
-    Ensure that the depth does not exceed the target format's max.
-
-    :param config_obj: The reference config object.
-    :param target_format: The target format.
-    """
-    # Define a function with the conditions of an invalid depth.
-    bad_depth = lambda need, have: need and have > need
-    _validate_depth(config_obj, target_format, "update", bad_depth)
-
-
 def realize(
-=======
-def realize_config(
->>>>>>> 6b6bbbff
     input_config: Config | Path | dict | None = None,
     input_format: str | None = None,
     update_config: Config | Path | dict | None = None,
