--- conflicted
+++ resolved
@@ -7,14 +7,9 @@
 
 from jinja2 import BaseLoader, Environment, FileSystemLoader, Template, meta
 
-<<<<<<< HEAD
-from uwtools.types import OptionalPath
-from uwtools.utils.file import readable, writable
-=======
 from uwtools.logging import log
 from uwtools.types import DefinitePath, OptionalPath
-from uwtools.utils.file import readable
->>>>>>> ae4ef708
+from uwtools.utils.file import readable, writable
 
 
 class J2Template:
@@ -55,13 +50,8 @@
         :param output_path: Path to file to write.
         """
         msg = f"Writing rendered template to output file: {output_path}"
-<<<<<<< HEAD
-        logging.debug(msg)
+        log.debug(msg)
         with writable(output_path) as f:
-=======
-        log.debug(msg)
-        with open(output_path, "w+", encoding="utf-8") as f:
->>>>>>> ae4ef708
             print(self.render(), file=f)
 
     def render(self) -> str:
