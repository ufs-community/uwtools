--- conflicted
+++ resolved
@@ -119,14 +119,7 @@
 
 class UWYAMLTaggedStr(UWYAMLTag):
     """
-<<<<<<< HEAD
-    Support for YAML tags targeting str values.
-=======
-    A class supporting custom YAML tags specifying type conversions.
-
-    The constructor implements the interface required by a pyyaml Loader object's add_constructor()
-    method. See the pyyaml documentation for details.
->>>>>>> 1839fb49
+    Support for YAML tags that target str values.
     """
 
     def __init__(self, loader: yaml.SafeLoader, node: yaml.nodes.ScalarNode) -> None:
@@ -145,7 +138,7 @@
 
 class UWYAMLConvert(UWYAMLTaggedStr):
     """
-    Support for YAML tags specifying type conversions.
+    Support for YAML tags that specify type conversions.
     """
 
     TAGS = ("!bool", "!datetime", "!dict", "!float", "!int", "!list")
@@ -178,20 +171,15 @@
 
 class UWYAMLGlob(UWYAMLTaggedStr):
     """
-    Support for a YAML tag specifying a glob pattern.
+    Support for a YAML tag that specifies a glob pattern.
     """
 
-<<<<<<< HEAD
     TAGS = ("!glob",)
 
 
 class UWYAMLRemove(UWYAMLTag):
     """
     Support for a YAML tag that removes a key/value pair.
-=======
-    The constructor implements the interface required by a pyyaml Loader object's add_constructor()
-    method. See the pyyaml documentation for details.
->>>>>>> 1839fb49
     """
 
     TAGS = ("!remove",)