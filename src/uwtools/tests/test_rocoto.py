# pylint: disable=missing-function-docstring,protected-access,redefined-outer-name
"""
Tests for uwtools.rocoto module.
"""

from typing import Callable, List
from unittest.mock import DEFAULT as D
from unittest.mock import PropertyMock, patch

import pytest
import yaml
from pytest import fixture, raises

from uwtools import rocoto
from uwtools.config.formats.yaml import YAMLConfig
from uwtools.config.validator import _validation_errors
from uwtools.exceptions import UWConfigError
from uwtools.tests.support import fixture_path
from uwtools.utils.file import resource_pathobj

# Fixtures


@fixture
def assets(tmp_path):
    return fixture_path("hello_workflow.yaml"), tmp_path / "rocoto.xml"


@fixture
def validation_assets(tmp_path):
    xml_file_good = fixture_path("hello_workflow.xml")
    with open(xml_file_good, "r", encoding="utf-8") as f:
        xml_string_good = f.read()
    xml_string_bad = "<bad/>"
    xml_file_bad = tmp_path / "bad.xml"
    with open(xml_file_bad, "w", encoding="utf-8") as f:
        print(xml_string_bad, file=f)
    return xml_file_bad, xml_file_good, xml_string_bad, xml_string_good


# Helpers


def validator(*args) -> Callable:
    # Supply, as args, zero or more keys leading through the schema dict to the sub-schema to be
    # used to validate some input. This function returns a lambda that, when called with the input
    # to test, returns a string (possibly empty) containing the validation errors.
    with open(resource_pathobj("rocoto.jsonschema"), "r", encoding="utf-8") as f:
        schema = yaml.safe_load(f)
    for arg in args:
        schema = {"$defs": schema["$defs"], **schema[arg]}
    return lambda config: "\n".join(str(x) for x in _validation_errors(config, schema))


# Tests


def test_realize_rocoto_invalid_xml(assets):
    cfgfile, outfile = assets
    with patch.object(rocoto, "validate_rocoto_xml_string") as vrxs:
        vrxs.return_value = False
        with raises(AssertionError):
            rocoto.realize_rocoto_xml(config=cfgfile, output_file=outfile)


def test_realize_rocoto_xml_cfg_to_file(assets):
    cfgfile, outfile = assets
    rocoto.realize_rocoto_xml(config=YAMLConfig(cfgfile), output_file=outfile)
    assert rocoto.validate_rocoto_xml_file(xml_file=outfile)


def test_realize_rocoto_xml_file_to_file(assets):
    cfgfile, outfile = assets
    rocoto.realize_rocoto_xml(config=cfgfile, output_file=outfile)
    assert rocoto.validate_rocoto_xml_file(xml_file=outfile)


def test_realize_rocoto_xml_cfg_to_stdout(capsys, assets):
    cfgfile, outfile = assets
    rocoto.realize_rocoto_xml(config=YAMLConfig(cfgfile))
    with open(outfile, "w", encoding="utf-8") as f:
        f.write(capsys.readouterr().out)
    assert rocoto.validate_rocoto_xml_file(xml_file=outfile)


def test_realize_rocoto_xml_file_to_stdout(capsys, assets):
    cfgfile, outfile = assets
    rocoto.realize_rocoto_xml(config=cfgfile)
    with open(outfile, "w", encoding="utf-8") as f:
        f.write(capsys.readouterr().out)
    assert rocoto.validate_rocoto_xml_file(xml_file=outfile)


def test_validate_rocoto_xml_file_fail(validation_assets):
    xml_file_bad, _, _, _ = validation_assets
    assert rocoto.validate_rocoto_xml_file(xml_file=xml_file_bad) is False


def test_validate_rocoto_xml_file_pass(validation_assets):
    _, xml_file_good, _, _ = validation_assets
    assert rocoto.validate_rocoto_xml_file(xml_file=xml_file_good) is True


def test_validate_rocoto_xml_string_fail(validation_assets):
    _, _, xml_string_bad, _ = validation_assets
    assert rocoto.validate_rocoto_xml_string(xml=xml_string_bad) is False


def test_validate_rocoto_xml_string_pass(validation_assets):
    _, _, _, xml_string_good = validation_assets
    assert rocoto.validate_rocoto_xml_string(xml=xml_string_good) is True


class Test__RocotoXML:
    """
    Tests for class uwtools.rocoto._RocotoXML.
    """

    @fixture
    def instance(self, assets):
        cfgfile, _ = assets
        return rocoto._RocotoXML(config=cfgfile)

    @fixture
    def root(self):
        return rocoto.Element("root")

<<<<<<< HEAD
    def test_instantiate_from_cfgobj(self, assets):
        cfgfile, _ = assets
        assert rocoto._RocotoXML(config=YAMLConfig(cfgfile))._root.tag == "workflow"
=======
    def test__add_compound_time_string_basic(self, instance, root):
        config = {"foo": "bar"}
        instance._add_compound_time_string(e=root, config=config, tag="foo")
        child = root[0]
        assert child.tag == "foo"
        assert child.text == "bar"

    def test__add_compound_time_string_cyclestr(self, instance, root):
        config = {
            "foo": {"attrs": {"bar": "88"}, "cyclestr": {"attrs": {"baz": "99"}, "value": "qux"}}
        }
        instance._add_compound_time_string(e=root, config=config, tag="foo")
        child = root[0]
        assert child.get("bar") == "88"
        cyclestr = child[0]
        assert cyclestr.get("baz") == "99"
        assert cyclestr.text == "qux"
>>>>>>> f9d31475

    def test__add_metatask(self, instance, root):
        config = {"metatask_foo": "1", "task_bar": "2", "var": {"baz": "3", "qux": "4"}}
        taskname = "test-metatask"
        orig = instance._add_metatask
        with patch.multiple(instance, _add_metatask=D, _add_task=D) as mocks:
            orig(e=root, config=config, taskname=taskname)
        metatask = root[0]
        assert metatask.tag == "metatask"
        assert metatask.get("name") == taskname
        mocks["_add_metatask"].assert_called_once_with(metatask, "1", "foo")
        mocks["_add_task"].assert_called_once_with(metatask, "2", "bar")

    def test__add_task(self, instance, root):
        config = {
            "attrs": {"foo": "1", "bar": "2"},
            "account": "baz",
            "dependency": "qux",
            "envars": {"A": "apple"},
        }
        taskname = "test-task"
        with patch.multiple(instance, _add_task_dependency=D, _add_task_envar=D) as mocks:
            instance._add_task(e=root, config=config, taskname=taskname)
        task = root[0]
        assert task.tag == "task"
        assert task.get("name") == taskname
        assert task.get("foo") == "1"
        assert task.get("bar") == "2"
        mocks["_add_task_dependency"].assert_called_once_with(task, "qux")
        mocks["_add_task_envar"].assert_called_once_with(task, "A", "apple")

    def test__add_task_dependency(self, instance, root):
        config = {"taskdep": {"attrs": {"task": "foo"}}}
        instance._add_task_dependency(e=root, config=config)
        dependency = root[0]
        assert dependency.tag == "dependency"
        taskdep = dependency[0]
        assert taskdep.tag == "taskdep"
        assert taskdep.get("task") == "foo"

    def test__add_task_dependency_and(self, instance, root):
        config = {"and": {"or_get_obs": {"datadep": {"attrs": {"age": "120"}}}}}
        instance._add_task_dependency(e=root, config=config)
        dependency = root[0]
        assert dependency.tag == "dependency"
        and_ = dependency[0]
        assert and_.tag == "and"
        assert and_.getchildren()[0].getchildren()[0].get("age") == "120"

    def test__add_task_dependency_fail(self, instance, root):
        config = {"unrecognized": "whatever"}
        with raises(UWConfigError):
            instance._add_task_dependency(e=root, config=config)

    @pytest.mark.parametrize(
        "config",
        [{"datadep": {"attrs": {"age": "120"}}}, {"timedep": {"attrs": {"offset": "&DEADLINE;"}}}],
    )
    def test__add_task_dependency_operand(self, config, instance, root):
        instance._add_task_dependency_operand_operator(e=root, config=config)
        element = root[0]
        for tag, subconfig in config.items():
            assert tag == element.tag
            for attr, val in subconfig["attrs"].items():
                assert element.get(attr) == val

    def test__add_task_dependency_operand_fail(self, instance, root):
        config = {"and": {"unrecognized": "whatever"}}
        with raises(UWConfigError):
            instance._add_task_dependency(e=root, config=config)

    @pytest.mark.parametrize(
        "config",
        [
            {"and": {"or": {"datadep": {"attrs": {"age": "120"}}}}},
            {"and": {"strneq": {"attrs": {"left": "&RUN_GSI;", "right": "YES"}}}},
        ],
    )
    def test__add_task_dependency_operator(self, config, instance, root):
        instance._add_task_dependency_operand_operator(e=root, config=config)
        for tag, _ in config.items():
            assert tag == next(iter(config))

    def test__add_task_dependency_streq(self, instance, root):
        config = {"streq": {"attrs": {"left": "&RUN_GSI;", "right": "YES"}}}
        instance._add_task_dependency(e=root, config=config)
        dependency = root[0]
        assert dependency.tag == "dependency"
        streq = dependency[0]
        assert streq.tag == "streq"
        assert streq.get("left") == "&RUN_GSI;"

    @pytest.mark.parametrize(
        "config",
        [
            ("streq", {"attrs": {"left": "&RUN_GSI;", "right": "YES"}}),
            ("strneq", {"attrs": {"left": "&RUN_GSI;", "right": "YES"}}),
        ],
    )
    def test__add_task_dependency_strequality(self, config, instance, root):
        tag, subconfig = config
        instance._add_task_dependency_strequality(e=root, subconfig=subconfig, tag=tag)
        element = root[0]
        assert tag == element.tag
        for attr, val in subconfig["attrs"].items():
            assert element.get(attr) == val

    def test__config_validate_config(self, assets, instance):
        cfgfile, _ = assets
        instance._config_validate(config=YAMLConfig(cfgfile))

    def test__config_validate_file(self, assets, instance):
        cfgfile, _ = assets
        instance._config_validate(config=cfgfile)

    def test__config_validate_config_fail(self, instance, tmp_path):
        cfgfile = tmp_path / "bad.yaml"
        with open(cfgfile, "w", encoding="utf-8") as f:
            print("not: ok", file=f)
        with raises(UWConfigError):
            instance._config_validate(config=YAMLConfig(cfgfile))

    def test__config_validate_file_fail(self, instance, tmp_path):
        cfgfile = tmp_path / "bad.yaml"
        with open(cfgfile, "w", encoding="utf-8") as f:
            print("not: ok", file=f)
        with raises(UWConfigError):
            instance._config_validate(config=cfgfile)

    def test__add_task_envar(self, instance, root):
        instance._add_task_envar(root, "foo", "bar")
        envar = root[0]
        name, value = envar
        assert name.tag == "name"
        assert name.text == "foo"
        assert value.tag == "value"
        assert value.text == "bar"

    def test__add_workflow(self, instance):
        config = {
            "workflow": {
                "attrs": {"foo": "1", "bar": "2"},
                "cycledef": "3",
                "log": "4",
                "tasks": "5",
            }
        }
        with patch.multiple(
            instance, _add_workflow_cycledef=D, _add_workflow_log=D, _add_workflow_tasks=D
        ) as mocks:
            instance._add_workflow(config=config)
        workflow = instance._root
        assert workflow.tag == "workflow"
        assert workflow.get("foo") == "1"
        assert workflow.get("bar") == "2"
        mocks["_add_workflow_cycledef"].assert_called_once_with(workflow, "3")
        mocks["_add_workflow_log"].assert_called_once_with(workflow, config["workflow"])
        mocks["_add_workflow_tasks"].assert_called_once_with(workflow, "5")

    def test__add_workflow_cycledef(self, instance, root):
        config: List[dict] = [
            {"attrs": {"group": "g1"}, "spec": "t1"},
            {"attrs": {"group": "g2"}, "spec": "t2"},
        ]
        instance._add_workflow_cycledef(e=root, config=config)
        for i, item in enumerate(config):
            assert root[i].get("group") == item["attrs"]["group"]
            assert root[i].tag == "cycledef"
            assert root[i].text == item["spec"]

    def test__add_workflow_log_basic(self, instance, root):
        val = "/path/to/logfile"
        instance._add_workflow_log(e=root, config={"log": val})
        log = root[0]
        assert log.tag == "log"
        assert log.text == val

    def test__add_workflow_log_cyclestr(self, instance, root):
        val = "/path/to/logfile-@Y@m@d@H"
        instance._add_workflow_log(e=root, config={"log": {"cyclestr": {"value": val}}})
        log = root[0]
        assert log.tag == "log"
        assert log.xpath("cyclestr")[0].text == val

    def test__add_workflow_tasks(self, instance, root):
        config = {"metatask_foo": "1", "task_bar": "2"}
        with patch.multiple(instance, _add_metatask=D, _add_task=D) as mocks:
            instance._add_workflow_tasks(e=root, config=config)
        mocks["_add_metatask"].assert_called_once_with(root, "1", "foo")
        mocks["_add_task"].assert_called_once_with(root, "2", "bar")

    def test__doctype_entities(self, instance):
        assert '<!ENTITY ACCOUNT "myaccount">' in instance._doctype
        assert '<!ENTITY FOO "test.log">' in instance._doctype

    def test__doctype_entities_none(self, instance):
        del instance._config["workflow"]["entities"]
        assert instance._doctype is None

    def test__insert_doctype(self, instance):
        with patch.object(rocoto._RocotoXML, "_doctype", new_callable=PropertyMock) as _doctype:
            _doctype.return_value = "bar"
            assert instance._insert_doctype("foo\nbaz\n") == "foo\nbar\nbaz\n"

    def test__insert_doctype_none(self, instance):
        with patch.object(rocoto._RocotoXML, "_doctype", new_callable=PropertyMock) as _doctype:
            _doctype.return_value = None
            assert instance._insert_doctype("foo\nbaz\n") == "foo\nbaz\n"

    def test__set_and_render_jobname(self, instance):
        config = {"foo": "{{ jobname }}", "baz": "{{ qux }}"}
        assert instance._set_and_render_jobname(config=config, taskname="bar") == {
            "jobname": "bar",  # set
            "foo": "bar",  # rendered
            "baz": "{{ qux }}",  # ignored
        }

    def test__setattrs(self, instance, root):
        config = {"attrs": {"foo": "1", "bar": "2"}}
        instance._set_attrs(e=root, config=config)
        assert root.get("foo") == "1"
        assert root.get("bar") == "2"

    def test__tag_name(self, instance):
        assert instance._tag_name("foo") == ("foo", "")
        assert instance._tag_name("foo_bar") == ("foo", "bar")
        assert instance._tag_name("foo_bar_baz") == ("foo", "bar_baz")

    def test_dump(self, instance, tmp_path):
        path = tmp_path / "out.xml"
        instance.dump(path=path)
        assert rocoto.validate_rocoto_xml_file(path)


# Schema tests


def test_schema_compoundTimeString():
    errors = validator("$defs", "compoundTimeString")
    # Just a string is ok:
    assert not errors("foo")
    # Non-string types are not ok:
    assert "88 is not valid" in errors(88)
    # A simple cycle string is ok:
    assert not errors({"cyclestr": {"value": "@Y@m@d@H"}})
    # The "value" entry is required:
    assert "is not valid" in errors({"cyclestr": {}})
    # Unknown properties are not allowed:
    assert "is not valid" in errors({"cyclestr": {"foo": "bar"}})
    # An "offset" attribute may be provided:
    assert not errors({"cyclestr": {"value": "@Y@m@d@H", "attrs": {"offset": "06:00:00"}}})
    # The "offset" value must be a valid time string:
    assert "is not valid" in errors({"cyclestr": {"value": "@Y@m@d@H", "attrs": {"offset": "x"}}})


def test_schema_workflow_cycledef():
    errors = validator("properties", "workflow", "properties", "cycledef")
    # Basic spec:
    spec = "202311291200 202312011200 06:00:00"
    assert not errors([{"spec": spec}])
    # Spec with step specified as seconds:
    assert not errors([{"spec": "202311291200 202312011200 3600"}])
    # Basic spec with group attribute:
    assert not errors([{"attrs": {"group": "g"}, "spec": spec}])
    # Spec with positive activation offset attribute:
    assert not errors([{"attrs": {"activation_offset": "12:00:00"}, "spec": spec}])
    # Spec with negative activation offset attribute:
    assert not errors([{"attrs": {"activation_offset": "-12:00:00"}, "spec": spec}])
    # Spec with activation offset specified as positive seconds:
    assert not errors([{"attrs": {"activation_offset": 3600}, "spec": spec}])
    # Spec with activation offset specified as negative seconds:
    assert not errors([{"attrs": {"activation_offset": -3600}, "spec": spec}])
    # Property spec is required:
    assert "'spec' is a required property" in errors([{}])
    # Additional properties are not allowed:
    assert "'foo' was unexpected" in errors([{"spec": spec, "foo": "bar"}])
    # Additional attributes are not allowed:
    assert "'foo' was unexpected" in errors([{"attrs": {"foo": "bar"}, "spec": spec}])
    # Bad spec:
    assert "'x 202312011200 06:00:00' is not valid" in errors([{"spec": "x 202312011200 06:00:00"}])
    # Spec with bad activation offset attribute:
    assert "'foo' is not valid" in errors([{"attrs": {"activation_offset": "foo"}, "spec": spec}])<|MERGE_RESOLUTION|>--- conflicted
+++ resolved
@@ -125,11 +125,10 @@
     def root(self):
         return rocoto.Element("root")
 
-<<<<<<< HEAD
     def test_instantiate_from_cfgobj(self, assets):
         cfgfile, _ = assets
         assert rocoto._RocotoXML(config=YAMLConfig(cfgfile))._root.tag == "workflow"
-=======
+
     def test__add_compound_time_string_basic(self, instance, root):
         config = {"foo": "bar"}
         instance._add_compound_time_string(e=root, config=config, tag="foo")
@@ -147,7 +146,6 @@
         cyclestr = child[0]
         assert cyclestr.get("baz") == "99"
         assert cyclestr.text == "qux"
->>>>>>> f9d31475
 
     def test__add_metatask(self, instance, root):
         config = {"metatask_foo": "1", "task_bar": "2", "var": {"baz": "3", "qux": "4"}}
