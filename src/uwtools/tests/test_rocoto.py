# pylint: disable=missing-function-docstring,protected-access,redefined-outer-name
"""
Tests for uwtools.rocoto module.
"""

from typing import Callable, List
from unittest.mock import DEFAULT as D
from unittest.mock import PropertyMock, patch

import pytest
import yaml
from pytest import fixture, raises

from uwtools import rocoto
from uwtools.config.formats.yaml import YAMLConfig
from uwtools.config.validator import _validation_errors
from uwtools.exceptions import UWConfigError, UWError
from uwtools.tests.support import fixture_path
from uwtools.utils.file import resource_pathobj

# Fixtures


@fixture
def assets(tmp_path):
    return fixture_path("hello_workflow.yaml"), tmp_path / "rocoto.xml"


@fixture
def validation_assets(tmp_path):
    xml_file_good = fixture_path("hello_workflow.xml")
    with open(xml_file_good, "r", encoding="utf-8") as f:
        xml_string_good = f.read()
    xml_string_bad = "<bad/>"
    xml_file_bad = tmp_path / "bad.xml"
    with open(xml_file_bad, "w", encoding="utf-8") as f:
        print(xml_string_bad, file=f)
    return xml_file_bad, xml_file_good, xml_string_bad, xml_string_good


# Helpers


def validator(*args) -> Callable:
    # Supply, as args, zero or more keys leading through the schema dict to the sub-schema to be
    # used to validate some input. This function returns a lambda that, when called with the input
    # to test, returns a string (possibly empty) containing the validation errors.
    with open(resource_pathobj("rocoto.jsonschema"), "r", encoding="utf-8") as f:
        schema = yaml.safe_load(f)
    for arg in args:
        schema = {"$defs": schema["$defs"], **schema[arg]}
    return lambda config: "\n".join(str(x) for x in _validation_errors(config, schema))


# Tests


def test_realize_rocoto_invalid_xml(assets):
    cfgfile, outfile = assets
    with patch.object(rocoto, "validate_rocoto_xml_string") as vrxs:
        vrxs.return_value = False
        with raises(UWError):
            rocoto.realize_rocoto_xml(config=cfgfile, output_file=outfile)


def test_realize_rocoto_xml_cfg_to_file(assets):
    cfgfile, outfile = assets
    rocoto.realize_rocoto_xml(config=YAMLConfig(cfgfile), output_file=outfile)
    assert rocoto.validate_rocoto_xml_file(xml_file=outfile)


def test_realize_rocoto_xml_file_to_file(assets):
    cfgfile, outfile = assets
    rocoto.realize_rocoto_xml(config=cfgfile, output_file=outfile)
    assert rocoto.validate_rocoto_xml_file(xml_file=outfile)


def test_realize_rocoto_xml_cfg_to_stdout(capsys, assets):
    cfgfile, outfile = assets
    rocoto.realize_rocoto_xml(config=YAMLConfig(cfgfile))
    with open(outfile, "w", encoding="utf-8") as f:
        f.write(capsys.readouterr().out)
    assert rocoto.validate_rocoto_xml_file(xml_file=outfile)


def test_realize_rocoto_xml_file_to_stdout(capsys, assets):
    cfgfile, outfile = assets
    rocoto.realize_rocoto_xml(config=cfgfile)
    with open(outfile, "w", encoding="utf-8") as f:
        f.write(capsys.readouterr().out)
    assert rocoto.validate_rocoto_xml_file(xml_file=outfile)


def test_validate_rocoto_xml_file_fail(validation_assets):
    xml_file_bad, _, _, _ = validation_assets
    assert rocoto.validate_rocoto_xml_file(xml_file=xml_file_bad) is False


def test_validate_rocoto_xml_file_pass(validation_assets):
    _, xml_file_good, _, _ = validation_assets
    assert rocoto.validate_rocoto_xml_file(xml_file=xml_file_good) is True


def test_validate_rocoto_xml_string_fail(validation_assets):
    _, _, xml_string_bad, _ = validation_assets
    assert rocoto.validate_rocoto_xml_string(xml=xml_string_bad) is False


def test_validate_rocoto_xml_string_pass(validation_assets):
    _, _, _, xml_string_good = validation_assets
    assert rocoto.validate_rocoto_xml_string(xml=xml_string_good) is True


class Test__RocotoXML:
    """
    Tests for class uwtools.rocoto._RocotoXML.
    """

    @fixture
    def instance(self, assets):
        cfgfile, _ = assets
        return rocoto._RocotoXML(config=cfgfile)

    @fixture
    def metatask_config(self):
        return {
            "metatask_foo": "1",
            "attrs": {"mode": "serial", "throttle": 88},
            "task_bar": "2",
            "var": {"baz": "3", "qux": "4"},
        }

    @fixture
    def root(self):
        return rocoto.Element("root")

    def test_instantiate_from_cfgobj(self, assets):
        cfgfile, _ = assets
        assert rocoto._RocotoXML(config=YAMLConfig(cfgfile))._root.tag == "workflow"

    def test__add_compound_time_string_basic(self, instance, root):
        config = "bar"
        instance._add_compound_time_string(e=root, config=config, tag="foo")
        child = root[0]
        assert child.tag == "foo"
        assert child.text == "bar"

    def test__add_compound_time_string_cyclestr(self, instance, root):
        config = {"attrs": {"bar": "88"}, "cyclestr": {"attrs": {"baz": "99"}, "value": "qux"}}
        instance._add_compound_time_string(e=root, config=config, tag="foo")
        child = root[0]
        assert child.get("bar") == "88"
        cyclestr = child[0]
        assert cyclestr.get("baz") == "99"
        assert cyclestr.text == "qux"

    def test__add_metatask(self, instance, metatask_config, root):
        taskname = "test-metatask"
        orig = instance._add_metatask
        with patch.multiple(instance, _add_metatask=D, _add_task=D) as mocks:
<<<<<<< HEAD
            orig(e=root, config=metatask_config, taskname=taskname)
=======
            orig(e=root, config=config, name_attr=taskname)
>>>>>>> 97f74749
        metatask = root[0]
        assert metatask.tag == "metatask"
        assert metatask.get("mode") == "serial"
        assert metatask.get("name") == taskname
        assert metatask.get("throttle") == "88"
        assert {e.get("name"): e.text for e in metatask.xpath("var")} == {"baz": "3", "qux": "4"}
        mocks["_add_metatask"].assert_called_once_with(metatask, "1", "foo")
        mocks["_add_task"].assert_called_once_with(metatask, "2", "bar")

    def test__add_metatask_explicit_name(self, instance, metatask_config, root):
        name = "explicit-task-name"
        metatask_config["attrs"]["name"] = name
        taskname = "test-metatask"
        orig = instance._add_metatask
        with patch.multiple(instance, _add_metatask=D, _add_task=D):
            orig(e=root, config=metatask_config, taskname=taskname)
        metatask = root[0]
        # Explicit name overrides default:
        assert metatask.get("name") == name

    def test__add_task(self, instance, root):
        config = {
            "attrs": {"foo": "1", "bar": "2"},
            "account": "baz",
            "dependency": "qux",
            "envars": {"A": "apple"},
        }
        taskname = "test-task"
        with patch.multiple(instance, _add_task_dependency=D, _add_task_envar=D) as mocks:
            instance._add_task(e=root, config=config, name_attr=taskname)
        task = root[0]
        assert task.tag == "task"
        assert task.get("name") == taskname
        assert task.get("foo") == "1"
        assert task.get("bar") == "2"
        mocks["_add_task_dependency"].assert_called_once_with(task, "qux")
        mocks["_add_task_envar"].assert_called_once_with(task, "A", "apple")

    @pytest.mark.parametrize("cores", [1, "1"])
    def test__add_task_cores_int_or_str(self, cores, instance, root):
        # Ensure that either int or str "cores" values are accepted.
        config = {"command": "c", "cores": cores, "walltime": "00:00:01"}
        instance._add_task(e=root, config=config, name_attr="foo")

    def test__add_task_dependency_and(self, instance, root):
        config = {"and": {"or_get_obs": {"taskdep": {"attrs": {"task": "foo"}}}}}
        instance._add_task_dependency(e=root, config=config)
        dependency = root[0]
        assert dependency.tag == "dependency"
        and_ = dependency[0]
        assert and_.tag == "and"
        assert and_.xpath("or[1]/taskdep")[0].get("task") == "foo"

    @pytest.mark.parametrize(
        "value",
        ["/some/file", {"cyclestr": {"value": "@Y@m@d@H", "attrs": {"offset": "06:00:00"}}}],
    )
    def test__add_task_dependency_datadep(self, instance, root, value):
        age = "00:00:02:00"
        minsize = "1K"
        config = {"datadep": {"attrs": {"age": age, "minsize": minsize}, "value": value}}
        instance._add_task_dependency(e=root, config=config)
        dependency = root[0]
        assert dependency.tag == "dependency"
        child = dependency[0]
        assert child.tag == "datadep"
        assert child.get("age") == age
        assert child.get("minsize") == minsize
        assert child.text == value if isinstance(value, str) else value["cyclestr"]["value"]

    def test__add_task_dependency_fail(self, instance, root):
        config = {"unrecognized": "whatever"}
        with raises(UWConfigError):
            instance._add_task_dependency(e=root, config=config)

    def test__add_task_dependency_fail_bad_operand(self, instance, root):
        config = {"and": {"unrecognized": "whatever"}}
        with raises(UWConfigError):
            instance._add_task_dependency(e=root, config=config)

    @pytest.mark.parametrize(
        "tag_config",
        [("and", {"strneq": {"attrs": {"left": "&RUN_GSI;", "right": "YES"}}})],
    )
    def test__add_task_dependency_operator(self, instance, root, tag_config):
        tag, config = tag_config
        instance._add_task_dependency_child(e=root, config=config, tag=tag)
        for tag, _ in config.items():
            assert tag == next(iter(config))

    def test__add_task_dependency_operator_datadep_operand(self, instance, root):
        value = "/some/file"
        config = {"value": value}
        instance._add_task_dependency_child(e=root, config=config, tag="datadep")
        e = root[0]
        assert e.tag == "datadep"
        assert e.text == value

    def test__add_task_dependency_operator_task_operand(self, instance, root):
        taskname = "some-task"
        config = {"attrs": {"task": taskname}}
        instance._add_task_dependency_child(e=root, config=config, tag="taskdep")
        e = root[0]
        assert e.tag == "taskdep"
        assert e.get("task") == taskname

    def test__add_task_dependency_operator_timedep_operand(self, instance, root):
        value = 20230103120000
        config = value
        instance._add_task_dependency_child(e=root, config=config, tag="timedep")
        e = root[0]
        assert e.tag == "timedep"
        assert e.text == str(value)

    def test__add_task_dependency_sh(self, instance, root):
        config = {"sh_foo": {"attrs": {"runopt": "-c", "shell": "/bin/bash"}, "command": "ls"}}
        instance._add_task_dependency(e=root, config=config)
        dependency = root[0]
        assert dependency.tag == "dependency"
        sh = dependency[0]
        assert sh.tag == "sh"
        assert sh.get("name") == "foo"
        assert sh.get("runopt") == "-c"
        assert sh.get("shell") == "/bin/bash"
        assert sh.text == "ls"

    def test__add_task_dependency_streq(self, instance, root):
        config = {"streq": {"attrs": {"left": "&RUN_GSI;", "right": "YES"}}}
        instance._add_task_dependency(e=root, config=config)
        dependency = root[0]
        assert dependency.tag == "dependency"
        streq = dependency[0]
        assert streq.tag == "streq"
        assert streq.get("left") == "&RUN_GSI;"

    @pytest.mark.parametrize(
        "config",
        [
            ("streq", {"attrs": {"left": "&RUN_GSI;", "right": "YES"}}),
            ("strneq", {"attrs": {"left": "&RUN_GSI;", "right": "YES"}}),
        ],
    )
    def test__add_task_dependency_strequality(self, config, instance, root):
        tag, config = config
        instance._add_task_dependency_strequality(e=root, config=config, tag=tag)
        element = root[0]
        assert tag == element.tag
        for attr, val in config["attrs"].items():
            assert element.get(attr) == val

    def test__add_task_dependency_taskdep(self, instance, root):
        config = {"taskdep": {"attrs": {"task": "foo"}}}
        instance._add_task_dependency(e=root, config=config)
        dependency = root[0]
        assert dependency.tag == "dependency"
        child = dependency[0]
        assert child.tag == "taskdep"
        assert child.get("task") == "foo"

    @pytest.mark.parametrize(
        "value",
        [
            "202301031200",
            202301031200,
            {"cyclestr": {"value": "@Y@m@d@H", "attrs": {"offset": "06:00:00"}}},
        ],
    )
    def test__add_task_dependency_timedep(self, instance, root, value):
        config = {"timedep": value}
        instance._add_task_dependency(e=root, config=config)
        dependency = root[0]
        assert dependency.tag == "dependency"
        child = dependency[0]
        assert child.tag == "timedep"
        if isinstance(value, dict):
            assert child.xpath("cyclestr")[0].text == value["cyclestr"]["value"]
        else:
            assert child.text == str(value)

    def test__config_validate_config(self, assets, instance):
        cfgfile, _ = assets
        instance._config_validate(config=YAMLConfig(cfgfile))

    def test__config_validate_file(self, assets, instance):
        cfgfile, _ = assets
        instance._config_validate(config=cfgfile)

    def test__config_validate_config_fail(self, instance, tmp_path):
        cfgfile = tmp_path / "bad.yaml"
        with open(cfgfile, "w", encoding="utf-8") as f:
            print("not: ok", file=f)
        with raises(UWConfigError):
            instance._config_validate(config=YAMLConfig(cfgfile))

    def test__config_validate_file_fail(self, instance, tmp_path):
        cfgfile = tmp_path / "bad.yaml"
        with open(cfgfile, "w", encoding="utf-8") as f:
            print("not: ok", file=f)
        with raises(UWConfigError):
            instance._config_validate(config=cfgfile)

    def test__add_task_envar(self, instance, root):
        instance._add_task_envar(root, "foo", "bar")
        envar = root[0]
        name, value = envar
        assert name.tag == "name"
        assert name.text == "foo"
        assert value.tag == "value"
        assert value.text == "bar"

    def test__add_workflow(self, instance):
        config = {
            "workflow": {
                "attrs": {"foo": "1", "bar": "2"},
                "cycledef": "3",
                "log": "4",
                "tasks": "5",
            }
        }
        with patch.multiple(
            instance, _add_workflow_cycledef=D, _add_workflow_log=D, _add_workflow_tasks=D
        ) as mocks:
            instance._add_workflow(config=config)
        workflow = instance._root
        assert workflow.tag == "workflow"
        assert workflow.get("foo") == "1"
        assert workflow.get("bar") == "2"
        mocks["_add_workflow_cycledef"].assert_called_once_with(workflow, "3")
        mocks["_add_workflow_log"].assert_called_once_with(workflow, config["workflow"])
        mocks["_add_workflow_tasks"].assert_called_once_with(workflow, "5")

    def test__add_workflow_cycledef(self, instance, root):
        config: List[dict] = [
            {"attrs": {"group": "g1"}, "spec": "t1"},
            {"attrs": {"group": "g2"}, "spec": "t2"},
        ]
        instance._add_workflow_cycledef(e=root, config=config)
        for i, item in enumerate(config):
            assert root[i].get("group") == item["attrs"]["group"]
            assert root[i].tag == "cycledef"
            assert root[i].text == item["spec"]

    def test__add_workflow_log_basic(self, instance, root):
        val = "/path/to/logfile"
        instance._add_workflow_log(e=root, config={"log": val})
        log = root[0]
        assert log.tag == "log"
        assert log.text == val

    def test__add_workflow_log_cyclestr(self, instance, root):
        val = "/path/to/logfile-@Y@m@d@H"
        instance._add_workflow_log(e=root, config={"log": {"cyclestr": {"value": val}}})
        log = root[0]
        assert log.tag == "log"
        assert log.xpath("cyclestr")[0].text == val

    def test__add_workflow_tasks(self, instance, root):
        config = {"metatask_foo": "1", "task_bar": "2"}
        with patch.multiple(instance, _add_metatask=D, _add_task=D) as mocks:
            instance._add_workflow_tasks(e=root, config=config)
        mocks["_add_metatask"].assert_called_once_with(root, "1", "foo")
        mocks["_add_task"].assert_called_once_with(root, "2", "bar")

    def test__doctype_entities(self, instance):
        assert '<!ENTITY ACCOUNT "myaccount">' in instance._doctype
        assert '<!ENTITY FOO "test.log">' in instance._doctype

    def test__doctype_entities_none(self, instance):
        del instance._config["workflow"]["entities"]
        assert instance._doctype is None

    def test__insert_doctype(self, instance):
        with patch.object(rocoto._RocotoXML, "_doctype", new_callable=PropertyMock) as _doctype:
            _doctype.return_value = "bar"
            assert instance._insert_doctype("foo\nbaz\n") == "foo\nbar\nbaz\n"

    def test__insert_doctype_none(self, instance):
        with patch.object(rocoto._RocotoXML, "_doctype", new_callable=PropertyMock) as _doctype:
            _doctype.return_value = None
            assert instance._insert_doctype("foo\nbaz\n") == "foo\nbaz\n"

    def test__setattrs(self, instance, root):
        config = {"attrs": {"foo": "1", "bar": "2"}}
        instance._set_attrs(e=root, config=config)
        assert root.get("foo") == "1"
        assert root.get("bar") == "2"

    def test__tag_name(self, instance):
        assert instance._tag_name("foo") == ("foo", "")
        assert instance._tag_name("foo_bar") == ("foo", "bar")
        assert instance._tag_name("foo_bar_baz") == ("foo", "bar_baz")

    def test_dump(self, instance, tmp_path):
        path = tmp_path / "out.xml"
        instance.dump(path=path)
        assert rocoto.validate_rocoto_xml_file(path)


# Schema tests


def test_schema_compoundTimeString():
    errors = validator("$defs", "compoundTimeString")
    # Just a string is ok:
    assert not errors("foo")
    # An int value is ok:
    assert not errors(20240103120000)
    # A simple cycle string is ok:
    assert not errors({"cyclestr": {"value": "@Y@m@d@H"}})
    # The "value" entry is required:
    assert "is not valid" in errors({"cyclestr": {}})
    # Unknown properties are not allowed:
    assert "is not valid" in errors({"cyclestr": {"foo": "bar"}})
    # An "offset" attribute may be provided:
    assert not errors({"cyclestr": {"value": "@Y@m@d@H", "attrs": {"offset": "06:00:00"}}})
    # The "offset" value must be a valid time string:
    assert "is not valid" in errors({"cyclestr": {"value": "@Y@m@d@H", "attrs": {"offset": "x"}}})


<<<<<<< HEAD
def test_schema_metatask_attrs():
    errors = validator("$defs", "metatask", "properties", "attrs")
    # Valid modes are "parallel" and "serial":
    assert not errors({"mode": "parallel"})
    assert not errors({"mode": "serial"})
    assert "'foo' is not one of ['parallel', 'serial']" in errors({"mode": "foo"})
    # String name is ok, anything else (e.g. int) is not:
    assert not errors({"name": "foo"})
    assert "88 is not of type 'string'" in errors({"name": 88})
    # Positive int is ok for throttle:
    assert not errors({"throttle": 88})
    assert not errors({"throttle": 0})
    assert "-1 is less than the minimum of 0" in errors({"throttle": -1})
    assert "'foo' is not of type 'integer'" in errors({"throttle": "foo"})
=======
def test_schema_dependency_sh():
    errors = validator("$defs", "dependency")
    # Basic spec:
    assert not errors({"sh": {"command": "foo"}})
    # The "command" property is mandatory:
    assert "command' is a required property" in errors({"sh": {}})
    # A _<name> suffix is allowed:
    assert not errors({"sh_foo": {"command": "foo"}})
    # Optional attributes "runopt" and "shell" are supported:
    assert not errors(
        {"sh_foo": {"attrs": {"runopt": "-c", "shell": "/bin/bash"}, "command": "foo"}}
    )
    # Other attributes are not allowed:
    assert "Additional properties are not allowed ('color' was unexpected)" in errors(
        {"sh_foo": {"attrs": {"color": "blue"}, "command": "foo"}}
    )
    # The command is a compoundTimeString:
    assert not errors({"sh": {"command": {"cyclestr": {"value": "foo-@Y@m@d@H"}}}})
>>>>>>> 97f74749


def test_schema_workflow_cycledef():
    errors = validator("properties", "workflow", "properties", "cycledef")
    # Basic spec:
    spec = "202311291200 202312011200 06:00:00"
    assert not errors([{"spec": spec}])
    # Spec with step specified as seconds:
    assert not errors([{"spec": "202311291200 202312011200 3600"}])
    # Basic spec with group attribute:
    assert not errors([{"attrs": {"group": "g"}, "spec": spec}])
    # Spec with positive activation offset attribute:
    assert not errors([{"attrs": {"activation_offset": "12:00:00"}, "spec": spec}])
    # Spec with negative activation offset attribute:
    assert not errors([{"attrs": {"activation_offset": "-12:00:00"}, "spec": spec}])
    # Spec with activation offset specified as positive seconds:
    assert not errors([{"attrs": {"activation_offset": 3600}, "spec": spec}])
    # Spec with activation offset specified as negative seconds:
    assert not errors([{"attrs": {"activation_offset": -3600}, "spec": spec}])
    # Property spec is required:
    assert "'spec' is a required property" in errors([{}])
    # Additional properties are not allowed:
    assert "'foo' was unexpected" in errors([{"spec": spec, "foo": "bar"}])
    # Additional attributes are not allowed:
    assert "'foo' was unexpected" in errors([{"attrs": {"foo": "bar"}, "spec": spec}])
    # Bad spec:
    assert "'x 202312011200 06:00:00' is not valid" in errors([{"spec": "x 202312011200 06:00:00"}])
    # Spec with bad activation offset attribute:
    assert "'foo' is not valid" in errors([{"attrs": {"activation_offset": "foo"}, "spec": spec}])<|MERGE_RESOLUTION|>--- conflicted
+++ resolved
@@ -158,11 +158,7 @@
         taskname = "test-metatask"
         orig = instance._add_metatask
         with patch.multiple(instance, _add_metatask=D, _add_task=D) as mocks:
-<<<<<<< HEAD
-            orig(e=root, config=metatask_config, taskname=taskname)
-=======
-            orig(e=root, config=config, name_attr=taskname)
->>>>>>> 97f74749
+            orig(e=root, config=metatask_config, name_attr=taskname)
         metatask = root[0]
         assert metatask.tag == "metatask"
         assert metatask.get("mode") == "serial"
@@ -481,23 +477,6 @@
     # The "offset" value must be a valid time string:
     assert "is not valid" in errors({"cyclestr": {"value": "@Y@m@d@H", "attrs": {"offset": "x"}}})
 
-
-<<<<<<< HEAD
-def test_schema_metatask_attrs():
-    errors = validator("$defs", "metatask", "properties", "attrs")
-    # Valid modes are "parallel" and "serial":
-    assert not errors({"mode": "parallel"})
-    assert not errors({"mode": "serial"})
-    assert "'foo' is not one of ['parallel', 'serial']" in errors({"mode": "foo"})
-    # String name is ok, anything else (e.g. int) is not:
-    assert not errors({"name": "foo"})
-    assert "88 is not of type 'string'" in errors({"name": 88})
-    # Positive int is ok for throttle:
-    assert not errors({"throttle": 88})
-    assert not errors({"throttle": 0})
-    assert "-1 is less than the minimum of 0" in errors({"throttle": -1})
-    assert "'foo' is not of type 'integer'" in errors({"throttle": "foo"})
-=======
 def test_schema_dependency_sh():
     errors = validator("$defs", "dependency")
     # Basic spec:
@@ -516,8 +495,21 @@
     )
     # The command is a compoundTimeString:
     assert not errors({"sh": {"command": {"cyclestr": {"value": "foo-@Y@m@d@H"}}}})
->>>>>>> 97f74749
-
+
+def test_schema_metatask_attrs():
+    errors = validator("$defs", "metatask", "properties", "attrs")
+    # Valid modes are "parallel" and "serial":
+    assert not errors({"mode": "parallel"})
+    assert not errors({"mode": "serial"})
+    assert "'foo' is not one of ['parallel', 'serial']" in errors({"mode": "foo"})
+    # String name is ok, anything else (e.g. int) is not:
+    assert not errors({"name": "foo"})
+    assert "88 is not of type 'string'" in errors({"name": 88})
+    # Positive int is ok for throttle:
+    assert not errors({"throttle": 88})
+    assert not errors({"throttle": 0})
+    assert "-1 is less than the minimum of 0" in errors({"throttle": -1})
+    assert "'foo' is not of type 'integer'" in errors({"throttle": "foo"})
 
 def test_schema_workflow_cycledef():
     errors = validator("properties", "workflow", "properties", "cycledef")
