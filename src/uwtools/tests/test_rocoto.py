# pylint: disable=missing-function-docstring, protected-access
"""
Tests for uwtools.rocoto module.
"""

import tempfile
from importlib import resources
from unittest.mock import patch

import pytest
import yaml

from uwtools import rocoto
from uwtools.config import validator
from uwtools.config.core import YAMLConfig
from uwtools.tests import support

# Test functions


def test__add_jobname():
    expected = yaml.safe_load(
        """
task_hello:
  command: echo hello 
  jobname: hello
metatask_howdy:
  foo: bar
  task_howdy_#mem#:
    command: echo hello 
    jobname: howdy_#mem#
"""
    )

    tree = yaml.safe_load(
        """
task_hello:
  command: echo hello
metatask_howdy:
  foo: bar
  task_howdy_#mem#:
    command: echo hello 
"""
    )

    rocoto._add_jobname(tree)
    assert expected == tree


def test__add_jobname_to_tasks():
    with resources.as_file(resources.files("uwtools.tests.fixtures")) as path:
        input_yaml = path / "hello_workflow.yaml"

    values = YAMLConfig(input_yaml)
    tasks = values["workflow"]["tasks"]
    with patch.object(rocoto, "_add_jobname") as module:
        rocoto._add_jobname_to_tasks(input_yaml)
    assert module.called_once_with(tasks)


def test__rocoto_schema_yaml():
    with resources.as_file(resources.files("uwtools.resources")) as path:
        expected = path / "rocoto.jsonschema"
    assert rocoto._rocoto_schema_yaml() == expected


def test__rocoto_schema_xml():
    with resources.as_file(resources.files("uwtools.resources")) as path:
        expected = path / "schema_with_metatasks.rng"
    assert rocoto._rocoto_schema_xml() == expected


@pytest.mark.parametrize("vals", [("hello_workflow.yaml", True), ("fruit_config.yaml", False)])
def test_realize_rocoto_xml(vals, tmp_path):
    fn, validity = vals
    output = tmp_path / "rendered.xml"

    with patch.object(rocoto, "validate_rocoto_xml", value=True):
<<<<<<< HEAD
        with patch.object(validator, "_bad_paths", return_value=None):
            with resources.as_file(resources.files("uwtools.tests.fixtures")) as path:
                config_file = path / fn
                result = rocoto.realize_rocoto_xml(config_file=config_file, rendered_output=output)
=======
        with resources.as_file(resources.files("uwtools.tests.fixtures")) as path:
            config_file = path / fn
            result = rocoto.realize_rocoto_xml(config_file=config_file, rendered_output=output)
>>>>>>> 22503a38
    assert result is validity


def test_realize_rocoto_default_output():
    with patch.object(rocoto, "validate_rocoto_xml", value=True):
        with patch.object(validator, "_bad_paths", return_value=None):
            with resources.as_file(resources.files("uwtools.tests.fixtures")) as path:
                config_file = path / "hello_workflow.yaml"
                result = rocoto.realize_rocoto_xml(config_file=config_file)
    assert result is True


def test_realize_rocoto_invalid_xml():
    config_file = support.fixture_path("hello_workflow.yaml")
    xml = support.fixture_path("rocoto_invalid.xml")
    with patch.object(rocoto, "_write_rocoto_xml", return_value=None):
<<<<<<< HEAD
        with patch.object(validator, "_bad_paths", return_value=None):
            with patch.object(tempfile, "NamedTemporaryFile") as temp:
                temp.return_value.name = xml
                result = rocoto.realize_rocoto_xml(config_file=config_file, rendered_output=xml)
=======
        with patch.object(tempfile, "NamedTemporaryFile") as context_manager:
            context_manager.return_value.__enter__.return_value.name = xml
            result = rocoto.realize_rocoto_xml(config_file=config_file, rendered_output=xml)
>>>>>>> 22503a38
    assert result is False


@pytest.mark.parametrize("vals", [("hello_workflow.xml", True), ("rocoto_invalid.xml", False)])
def test_rocoto_xml_is_valid(vals):
    fn, validity = vals
    xml = support.fixture_path(fn)
    result = rocoto.validate_rocoto_xml(input_xml=xml)

    assert result is validity


def test__write_rocoto_xml(tmp_path):
    config_file = support.fixture_path("hello_workflow.yaml")
    output = tmp_path / "rendered.xml"

    rocoto._write_rocoto_xml(config_file=config_file, rendered_output=output)

    expected = support.fixture_path("hello_workflow.xml")
    assert support.compare_files(expected, output) is True<|MERGE_RESOLUTION|>--- conflicted
+++ resolved
@@ -76,16 +76,9 @@
     output = tmp_path / "rendered.xml"
 
     with patch.object(rocoto, "validate_rocoto_xml", value=True):
-<<<<<<< HEAD
-        with patch.object(validator, "_bad_paths", return_value=None):
-            with resources.as_file(resources.files("uwtools.tests.fixtures")) as path:
-                config_file = path / fn
-                result = rocoto.realize_rocoto_xml(config_file=config_file, rendered_output=output)
-=======
         with resources.as_file(resources.files("uwtools.tests.fixtures")) as path:
             config_file = path / fn
             result = rocoto.realize_rocoto_xml(config_file=config_file, rendered_output=output)
->>>>>>> 22503a38
     assert result is validity
 
 
@@ -102,16 +95,9 @@
     config_file = support.fixture_path("hello_workflow.yaml")
     xml = support.fixture_path("rocoto_invalid.xml")
     with patch.object(rocoto, "_write_rocoto_xml", return_value=None):
-<<<<<<< HEAD
-        with patch.object(validator, "_bad_paths", return_value=None):
-            with patch.object(tempfile, "NamedTemporaryFile") as temp:
-                temp.return_value.name = xml
-                result = rocoto.realize_rocoto_xml(config_file=config_file, rendered_output=xml)
-=======
         with patch.object(tempfile, "NamedTemporaryFile") as context_manager:
             context_manager.return_value.__enter__.return_value.name = xml
             result = rocoto.realize_rocoto_xml(config_file=config_file, rendered_output=xml)
->>>>>>> 22503a38
     assert result is False
 
 
