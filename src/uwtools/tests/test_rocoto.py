--- conflicted
+++ resolved
@@ -14,11 +14,7 @@
 from uwtools import rocoto
 from uwtools.config.formats.yaml import YAMLConfig
 from uwtools.config.validator import _validation_errors
-<<<<<<< HEAD
 from uwtools.exceptions import UWConfigError, UWError
-=======
-from uwtools.exceptions import UWConfigError
->>>>>>> 9f872da4
 from uwtools.tests.support import fixture_path
 from uwtools.utils.file import resource_pathobj
 
@@ -60,7 +56,6 @@
 
 
 def test_realize_rocoto_invalid_xml(assets):
-<<<<<<< HEAD
     cfgfile, outfile = assets
     with patch.object(rocoto, "validate_rocoto_xml_string") as vrxs:
         vrxs.return_value = False
@@ -76,23 +71,6 @@
 
 def test_realize_rocoto_xml_file_to_file(assets):
     cfgfile, outfile = assets
-=======
-    cfgfile, outfile = assets
-    with patch.object(rocoto, "validate_rocoto_xml_string") as vrxs:
-        vrxs.return_value = False
-        with raises(AssertionError):
-            rocoto.realize_rocoto_xml(config=cfgfile, output_file=outfile)
-
-
-def test_realize_rocoto_xml_cfg_to_file(assets):
-    cfgfile, outfile = assets
-    rocoto.realize_rocoto_xml(config=YAMLConfig(cfgfile), output_file=outfile)
-    assert rocoto.validate_rocoto_xml_file(xml_file=outfile)
-
-
-def test_realize_rocoto_xml_file_to_file(assets):
-    cfgfile, outfile = assets
->>>>>>> 9f872da4
     rocoto.realize_rocoto_xml(config=cfgfile, output_file=outfile)
     assert rocoto.validate_rocoto_xml_file(xml_file=outfile)
 
@@ -116,7 +94,6 @@
 def test_validate_rocoto_xml_file_fail(validation_assets):
     xml_file_bad, _, _, _ = validation_assets
     assert rocoto.validate_rocoto_xml_file(xml_file=xml_file_bad) is False
-<<<<<<< HEAD
 
 
 def test_validate_rocoto_xml_file_pass(validation_assets):
@@ -129,20 +106,6 @@
     assert rocoto.validate_rocoto_xml_string(xml=xml_string_bad) is False
 
 
-=======
-
-
-def test_validate_rocoto_xml_file_pass(validation_assets):
-    _, xml_file_good, _, _ = validation_assets
-    assert rocoto.validate_rocoto_xml_file(xml_file=xml_file_good) is True
-
-
-def test_validate_rocoto_xml_string_fail(validation_assets):
-    _, _, xml_string_bad, _ = validation_assets
-    assert rocoto.validate_rocoto_xml_string(xml=xml_string_bad) is False
-
-
->>>>>>> 9f872da4
 def test_validate_rocoto_xml_string_pass(validation_assets):
     _, _, _, xml_string_good = validation_assets
     assert rocoto.validate_rocoto_xml_string(xml=xml_string_good) is True
@@ -167,24 +130,14 @@
         assert rocoto._RocotoXML(config=YAMLConfig(cfgfile))._root.tag == "workflow"
 
     def test__add_compound_time_string_basic(self, instance, root):
-<<<<<<< HEAD
         config = "bar"
-=======
-        config = {"foo": "bar"}
->>>>>>> 9f872da4
         instance._add_compound_time_string(e=root, config=config, tag="foo")
         child = root[0]
         assert child.tag == "foo"
         assert child.text == "bar"
 
     def test__add_compound_time_string_cyclestr(self, instance, root):
-<<<<<<< HEAD
         config = {"attrs": {"bar": "88"}, "cyclestr": {"attrs": {"baz": "99"}, "value": "qux"}}
-=======
-        config = {
-            "foo": {"attrs": {"bar": "88"}, "cyclestr": {"attrs": {"baz": "99"}, "value": "qux"}}
-        }
->>>>>>> 9f872da4
         instance._add_compound_time_string(e=root, config=config, tag="foo")
         child = root[0]
         assert child.get("bar") == "88"
@@ -268,9 +221,6 @@
         with raises(UWConfigError):
             instance._add_task_dependency(e=root, config=config)
 
-<<<<<<< HEAD
-    def test__add_task_dependency_fail_bad_operand(self, instance, root):
-=======
     @pytest.mark.parametrize(
         "config",
         [{"datadep": {"attrs": {"age": "120"}}}, {"timedep": {"attrs": {"offset": "&DEADLINE;"}}}],
@@ -284,47 +234,11 @@
                 assert element.get(attr) == val
 
     def test__add_task_dependency_operand_fail(self, instance, root):
->>>>>>> 9f872da4
         config = {"and": {"unrecognized": "whatever"}}
         with raises(UWConfigError):
             instance._add_task_dependency(e=root, config=config)
 
     @pytest.mark.parametrize(
-<<<<<<< HEAD
-        "tag_config",
-        [("and", {"strneq": {"attrs": {"left": "&RUN_GSI;", "right": "YES"}}})],
-    )
-    def test__add_task_dependency_operator(self, instance, root, tag_config):
-        tag, config = tag_config
-        instance._add_task_dependency_child(e=root, config=config, tag=tag)
-        for tag, _ in config.items():
-            assert tag == next(iter(config))
-
-    def test__add_task_dependency_operator_datadep_operand(self, instance, root):
-        value = "/some/file"
-        config = {"value": value}
-        instance._add_task_dependency_child(e=root, config=config, tag="datadep")
-        e = root[0]
-        assert e.tag == "datadep"
-        assert e.text == value
-
-    def test__add_task_dependency_operator_task_operand(self, instance, root):
-        taskname = "some-task"
-        config = {"attrs": {"task": taskname}}
-        instance._add_task_dependency_child(e=root, config=config, tag="taskdep")
-        e = root[0]
-        assert e.tag == "taskdep"
-        assert e.get("task") == taskname
-
-    def test__add_task_dependency_operator_timedep_operand(self, instance, root):
-        value = 20230103120000
-        config = value
-        instance._add_task_dependency_child(e=root, config=config, tag="timedep")
-        e = root[0]
-        assert e.tag == "timedep"
-        assert e.text == str(value)
-
-=======
         "config",
         [
             {"and": {"or": {"datadep": {"attrs": {"age": "120"}}}}},
@@ -336,7 +250,6 @@
         for tag, _ in config.items():
             assert tag == next(iter(config))
 
->>>>>>> 9f872da4
     def test__add_task_dependency_streq(self, instance, root):
         config = {"streq": {"attrs": {"left": "&RUN_GSI;", "right": "YES"}}}
         instance._add_task_dependency(e=root, config=config)
@@ -354,44 +267,6 @@
         ],
     )
     def test__add_task_dependency_strequality(self, config, instance, root):
-<<<<<<< HEAD
-        tag, config = config
-        instance._add_task_dependency_strequality(e=root, config=config, tag=tag)
-        element = root[0]
-        assert tag == element.tag
-        for attr, val in config["attrs"].items():
-            assert element.get(attr) == val
-
-    def test__add_task_dependency_taskdep(self, instance, root):
-        config = {"taskdep": {"attrs": {"task": "foo"}}}
-        instance._add_task_dependency(e=root, config=config)
-        dependency = root[0]
-        assert dependency.tag == "dependency"
-        child = dependency[0]
-        assert child.tag == "taskdep"
-        assert child.get("task") == "foo"
-
-    @pytest.mark.parametrize(
-        "value",
-        [
-            "202301031200",
-            202301031200,
-            {"cyclestr": {"value": "@Y@m@d@H", "attrs": {"offset": "06:00:00"}}},
-        ],
-    )
-    def test__add_task_dependency_timedep(self, instance, root, value):
-        config = {"timedep": value}
-        instance._add_task_dependency(e=root, config=config)
-        dependency = root[0]
-        assert dependency.tag == "dependency"
-        child = dependency[0]
-        assert child.tag == "timedep"
-        if isinstance(value, dict):
-            assert child.xpath("cyclestr")[0].text == value["cyclestr"]["value"]
-        else:
-            assert child.text == str(value)
-
-=======
         tag, subconfig = config
         instance._add_task_dependency_strequality(e=root, subconfig=subconfig, tag=tag)
         element = root[0]
@@ -399,7 +274,6 @@
         for attr, val in subconfig["attrs"].items():
             assert element.get(attr) == val
 
->>>>>>> 9f872da4
     def test__config_validate_config(self, assets, instance):
         cfgfile, _ = assets
         instance._config_validate(config=YAMLConfig(cfgfile))
@@ -526,13 +400,8 @@
     errors = validator("$defs", "compoundTimeString")
     # Just a string is ok:
     assert not errors("foo")
-<<<<<<< HEAD
     # An int value is ok:
     assert not errors(20240103120000)
-=======
-    # Non-string types are not ok:
-    assert "88 is not valid" in errors(88)
->>>>>>> 9f872da4
     # A simple cycle string is ok:
     assert not errors({"cyclestr": {"value": "@Y@m@d@H"}})
     # The "value" entry is required:
