# pylint: disable=missing-function-docstring,protected-access,redefined-outer-name
"""
Tests for uwtools.config_validator module.
"""
import json
from pathlib import Path
from typing import Any, Dict

from pytest import fixture

from uwtools import config_validator
<<<<<<< HEAD
from uwtools.tests.support import fixture_path


@pytest.mark.parametrize("vals", [("good", True), ("bad", False)])
def test_config_is_valid_good(vals):
    """
    Test that a valid config file succeeds validation.
    """
    cfgtype, boolval = vals
    with resources.as_file(resources.files("uwtools.resources")) as path:
        schema = (path / "workflow.jsonschema").as_posix()
    assert (
        config_validator.config_is_valid(
            config_file=fixture_path(f"schema_test_{cfgtype}.yaml"),
            validation_schema=schema,
        )
        is boolval
    )
=======
from uwtools.logger import Logger

# Support functions


@fixture
def config(tmp_path) -> Dict[str, Any]:
    return {
        "color": "blue",
        "dir": str(tmp_path),
        "number": 88,
        "sub": {
            "dir": str(tmp_path),
        },
    }


@fixture
def config_file(tmp_path) -> str:
    return str(tmp_path / "config.yaml")


@fixture
def schema() -> Dict[str, Any]:
    return {
        "properties": {
            "color": {
                "enum": ["blue", "red"],
                "type": "string",
            },
            "dir": {
                "format": "uri",
                "type": "string",
            },
            "number": {"type": "number"},
            "sub": {
                "properties": {
                    "dir": {
                        "format": "uri",
                        "type": "string",
                    },
                    "type": "object",
                },
            },
        },
        "type": "object",
    }


@fixture
def schema_file(tmp_path) -> str:
    return str(tmp_path / "schema.yaml")


def write_as_json(data: Dict[str, Any], path: Path) -> Path:
    with open(path, "w", encoding="utf-8") as f:
        json.dump(data, f, ensure_ascii=False, indent=2)
    return path


# Test functions


def test_config_is_valid_fail_bad_dir_top(
    caplog, config, config_file, schema, schema_file, tmp_path
):
    # Specify a non-existent directory for the topmost directory value.
    d = str(tmp_path / "no-such-dir")
    config["dir"] = d
    write_as_json(config, config_file)
    write_as_json(schema, schema_file)
    assert not config_validator.config_is_valid(config_file, schema_file, log=Logger())
    assert len([x for x in caplog.records if f"Path does not exist: {d}" in x.message]) == 1


def test_config_is_valid_fail_bad_dir_nested(
    caplog, config, config_file, schema, schema_file, tmp_path
):
    # Specify a non-existent directory for the nested directory value.
    d = str(tmp_path / "no-such-dir")
    config["sub"]["dir"] = d
    write_as_json(config, config_file)
    write_as_json(schema, schema_file)
    assert not config_validator.config_is_valid(config_file, schema_file, log=Logger())
    assert len([x for x in caplog.records if f"Path does not exist: {d}" in x.message]) == 1


def test_config_is_valid_fail_bad_enum_val(caplog, config, config_file, schema, schema_file):
    # Specify an invalid enum value.
    config["color"] = "yellow"
    write_as_json(config, config_file)
    write_as_json(schema, schema_file)
    assert not config_validator.config_is_valid(config_file, schema_file, log=Logger())
    assert any(x for x in caplog.records if "1 schema-validation error found" in x.message)
    assert any(x for x in caplog.records if "'yellow' is not one of" in x.message)


def test_config_is_valid_fail_bad_number_val(caplog, config, config_file, schema, schema_file):
    # Specify an invalid number value.
    config["number"] = "string"
    write_as_json(config, config_file)
    write_as_json(schema, schema_file)
    assert not config_validator.config_is_valid(config_file, schema_file, log=Logger())
    assert any(x for x in caplog.records if "1 schema-validation error found" in x.message)
    assert any(x for x in caplog.records if "'string' is not of type 'number'" in x.message)


def test_config_is_valid_pass(config, config_file, schema, schema_file):
    # Test a fully valid config file.
    write_as_json(config, config_file)
    write_as_json(schema, schema_file)
    assert config_validator.config_is_valid(config_file, schema_file, log=Logger())


def test__bad_paths_top(config, schema, tmp_path):
    d = str(tmp_path / "no-such-dir")
    config["dir"] = d
    assert config_validator._bad_paths(config, schema) == [d]


def test__bad_paths_nested(config, schema, tmp_path):
    d = str(tmp_path / "no-such-dir")
    config["sub"]["dir"] = d
    assert config_validator._bad_paths(config, schema) == [d]


def test__bad_paths_none(config, schema):
    assert not config_validator._bad_paths(config, schema)


def test__validation_errors_bad_enum_value(config, schema):
    config["color"] = "yellow"
    assert len(config_validator._validation_errors(config, schema)) == 1


def test__validation_errors_bad_number_value(config, schema):
    config["number"] = "string"
    assert len(config_validator._validation_errors(config, schema)) == 1


def test__validation_errors_pass(config, schema):
    assert not config_validator._validation_errors(config, schema)
>>>>>>> aef29c70
<|MERGE_RESOLUTION|>--- conflicted
+++ resolved
@@ -9,27 +9,7 @@
 from pytest import fixture
 
 from uwtools import config_validator
-<<<<<<< HEAD
 from uwtools.tests.support import fixture_path
-
-
-@pytest.mark.parametrize("vals", [("good", True), ("bad", False)])
-def test_config_is_valid_good(vals):
-    """
-    Test that a valid config file succeeds validation.
-    """
-    cfgtype, boolval = vals
-    with resources.as_file(resources.files("uwtools.resources")) as path:
-        schema = (path / "workflow.jsonschema").as_posix()
-    assert (
-        config_validator.config_is_valid(
-            config_file=fixture_path(f"schema_test_{cfgtype}.yaml"),
-            validation_schema=schema,
-        )
-        is boolval
-    )
-=======
-from uwtools.logger import Logger
 
 # Support functions
 
@@ -100,7 +80,7 @@
     config["dir"] = d
     write_as_json(config, config_file)
     write_as_json(schema, schema_file)
-    assert not config_validator.config_is_valid(config_file, schema_file, log=Logger())
+    assert not config_validator.config_is_valid(config_file, schema_file)
     assert len([x for x in caplog.records if f"Path does not exist: {d}" in x.message]) == 1
 
 
@@ -112,7 +92,7 @@
     config["sub"]["dir"] = d
     write_as_json(config, config_file)
     write_as_json(schema, schema_file)
-    assert not config_validator.config_is_valid(config_file, schema_file, log=Logger())
+    assert not config_validator.config_is_valid(config_file, schema_file)
     assert len([x for x in caplog.records if f"Path does not exist: {d}" in x.message]) == 1
 
 
@@ -121,7 +101,7 @@
     config["color"] = "yellow"
     write_as_json(config, config_file)
     write_as_json(schema, schema_file)
-    assert not config_validator.config_is_valid(config_file, schema_file, log=Logger())
+    assert not config_validator.config_is_valid(config_file, schema_file)
     assert any(x for x in caplog.records if "1 schema-validation error found" in x.message)
     assert any(x for x in caplog.records if "'yellow' is not one of" in x.message)
 
@@ -131,7 +111,7 @@
     config["number"] = "string"
     write_as_json(config, config_file)
     write_as_json(schema, schema_file)
-    assert not config_validator.config_is_valid(config_file, schema_file, log=Logger())
+    assert not config_validator.config_is_valid(config_file, schema_file)
     assert any(x for x in caplog.records if "1 schema-validation error found" in x.message)
     assert any(x for x in caplog.records if "'string' is not of type 'number'" in x.message)
 
@@ -140,7 +120,7 @@
     # Test a fully valid config file.
     write_as_json(config, config_file)
     write_as_json(schema, schema_file)
-    assert config_validator.config_is_valid(config_file, schema_file, log=Logger())
+    assert config_validator.config_is_valid(config_file, schema_file)
 
 
 def test__bad_paths_top(config, schema, tmp_path):
@@ -170,5 +150,4 @@
 
 
 def test__validation_errors_pass(config, schema):
-    assert not config_validator._validation_errors(config, schema)
->>>>>>> aef29c70
+    assert not config_validator._validation_errors(config, schema)