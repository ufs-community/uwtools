# pylint: disable=missing-function-docstring,protected-access,redefined-outer-name

import datetime as dt
import logging
import re
import sys
from argparse import ArgumentParser as Parser
from argparse import _SubParsersAction
from typing import List
from unittest.mock import patch

import pytest
from pytest import fixture, raises

import uwtools.api.config
import uwtools.api.fv3
import uwtools.api.jedi
import uwtools.api.mpas
import uwtools.api.mpas_init
import uwtools.api.rocoto
import uwtools.api.sfc_climo_gen
import uwtools.api.template
import uwtools.api.ungrib
import uwtools.drivers.fv3
import uwtools.drivers.jedi
import uwtools.drivers.mpas
import uwtools.drivers.mpas_init
import uwtools.drivers.sfc_climo_gen
import uwtools.drivers.ungrib
from uwtools import cli
from uwtools.cli import STR
from uwtools.exceptions import UWConfigRealizeError, UWError, UWTemplateRenderError
from uwtools.logging import log
from uwtools.tests.support import regex_logged
from uwtools.utils.file import FORMAT

# Helpers


def actions(parser: Parser) -> List[str]:
    # Return actions (named subparsers) belonging to the given parser.
    if actions := [x for x in parser._actions if isinstance(x, _SubParsersAction)]:
        return list(actions[0].choices.keys())
    return []


# Fixtures


@fixture
def args_dispatch_file():
    return {
        "target_dir": "/target/dir",
        "config_file": "/config/file",
        "keys": ["a", "b"],
        "dry_run": False,
    }


@fixture
def subparsers():
    # Create and return a subparsers test object.
    return Parser().add_subparsers()


# Test functions


def test__abort(capsys):
    msg = "Aborting..."
    with raises(SystemExit) as e:
        cli._abort(msg)
    assert e.value.code == 1
    assert msg in capsys.readouterr().err


def test__add_subparser_chgres_cube(subparsers):
    cli._add_subparser_chgres_cube(subparsers)
    assert actions(subparsers.choices[STR.chgrescube]) == [
        "namelist_file",
        "provisioned_run_directory",
        "run",
        "runscript",
        "validate",
    ]


def test__add_subparser_config(subparsers):
    cli._add_subparser_config(subparsers)
    assert actions(subparsers.choices[STR.config]) == [STR.compare, STR.realize, STR.validate]


def test__add_subparser_config_compare(subparsers):
    cli._add_subparser_config_compare(subparsers)
    assert subparsers.choices[STR.compare]


def test__add_subparser_config_realize(subparsers):
    cli._add_subparser_config_realize(subparsers)
    assert subparsers.choices[STR.realize]


def test__add_subparser_config_validate(subparsers):
    cli._add_subparser_config_validate(subparsers)
    assert subparsers.choices[STR.validate]


def test__add_subparser_file(subparsers):
    cli._add_subparser_file(subparsers)
    assert actions(subparsers.choices[STR.file]) == [STR.copy, STR.link]


def test__add_subparser_file_copy(subparsers):
    cli._add_subparser_file_copy(subparsers)
    assert subparsers.choices[STR.copy]


def test__add_subparser_file_link(subparsers):
    cli._add_subparser_file_link(subparsers)
    assert subparsers.choices[STR.link]


def test__add_subparser_fv3(subparsers):
    cli._add_subparser_fv3(subparsers)
    assert actions(subparsers.choices[STR.fv3]) == [
        "boundary_files",
        "diag_table",
        "field_table",
        "files_copied",
        "files_linked",
        "model_configure",
        "namelist_file",
        "provisioned_run_directory",
        "restart_directory",
        "run",
        "runscript",
        "validate",
    ]


def test__add_subparser_jedi(subparsers):
    cli._add_subparser_jedi(subparsers)
    assert actions(subparsers.choices[STR.jedi]) == [
        "files_copied",
        "files_linked",
        "provisioned_run_directory",
        "run",
        "runscript",
<<<<<<< HEAD
        "validate_only",
        "yaml_file",
=======
        "streams_file",
        "validate",
>>>>>>> da0ae3d0
    ]


def test__add_subparser_mpas(subparsers):
    cli._add_subparser_mpas(subparsers)
    assert actions(subparsers.choices[STR.mpas]) == [
        "boundary_files",
        "files_copied",
        "files_linked",
        "namelist_file",
        "provisioned_run_directory",
        "run",
        "runscript",
        "streams_file",
        "validate",
    ]


def test__add_subparser_mpas_init(subparsers):
    cli._add_subparser_mpas_init(subparsers)
    assert actions(subparsers.choices[STR.mpasinit]) == [
        "boundary_files",
        "files_copied",
        "files_linked",
        "namelist_file",
        "provisioned_run_directory",
        "run",
        "runscript",
        "streams_file",
    ]


def test__add_subparser_rocoto(subparsers):
    cli._add_subparser_rocoto(subparsers)
    assert subparsers.choices[STR.rocoto]


def test__add_subparser_rocoto_realize(subparsers):
    cli._add_subparser_rocoto_realize(subparsers)
    assert subparsers.choices[STR.realize]


def test__add_subparser_rocoto_validate(subparsers):
    cli._add_subparser_rocoto_validate(subparsers)
    assert subparsers.choices[STR.validate]


def test__add_subparser_sfc_climo_gen(subparsers):
    cli._add_subparser_sfc_climo_gen(subparsers)
    assert actions(subparsers.choices[STR.sfcclimogen]) == [
        "namelist_file",
        "provisioned_run_directory",
        "run",
        "runscript",
        "validate",
    ]


def test__add_subparser_template(subparsers):
    cli._add_subparser_template(subparsers)
    assert actions(subparsers.choices[STR.template]) == [STR.render, STR.translate]


def test__add_subparser_template_render(subparsers):
    cli._add_subparser_template_render(subparsers)
    assert subparsers.choices[STR.render]


def test__add_subparser_template_translate(subparsers):
    cli._add_subparser_template_translate(subparsers)
    assert subparsers.choices[STR.translate]


def test__add_subparser_ungrib(subparsers):
    cli._add_subparser_ungrib(subparsers)
    assert actions(subparsers.choices[STR.ungrib]) == [
        "gribfiles",
        "namelist_file",
        "provisioned_run_directory",
        "run",
        "runscript",
        "validate",
        "vtable",
    ]


@pytest.mark.parametrize(
    "vals",
    [
        (STR.file1path, STR.file1fmt),
        (STR.file2path, STR.file2fmt),
        (STR.infile, STR.infmt),
        (STR.outfile, STR.outfmt),
        (STR.valsfile, STR.valsfmt),
    ],
)
def test__check_file_vs_format_fail(capsys, vals):
    # When reading/writing from/to stdin/stdout, the data format must be specified, since there is
    # no filename to deduce it from.
    file_arg, format_arg = vals
    args = dict(file_arg=None, format_arg=None)
    with raises(SystemExit):
        cli._check_file_vs_format(file_arg=file_arg, format_arg=format_arg, args=args)
    assert (
        "Specify %s when %s is not specified" % (cli._switch(format_arg), cli._switch(file_arg))
        in capsys.readouterr().err
    )


def test__check_file_vs_format_pass_explicit():
    # Accept explicitly-specified format, whatever it is.
    fmt = "jpg"
    args = {STR.infile: "/path/to/input.txt", STR.infmt: fmt}
    args = cli._check_file_vs_format(
        file_arg=STR.infile,
        format_arg=STR.infmt,
        args=args,
    )
    assert args[STR.infmt] == fmt


@pytest.mark.parametrize("fmt", FORMAT.formats())
def test__check_file_vs_format_pass_implicit(fmt):
    # The format is correctly deduced for a file with a known extension.
    args = {STR.infile: f"/path/to/input.{fmt}", STR.infmt: None}
    args = cli._check_file_vs_format(
        file_arg=STR.infile,
        format_arg=STR.infmt,
        args=args,
    )
    assert args[STR.infmt] == vars(FORMAT)[fmt]


def test__check_template_render_vals_args_implicit_fail():
    # The values-file format cannot be deduced from the filename.
    args = {STR.valsfile: "a.jpg"}
    with raises(UWError) as e:
        cli._check_template_render_vals_args(args)
    assert "Cannot deduce format" in str(e.value)


def test__check_template_render_vals_args_implicit_pass():
    # The values-file format is deduced from the filename.
    args = {STR.valsfile: "a.yaml"}
    checked = cli._check_template_render_vals_args(args)
    assert checked[STR.valsfmt] == FORMAT.yaml


def test__check_template_render_vals_args_noop_no_valsfile():
    # No values file is provided, so format is irrelevant.
    args = {STR.valsfile: None}
    assert cli._check_template_render_vals_args(args) == args


def test__check_template_render_vals_args_noop_explicit_valsfmt():
    # An explicit values format is honored, valid or not.
    args = {STR.valsfile: "a.txt", STR.valsfmt: "jpg"}
    assert cli._check_template_render_vals_args(args) == args


def test__check_verbosity_fail(capsys):
    log.setLevel(logging.INFO)
    args = {STR.quiet: True, STR.verbose: True}
    with raises(SystemExit):
        cli._check_verbosity(args)
    assert "--quiet may not be used with --verbose" in capsys.readouterr().err


@pytest.mark.parametrize("flags", ([STR.quiet], [STR.verbose]))
def test__check_verbosity_ok(flags):
    args = {flag: True for flag in flags}
    assert cli._check_verbosity(args) == args


def test__dict_from_key_eq_val_strings():
    assert not cli._dict_from_key_eq_val_strings([])
    assert cli._dict_from_key_eq_val_strings(["a=1", "b=2"]) == {"a": "1", "b": "2"}


def test__dispatch_chgres_cube():
    cycle = dt.datetime.now()
    args: dict = {
        "batch": True,
        "config_file": "config.yaml",
        "cycle": cycle,
        "dry_run": False,
        "graph_file": None,
    }
    with patch.object(uwtools.api.chgres_cube, "execute") as execute:
        cli._dispatch_chgres_cube({**args, "action": "foo"})
    execute.assert_called_once_with(
        batch=True, config="config.yaml", cycle=cycle, dry_run=False, graph_file=None, task="foo"
    )


@pytest.mark.parametrize(
    "params",
    [
        (STR.compare, "_dispatch_config_compare"),
        (STR.realize, "_dispatch_config_realize"),
        (STR.validate, "_dispatch_config_validate"),
    ],
)
def test__dispatch_config(params):
    action, funcname = params
    args = {STR.action: action}
    with patch.object(cli, funcname) as func:
        cli._dispatch_config(args)
    func.assert_called_once_with(args)


def test__dispatch_config_compare():
    args = {STR.file1path: 1, STR.file1fmt: 2, STR.file2path: 3, STR.file2fmt: 4}
    with patch.object(cli.uwtools.api.config, "compare") as compare:
        cli._dispatch_config_compare(args)
    compare.assert_called_once_with(
        config_1_path=args[STR.file1path],
        config_1_format=args[STR.file1fmt],
        config_2_path=args[STR.file2path],
        config_2_format=args[STR.file2fmt],
    )


def test__dispatch_config_realize():
    args = {
        STR.infile: 1,
        STR.infmt: 2,
        STR.outblock: 3,
        STR.outfile: 4,
        STR.outfmt: 5,
        STR.suppfiles: 6,
        STR.valsneeded: 7,
        STR.total: 8,
        STR.dryrun: 9,
    }
    with patch.object(cli.uwtools.api.config, "realize") as realize:
        cli._dispatch_config_realize(args)
    realize.assert_called_once_with(
        input_config=1,
        input_format=2,
        output_block=3,
        output_file=4,
        output_format=5,
        supplemental_configs=6,
        values_needed=7,
        total=8,
        dry_run=9,
    )


def test__dispatch_config_realize_fail(caplog):
    log.setLevel(logging.ERROR)
    args = {
        x: None
        for x in (
            STR.infile,
            STR.infmt,
            STR.outblock,
            STR.outfile,
            STR.outfmt,
            STR.suppfiles,
            STR.valsneeded,
            STR.total,
            STR.dryrun,
        )
    }
    with patch.object(cli.uwtools.api.config, "realize", side_effect=UWConfigRealizeError):
        assert cli._dispatch_config_realize(args) is False
    assert regex_logged(caplog, "Config could not be realized")


def test__dispatch_config_realize_no_optional():
    args = {
        STR.infile: None,
        STR.infmt: None,
        STR.outblock: None,
        STR.outfile: None,
        STR.outfmt: None,
        STR.suppfiles: ["/foo.vals"],
        STR.valsneeded: False,
        STR.total: False,
        STR.dryrun: False,
    }
    with patch.object(cli.uwtools.api.config, "realize") as realize:
        cli._dispatch_config_realize(args)
    realize.assert_called_once_with(
        input_config=None,
        input_format=None,
        output_block=None,
        output_file=None,
        output_format=None,
        supplemental_configs=["/foo.vals"],
        values_needed=False,
        total=False,
        dry_run=False,
    )


def test__dispatch_config_validate_config_obj():
    config = uwtools.api.config._YAMLConfig(config={})
    _dispatch_config_validate_args = {STR.schemafile: 1, STR.infile: config}
    with patch.object(uwtools.api.config, "_validate_yaml") as _validate_yaml:
        cli._dispatch_config_validate(_dispatch_config_validate_args)
    _validate_yaml_args = {STR.schemafile: 1, STR.config: config}
    _validate_yaml.assert_called_once_with(**_validate_yaml_args)


@pytest.mark.parametrize(
    "action, funcname", [(STR.copy, "_dispatch_file_copy"), (STR.link, "_dispatch_file_link")]
)
def test__dispatch_file(action, funcname):
    args = {STR.action: action}
    with patch.object(cli, funcname) as func:
        cli._dispatch_file(args)
    func.assert_called_once_with(args)


def test__dispatch_file_copy(args_dispatch_file):
    a = args_dispatch_file
    with patch.object(cli.uwtools.api.file, "copy") as copy:
        cli._dispatch_file_copy(a)
    copy.assert_called_once_with(
        target_dir=a["target_dir"],
        config=a["config_file"],
        keys=a["keys"],
        dry_run=a["dry_run"],
    )


def test__dispatch_file_link(args_dispatch_file):
    a = args_dispatch_file
    with patch.object(cli.uwtools.api.file, "link") as link:
        cli._dispatch_file_link(a)
    link.assert_called_once_with(
        target_dir=a["target_dir"],
        config=a["config_file"],
        keys=a["keys"],
        dry_run=a["dry_run"],
    )


def test__dispatch_fv3():
    cycle = dt.datetime.now()
    args: dict = {
        "batch": True,
        "config_file": "config.yaml",
        "cycle": cycle,
        "dry_run": False,
        "graph_file": None,
    }
    with patch.object(uwtools.api.fv3, "execute") as execute:
        cli._dispatch_fv3({**args, "action": "foo"})
    execute.assert_called_once_with(
        batch=True, config="config.yaml", cycle=cycle, dry_run=False, graph_file=None, task="foo"
    )


def test__dispatch_jedi():
    cycle = dt.datetime.now()
    args: dict = {
        "batch": True,
        "config_file": "config.yaml",
        "cycle": cycle,
        "dry_run": False,
    }
    with patch.object(uwtools.api.jedi, "execute") as execute:
        cli._dispatch_jedi({**args, "action": "foo"})
    execute.assert_called_once_with(
        task="foo", config_file="config.yaml", cycle=cycle, batch=True, dry_run=False
    )


def test__dispatch_mpas():
    cycle = dt.datetime.now()
    args: dict = {
        "batch": True,
        "config_file": "config.yaml",
        "cycle": cycle,
        "dry_run": False,
        "graph_file": None,
    }
    with patch.object(uwtools.api.mpas, "execute") as execute:
        cli._dispatch_mpas({**args, "action": "foo"})
    execute.assert_called_once_with(
        batch=True, config="config.yaml", cycle=cycle, dry_run=False, graph_file=None, task="foo"
    )


def test__dispatch_mpas_init():
    cycle = dt.datetime.now()
    args: dict = {
        "batch": True,
        "config_file": "config.yaml",
        "cycle": cycle,
        "dry_run": False,
        "graph_file": None,
    }
    with patch.object(uwtools.api.mpas_init, "execute") as execute:
        cli._dispatch_mpas_init({**args, "action": "foo"})
    execute.assert_called_once_with(
        batch=True, config="config.yaml", cycle=cycle, dry_run=False, graph_file=None, task="foo"
    )


@pytest.mark.parametrize(
    "params",
    [
        (STR.realize, "_dispatch_rocoto_realize"),
        (STR.validate, "_dispatch_rocoto_validate"),
    ],
)
def test__dispatch_rocoto(params):
    action, funcname = params
    args = {STR.action: action}
    with patch.object(cli, funcname) as func:
        cli._dispatch_rocoto(args)
    func.assert_called_once_with(args)


def test__dispatch_rocoto_realize():
    args = {STR.infile: 1, STR.outfile: 2}
    with patch.object(uwtools.api.rocoto, "_realize") as _realize:
        cli._dispatch_rocoto_realize(args)
    _realize.assert_called_once_with(config=1, output_file=2)


def test__dispatch_rocoto_realize_no_optional():
    args = {STR.infile: None, STR.outfile: None}
    with patch.object(uwtools.api.rocoto, "_realize") as func:
        cli._dispatch_rocoto_realize(args)
    func.assert_called_once_with(config=None, output_file=None)


def test__dispatch_rocoto_validate_xml():
    args = {STR.infile: 1}
    with patch.object(uwtools.api.rocoto, "_validate") as _validate:
        cli._dispatch_rocoto_validate(args)
    _validate.assert_called_once_with(xml_file=1)


def test__dispatch_rocoto_validate_xml_invalid():
    args = {STR.infile: 1, STR.verbose: False}
    with patch.object(uwtools.api.rocoto, "_validate", return_value=False):
        assert cli._dispatch_rocoto_validate(args) is False


def test__dispatch_rocoto_validate_xml_no_optional():
    args = {STR.infile: None, STR.verbose: False}
    with patch.object(uwtools.api.rocoto, "_validate") as validate:
        cli._dispatch_rocoto_validate(args)
    validate.assert_called_once_with(xml_file=None)


def test__dispatch_sfc_climo_gen():
    args: dict = {
        "batch": True,
        "config_file": "config.yaml",
        "dry_run": False,
        "graph_file": None,
    }
    with patch.object(uwtools.api.sfc_climo_gen, "execute") as execute:
        cli._dispatch_sfc_climo_gen({**args, "action": "foo"})
    execute.assert_called_once_with(
        batch=True, config="config.yaml", dry_run=False, graph_file=None, task="foo"
    )


@pytest.mark.parametrize(
    "params",
    [(STR.render, "_dispatch_template_render"), (STR.translate, "_dispatch_template_translate")],
)
def test__dispatch_template(params):
    action, funcname = params
    args = {STR.action: action}
    with patch.object(cli, funcname) as func:
        cli._dispatch_template(args)
    func.assert_called_once_with(args)


@pytest.mark.parametrize("valsneeded", [False, True])
def test__dispatch_template_render_fail(valsneeded):
    args = {
        STR.infile: 1,
        STR.outfile: 2,
        STR.valsfile: 3,
        STR.valsfmt: 4,
        STR.keyvalpairs: ["foo=88", "bar=99"],
        STR.env: 5,
        STR.searchpath: 6,
        STR.valsneeded: valsneeded,
        STR.dryrun: 7,
    }
    with patch.object(uwtools.api.template, "render", side_effect=UWTemplateRenderError):
        assert cli._dispatch_template_render(args) is valsneeded


def test__dispatch_template_render_no_optional():
    args: dict = {
        STR.infile: None,
        STR.outfile: None,
        STR.valsfile: None,
        STR.valsfmt: None,
        STR.keyvalpairs: [],
        STR.env: False,
        STR.searchpath: None,
        STR.valsneeded: False,
        STR.dryrun: False,
    }
    with patch.object(uwtools.api.template, "render") as render:
        cli._dispatch_template_render(args)
    render.assert_called_once_with(
        input_file=None,
        output_file=None,
        values_src=None,
        values_format=None,
        overrides={},
        env=False,
        searchpath=None,
        values_needed=False,
        dry_run=False,
    )


def test__dispatch_template_render_yaml():
    args = {
        STR.infile: 1,
        STR.outfile: 2,
        STR.valsfile: 3,
        STR.valsfmt: 4,
        STR.keyvalpairs: ["foo=88", "bar=99"],
        STR.env: 5,
        STR.searchpath: 6,
        STR.valsneeded: 7,
        STR.dryrun: 8,
    }
    with patch.object(uwtools.api.template, "render") as render:
        cli._dispatch_template_render(args)
    render.assert_called_once_with(
        input_file=1,
        output_file=2,
        values_src=3,
        values_format=4,
        overrides={"foo": "88", "bar": "99"},
        env=5,
        searchpath=6,
        values_needed=7,
        dry_run=8,
    )


def test__dispatch_template_translate():
    args = {
        STR.infile: 1,
        STR.outfile: 2,
        STR.dryrun: 3,
    }
    with patch.object(
        uwtools.api.template, "_convert_atparse_to_jinja2"
    ) as _convert_atparse_to_jinja2:
        cli._dispatch_template_translate(args)
    _convert_atparse_to_jinja2.assert_called_once_with(input_file=1, output_file=2, dry_run=3)


def test__dispatch_template_translate_no_optional():
    args = {
        STR.dryrun: False,
        STR.infile: None,
        STR.outfile: None,
    }
    with patch.object(
        uwtools.api.template, "_convert_atparse_to_jinja2"
    ) as _convert_atparse_to_jinja2:
        cli._dispatch_template_translate(args)
    _convert_atparse_to_jinja2.assert_called_once_with(
        input_file=None, output_file=None, dry_run=False
    )


def test__dispatch_ungrib():
    cycle = dt.datetime.now()
    args: dict = {
        "batch": True,
        "config_file": "config.yaml",
        "cycle": cycle,
        "dry_run": False,
        "graph_file": None,
    }
    with patch.object(uwtools.api.ungrib, "execute") as execute:
        cli._dispatch_ungrib({**args, "action": "foo"})
    execute.assert_called_once_with(
        task="foo", batch=True, config="config.yaml", cycle=cycle, dry_run=False, graph_file=None
    )


@pytest.mark.parametrize("quiet", [False, True])
@pytest.mark.parametrize("verbose", [False, True])
def test_main_fail_checks(capsys, quiet, verbose):
    # Using mode 'template render' for testing.
    raw_args = ["testing", STR.template, STR.render]
    if quiet:
        raw_args.append(cli._switch(STR.quiet))
    if verbose:
        raw_args.append(cli._switch(STR.verbose))
    with patch.object(sys, "argv", raw_args):
        with patch.object(cli, "_dispatch_template", return_value=True):
            with raises(SystemExit) as e:
                cli.main()
            if quiet and verbose:
                assert e.value.code == 1
                assert "--quiet may not be used with --verbose" in capsys.readouterr().err
            else:
                assert e.value.code == 0


@pytest.mark.parametrize("vals", [(True, 0), (False, 1)])
def test_main_fail_dispatch(vals):
    # Using mode 'template render' for testing.
    dispatch_retval, exit_status = vals
    raw_args = ["testing", STR.template, STR.render]
    with patch.object(sys, "argv", raw_args):
        with patch.object(cli, "_dispatch_template", return_value=dispatch_retval):
            with raises(SystemExit) as e:
                cli.main()
            assert e.value.code == exit_status


def test_main_fail_exception_abort():
    # Mock setup_logging() to raise a UWError in main() before logging is configured, which triggers
    # a call to _abort().
    msg = "Catastrophe"
    with patch.object(cli, "setup_logging", side_effect=UWError(msg)):
        with patch.object(cli, "_abort", side_effect=SystemExit) as _abort:
            with raises(SystemExit):
                cli.main()
        _abort.assert_called_once_with(msg)


def test_main_fail_exception_log():
    # Mock _dispatch_template() to raise a UWError in main() after logging is configured, which logs
    # an error message and exists with exit status.
    msg = "Catastrophe"
    with patch.object(cli, "_dispatch_template", side_effect=UWError(msg)):
        with patch.object(cli, "log") as log:
            with patch.object(sys, "argv", ["uw", "template", "render"]):
                with raises(SystemExit) as e:
                    cli.main()
                assert e.value.code == 1
            log.error.assert_called_once_with(msg)


def test__parse_args():
    raw_args = ["testing", "--bar", "88"]
    with patch.object(cli, "Parser") as Parser:
        cli._parse_args(raw_args)
        Parser.assert_called_once()
        parser = Parser()
        parser.parse_args.assert_called_with(raw_args)


def test__switch():
    assert cli._switch("foo_bar") == "--foo-bar"


def test__version():
    assert re.match(r"version \d+\.\d+\.\d+ build \d+", cli._version())<|MERGE_RESOLUTION|>--- conflicted
+++ resolved
@@ -146,13 +146,8 @@
         "provisioned_run_directory",
         "run",
         "runscript",
-<<<<<<< HEAD
         "validate_only",
         "yaml_file",
-=======
-        "streams_file",
-        "validate",
->>>>>>> da0ae3d0
     ]
 
 
@@ -182,6 +177,7 @@
         "run",
         "runscript",
         "streams_file",
+        "validate",
     ]
 
 
