--- conflicted
+++ resolved
@@ -14,21 +14,15 @@
 
 import uwtools.api.config
 import uwtools.api.fv3
-<<<<<<< HEAD
+import uwtools.api.mpas
 import uwtools.api.mpas_init
-=======
-import uwtools.api.mpas
->>>>>>> 328dcea5
 import uwtools.api.rocoto
 import uwtools.api.sfc_climo_gen
 import uwtools.api.template
 import uwtools.api.ungrib
 import uwtools.drivers.fv3
-<<<<<<< HEAD
+import uwtools.drivers.mpas
 import uwtools.drivers.mpas_init
-=======
-import uwtools.drivers.mpas
->>>>>>> 328dcea5
 import uwtools.drivers.sfc_climo_gen
 import uwtools.drivers.ungrib
 from uwtools import cli
@@ -140,15 +134,24 @@
     ]
 
 
-<<<<<<< HEAD
+
 def test__add_subparser_mpas_init(subparsers):
     cli._add_subparser_mpas_init(subparsers)
     assert actions(subparsers.choices[STR.mpasinit]) == [
-=======
+        "boundary_files",
+        "files_copied",
+        "files_linked",
+        "namelist_file",
+        "provisioned_run_directory",
+        "run",
+        "runscript",
+        "streams_file",
+    ]
+
+
 def test__add_subparser_mpas(subparsers):
     cli._add_subparser_mpas(subparsers)
     assert actions(subparsers.choices[STR.mpas]) == [
->>>>>>> 328dcea5
         "boundary_files",
         "files_copied",
         "files_linked",
@@ -478,11 +481,7 @@
     )
 
 
-<<<<<<< HEAD
-def test__dispatch_mpas_init():
-=======
 def test__dispatch_mpas():
->>>>>>> 328dcea5
     cycle = dt.datetime.now()
     args: dict = {
         "batch": True,
@@ -491,13 +490,23 @@
         "dry_run": False,
         "graph_file": None,
     }
-<<<<<<< HEAD
+    with patch.object(uwtools.api.mpas, "execute") as execute:
+        cli._dispatch_mpas({**args, "action": "foo"})
+    execute.assert_called_once_with(
+        batch=True, config="config.yaml", cycle=cycle, dry_run=False, graph_file=None, task="foo"
+    )
+
+def test__dispatch_mpas_init():
+    cycle = dt.datetime.now()
+    args: dict = {
+        "batch": True,
+        "config_file": "config.yaml",
+        "cycle": cycle,
+        "dry_run": False,
+        "graph_file": None,
+    }
     with patch.object(uwtools.api.mpas_init, "execute") as execute:
         cli._dispatch_mpas_init({**args, "action": "foo"})
-=======
-    with patch.object(uwtools.api.mpas, "execute") as execute:
-        cli._dispatch_mpas({**args, "action": "foo"})
->>>>>>> 328dcea5
     execute.assert_called_once_with(
         batch=True, config="config.yaml", cycle=cycle, dry_run=False, graph_file=None, task="foo"
     )
