# pylint: disable=missing-function-docstring,protected-access,redefined-outer-name
"""
Tests for uwtools.utils.templater module.
"""

<<<<<<< HEAD
import logging

import yaml
from pytest import fixture, raises

from uwtools.tests.support import logged
=======
import yaml
from pytest import fixture, raises

from uwtools.logger import Logger
>>>>>>> aef29c70
from uwtools.utils import templater


@fixture
def config_file(tmp_path):
    path = tmp_path / "config.yaml"
    yaml = """
roses: red
violets: blue
cannot:
    override: this
"""
    with open(path, "w", encoding="utf-8") as f:
        f.write(yaml)
    return str(path)


@fixture
def input_template(tmp_path):
    path = tmp_path / "template.jinja2"
    with open(path, "w", encoding="utf-8") as f:
        f.write("roses are {{roses}}, violets are {{violets}}")
    return str(path)


def render(config_file, input_template, **kwargs):
    templater.render(
        config_file=config_file,
        key_eq_val_pairs=[],
        input_template=input_template,
<<<<<<< HEAD
=======
        log=Logger(),
>>>>>>> aef29c70
        **kwargs,
    )


def test_render(config_file, input_template, tmp_path):
    outfile = str(tmp_path / "out.txt")
    render(config_file, input_template, outfile=outfile)
    with open(outfile, "r", encoding="utf-8") as f:
        assert f.read().strip() == "roses are red, violets are blue"


def test_render_dry_run(caplog, config_file, input_template):
<<<<<<< HEAD
    logging.getLogger().setLevel(logging.DEBUG)
    render(config_file, input_template, outfile="/dev/null", dry_run=True)
    assert logged(caplog, "roses are red, violets are blue")
=======
    render(config_file, input_template, outfile="/dev/null", dry_run=True)
    logmsgs = (record.msg for record in caplog.records)
    assert "roses are red, violets are blue" in logmsgs
>>>>>>> aef29c70


def test_render_values_missing(caplog, config_file, input_template):
    # Read in the config, remove the "roses" key, then re-write it.
    with open(config_file, "r", encoding="utf-8") as f:
        cfgobj = yaml.safe_load(f.read())
    del cfgobj["roses"]
    with open(config_file, "w", encoding="utf-8") as f:
        f.write(yaml.dump(cfgobj))
    with raises(ValueError):
        render(config_file, input_template, outfile="/dev/null")
<<<<<<< HEAD
    assert logged(caplog, "Template requires values that were not provided:")
    assert logged(caplog, "roses")


def test_render_values_needed(caplog, config_file, input_template):
    logging.getLogger().setLevel(logging.DEBUG)
    render(config_file, input_template, outfile="/dev/null", values_needed=True)
    for var in ("roses", "violets"):
        assert logged(caplog, var)
=======
    logmsgs = list(record.msg for record in caplog.records)
    assert "Template requires values that were not provided:" in logmsgs
    assert "roses" in logmsgs


def test_render_values_needed(caplog, config_file, input_template):
    render(config_file, input_template, outfile="/dev/null", values_needed=True)
    logmsgs = (record.msg for record in caplog.records)
    for var in ("roses", "violets"):
        assert var in logmsgs
>>>>>>> aef29c70


def test__set_up_config_obj(config_file):
    expected = {"roses": "white", "violets": "blue", "cannot": {"override": "this"}}
<<<<<<< HEAD
    actual = templater._set_up_config_obj(config_file=config_file, key_eq_val_pairs=["roses=white"])
=======
    actual = templater._set_up_config_obj(
        config_file=config_file, key_eq_val_pairs=["roses=white"], log=Logger()
    )
>>>>>>> aef29c70
    assert actual == expected<|MERGE_RESOLUTION|>--- conflicted
+++ resolved
@@ -3,19 +3,12 @@
 Tests for uwtools.utils.templater module.
 """
 
-<<<<<<< HEAD
 import logging
 
 import yaml
 from pytest import fixture, raises
 
 from uwtools.tests.support import logged
-=======
-import yaml
-from pytest import fixture, raises
-
-from uwtools.logger import Logger
->>>>>>> aef29c70
 from uwtools.utils import templater
 
 
@@ -46,10 +39,6 @@
         config_file=config_file,
         key_eq_val_pairs=[],
         input_template=input_template,
-<<<<<<< HEAD
-=======
-        log=Logger(),
->>>>>>> aef29c70
         **kwargs,
     )
 
@@ -62,15 +51,10 @@
 
 
 def test_render_dry_run(caplog, config_file, input_template):
-<<<<<<< HEAD
+
     logging.getLogger().setLevel(logging.DEBUG)
     render(config_file, input_template, outfile="/dev/null", dry_run=True)
     assert logged(caplog, "roses are red, violets are blue")
-=======
-    render(config_file, input_template, outfile="/dev/null", dry_run=True)
-    logmsgs = (record.msg for record in caplog.records)
-    assert "roses are red, violets are blue" in logmsgs
->>>>>>> aef29c70
 
 
 def test_render_values_missing(caplog, config_file, input_template):
@@ -82,7 +66,6 @@
         f.write(yaml.dump(cfgobj))
     with raises(ValueError):
         render(config_file, input_template, outfile="/dev/null")
-<<<<<<< HEAD
     assert logged(caplog, "Template requires values that were not provided:")
     assert logged(caplog, "roses")
 
@@ -92,27 +75,9 @@
     render(config_file, input_template, outfile="/dev/null", values_needed=True)
     for var in ("roses", "violets"):
         assert logged(caplog, var)
-=======
-    logmsgs = list(record.msg for record in caplog.records)
-    assert "Template requires values that were not provided:" in logmsgs
-    assert "roses" in logmsgs
-
-
-def test_render_values_needed(caplog, config_file, input_template):
-    render(config_file, input_template, outfile="/dev/null", values_needed=True)
-    logmsgs = (record.msg for record in caplog.records)
-    for var in ("roses", "violets"):
-        assert var in logmsgs
->>>>>>> aef29c70
 
 
 def test__set_up_config_obj(config_file):
     expected = {"roses": "white", "violets": "blue", "cannot": {"override": "this"}}
-<<<<<<< HEAD
     actual = templater._set_up_config_obj(config_file=config_file, key_eq_val_pairs=["roses=white"])
-=======
-    actual = templater._set_up_config_obj(
-        config_file=config_file, key_eq_val_pairs=["roses=white"], log=Logger()
-    )
->>>>>>> aef29c70
     assert actual == expected