--- conflicted
+++ resolved
@@ -100,14 +100,8 @@
     {{ streams.stream01.yearLast }}
     """
     template_file = driverobj.rundir.parent / "template.jinja2"
-<<<<<<< HEAD
-    with open(template_file, "w", encoding="utf-8") as f:
-        print(dedent(template).strip(), file=f)
+    template_file.write_text(dedent(template).strip())
     driverobj._config["template_file"] = template_file
-=======
-    template_file.write_text(dedent(template).strip())
-    driverobj._config[f"{group}_streams"]["template_file"] = template_file
->>>>>>> 0162635a
     task = getattr(driverobj, f"{group}_stream")
     path = Path(task().refs)
     assert dst.is_file()
