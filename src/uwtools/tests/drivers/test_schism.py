--- conflicted
+++ resolved
@@ -72,12 +72,4 @@
     ) as mocks:
         driverobj.provisioned_rundir()
     for m in mocks:
-<<<<<<< HEAD
-        mocks[m].assert_called_once_with()
-
-
-def test_SCHISM_driver_name(driverobj):
-    assert driverobj.driver_name() == SCHISM.driver_name() == "schism"
-=======
-        mocks[m].assert_called_once_with()
->>>>>>> db80f2cf
+        mocks[m].assert_called_once_with()