# pylint: disable=missing-function-docstring,redefined-outer-name
"""
filter_topo driver tests.
"""
from pathlib import Path
from unittest.mock import DEFAULT as D
from unittest.mock import patch

import f90nml  # type: ignore
from iotaa import refs
from pytest import fixture, mark, raises

from uwtools.config.support import from_od
from uwtools.drivers.driver import Driver
from uwtools.drivers.filter_topo import FilterTopo
from uwtools.exceptions import UWNotImplementedError

# Fixtures


@fixture
def config(tmp_path):
    input_grid_file = tmp_path / "C403_grid.tile7.halo4.nc"
    input_grid_file.touch()
    orog_output = tmp_path / "out.oro.nc"
    orog_output.touch()
    return {
        "filter_topo": {
            "config": {
                "filtered_orog": "C403_filtered_orog.tile7.nc",
                "input_grid_file": str(input_grid_file),
                "input_raw_orog": str(orog_output),
            },
            "execution": {
                "executable": "/path/to/orog_gsl",
            },
            "namelist": {
                "update_values": {
                    "filter_topo_nml": {
                        "grid_file": "/path/to/grid/file",
                        "grid_type": 0,
                        "mask_field": "land_frac",
                        "regional": True,
                        "res": 403,
                        "stretch_fac": 0.999,
                        "topo_field": "orog_filt",
                        "topo_file": "/path/to/topo/file",
                        "zero_ocean": True,
                    }
                }
            },
            "rundir": str(tmp_path / "run"),
        }
    }


@fixture
def driverobj(config):
    return FilterTopo(config=config, batch=True)


# Tests


@mark.parametrize(
    "method",
    [
        "_run_resources",
        "_run_via_batch_submission",
        "_run_via_local_execution",
        "_runcmd",
        "_runscript",
        "_runscript_done_file",
        "_runscript_path",
        "_scheduler",
        "_validate",
        "_write_runscript",
        "output",
        "run",
        "runscript",
        "taskname",
    ],
)
def test_FilterTopo(method):
    assert getattr(FilterTopo, method) is getattr(Driver, method)


def test_FilterTopo_driver_name(driverobj):
    assert driverobj.driver_name() == FilterTopo.driver_name() == "filter_topo"


def test_FilterTopo_filtered_output_file(driverobj):
    path = Path(driverobj.config["rundir"], "C403_filtered_orog.tile7.nc")
    assert not path.is_file()
    driverobj.filtered_output_file()
    assert path.is_file()


def test_FilterTopo_input_grid_file(driverobj):
    path = Path(driverobj.config["rundir"], "C403_grid.tile7.halo4.nc")
    assert not path.is_file()
    driverobj.input_grid_file()
    assert path.is_symlink()


def test_FilterTopo_namelist_file(driverobj):
    path = refs(driverobj.namelist_file())
    actual = from_od(f90nml.read(path).todict())
    expected = driverobj.config["namelist"]["update_values"]
    assert actual == expected


def test_FilterTopo_output(driverobj):
    with raises(UWNotImplementedError) as e:
        assert driverobj.output
    assert str(e.value) == "The output() method is not yet implemented for this driver"


def test_FilterTopo_provisioned_rundir(driverobj):
    with patch.multiple(
        driverobj, input_grid_file=D, filtered_output_file=D, namelist_file=D, runscript=D
    ) as mocks:
        driverobj.provisioned_rundir()
    for m in mocks:
<<<<<<< HEAD
        mocks[m].assert_called_once_with()


def test_FilterTopo_driver_name(driverobj):
    assert driverobj.driver_name() == FilterTopo.driver_name() == "filter_topo"
=======
        mocks[m].assert_called_once_with()
>>>>>>> db80f2cf
<|MERGE_RESOLUTION|>--- conflicted
+++ resolved
@@ -122,12 +122,4 @@
     ) as mocks:
         driverobj.provisioned_rundir()
     for m in mocks:
-<<<<<<< HEAD
-        mocks[m].assert_called_once_with()
-
-
-def test_FilterTopo_driver_name(driverobj):
-    assert driverobj.driver_name() == FilterTopo.driver_name() == "filter_topo"
-=======
-        mocks[m].assert_called_once_with()
->>>>>>> db80f2cf
+        mocks[m].assert_called_once_with()