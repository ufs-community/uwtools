# pylint: disable=missing-function-docstring,protected-access,redefined-outer-name
"""
JEDI driver tests.
"""
import datetime as dt
import logging
from pathlib import Path
from unittest.mock import DEFAULT as D
from unittest.mock import Mock, call, patch

import yaml
from iotaa import asset, external
from pytest import fixture, mark, raises

from uwtools.config.formats.yaml import YAMLConfig
from uwtools.drivers import jedi, jedi_base
from uwtools.drivers.jedi import JEDI
from uwtools.drivers.jedi_base import JEDIBase
from uwtools.exceptions import UWNotImplementedError
from uwtools.logging import log
from uwtools.tests.support import regex_logged

# Fixtures


@fixture
def config(tmp_path):
    base_file = tmp_path / "base.yaml"
    base_file.write_text("foo: bar")
    return {
        "jedi": {
            "execution": {
                "batchargs": {
                    "export": "NONE",
                    "nodes": 1,
                    "stdout": "/path/to/file",
                    "walltime": "00:02:00",
                },
                "envcmds": [
                    "module load some-module",
                    "module load jedi-module",
                ],
                "executable": "/path/to/qg_forecast.x",
                "mpiargs": ["--export=ALL", "--ntasks $SLURM_CPUS_ON_NODE"],
                "mpicmd": "srun",
            },
            "configuration_file": {
                "base_file": str(base_file),
                "update_values": {"baz": "qux"},
            },
            "files_to_copy": {
                "foo": "/path/to/foo",
                "bar/baz": "/path/to/baz",
            },
            "files_to_link": {
                "foo": "/path/to/foo",
                "bar/baz": "/path/to/baz",
            },
            "rundir": str(tmp_path),
        },
        "platform": {
            "account": "me",
            "scheduler": "slurm",
        },
    }


@fixture
def cycle():
    return dt.datetime(2024, 2, 1, 18)


@fixture
def driverobj(config, cycle):
    return JEDI(config=config, cycle=cycle, batch=True)


# Tests


@mark.parametrize(
    "method",
    [
        "_run_resources",
        "_run_via_batch_submission",
        "_run_via_local_execution",
        "_runscript",
        "_runscript_done_file",
        "_runscript_path",
        "_scheduler",
        "_validate",
        "_write_runscript",
        "output",
        "run",
        "runscript",
    ],
)
def test_JEDI(method):
    assert getattr(JEDI, method) is getattr(JEDIBase, method)


def test_JEDI_configuration_file(driverobj):
    basecfg = {"foo": "bar"}
    base_file = Path(driverobj.config["configuration_file"]["base_file"])
    with open(base_file, "w", encoding="utf-8") as f:
        yaml.dump(basecfg, f)
    cfgfile = Path(driverobj.config["rundir"], "jedi.yaml")
    assert not cfgfile.is_file()
    driverobj.configuration_file()
    assert cfgfile.is_file()
    newcfg = YAMLConfig(config=cfgfile)
    assert newcfg == {**basecfg, "baz": "qux"}


def test_JEDI_configuration_file_missing_base_file(caplog, driverobj):
    log.setLevel(logging.DEBUG)
    base_file = Path(driverobj.config["rundir"], "missing")
    driverobj._config["configuration_file"]["base_file"] = base_file
    cfgfile = Path(driverobj.config["rundir"], "jedi.yaml")
    assert not cfgfile.is_file()
    driverobj.configuration_file()
    assert not cfgfile.is_file()
    assert regex_logged(caplog, f"{base_file}: State: Not Ready (external asset)")


def test_JEDI_driver_name(driverobj):
    assert driverobj.driver_name() == JEDI.driver_name() == "jedi"


def test_JEDI_files_copied(driverobj):
    with patch.object(jedi_base, "filecopy") as filecopy:
        driverobj._config["rundir"] = "/path/to/run"
        driverobj.files_copied()
        assert filecopy.call_count == 2
        assert (
            call(src=Path("/path/to/baz"), dst=Path("/path/to/run/bar/baz"))
            in filecopy.call_args_list
        )
        assert (
            call(src=Path("/path/to/foo"), dst=Path("/path/to/run/foo")) in filecopy.call_args_list
        )


def test_JEDI_files_linked(driverobj):
    with patch.object(jedi_base, "symlink") as symlink:
        driverobj._config["rundir"] = "/path/to/run"
        driverobj.files_linked()
        assert symlink.call_count == 2
        assert (
            call(target=Path("/path/to/baz"), linkname=Path("/path/to/run/bar/baz"))
            in symlink.call_args_list
        )
        assert (
            call(target=Path("/path/to/foo"), linkname=Path("/path/to/run/foo"))
            in symlink.call_args_list
        )


def test_JEDI_output(driverobj):
    with raises(UWNotImplementedError) as e:
        assert driverobj.output
    assert str(e.value) == "The output() method is not yet implemented for this driver"


def test_JEDI_provisioned_rundir(driverobj):
    with patch.multiple(
        driverobj,
        configuration_file=D,
        files_copied=D,
        files_linked=D,
        runscript=D,
        validate_only=D,
    ) as mocks:
        driverobj.provisioned_rundir()
    for m in mocks:
        mocks[m].assert_called_once_with()


def test_JEDI_taskname(driverobj):
    assert driverobj.taskname("foo") == "20240201 18Z jedi foo"


def test_JEDI_validate_only(caplog, driverobj):

    @external
    def file(path: Path):
        yield "Mocked file task for %s" % path
        yield asset(path, lambda: True)

    logging.getLogger().setLevel(logging.INFO)
    with patch.object(jedi, "file", file):
        with patch.object(jedi, "run") as run:
            result = Mock(output="", success=True)
            run.return_value = result
            driverobj.validate_only()
            cfgfile = Path(driverobj.config["rundir"], "jedi.yaml")
            cmds = [
                "module load some-module",
                "module load jedi-module",
                "time %s --validate-only %s 2>&1"
                % (driverobj.config["execution"]["executable"], cfgfile),
            ]
            run.assert_called_once_with("20240201 18Z jedi validate_only", " && ".join(cmds))
    assert regex_logged(caplog, "Config is valid")


<<<<<<< HEAD
def test_JEDI_driver_name(driverobj):
    assert driverobj.driver_name() == JEDI.driver_name() == "jedi"


=======
>>>>>>> db80f2cf
def test_JEDI__config_fn(driverobj):
    assert driverobj._config_fn == "jedi.yaml"


def test_JEDI__runcmd(driverobj):
    executable = driverobj.config["execution"]["executable"]
    config = driverobj.rundir / driverobj._config_fn
    assert (
        driverobj._runcmd == f"srun --export=ALL --ntasks $SLURM_CPUS_ON_NODE {executable} {config}"
    )<|MERGE_RESOLUTION|>--- conflicted
+++ resolved
@@ -204,13 +204,6 @@
     assert regex_logged(caplog, "Config is valid")
 
 
-<<<<<<< HEAD
-def test_JEDI_driver_name(driverobj):
-    assert driverobj.driver_name() == JEDI.driver_name() == "jedi"
-
-
-=======
->>>>>>> db80f2cf
 def test_JEDI__config_fn(driverobj):
     assert driverobj._config_fn == "jedi.yaml"
 
