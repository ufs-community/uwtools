# pylint: disable=missing-function-docstring,protected-access,redefined-outer-name
"""
make_solo_mosaic driver tests.
"""
from unittest.mock import patch

from pytest import fixture, mark, raises

from uwtools.drivers.driver import Driver
from uwtools.drivers.make_solo_mosaic import MakeSoloMosaic
from uwtools.exceptions import UWNotImplementedError

# Fixtures


@fixture
def config(tmp_path):
    return {
        "make_solo_mosaic": {
            "config": {
                "dir": str(tmp_path / "input" / "input_grid_file"),
                "num_tiles": 1,
            },
            "execution": {
                "batchargs": {
                    "cores": 1,
                    "walltime": "00:01:00",
                },
                "executable": "/path/to/make_solo_mosaic.exe",
            },
            "rundir": str(tmp_path),
        },
        "platform": {
            "account": "me",
            "scheduler": "slurm",
        },
    }


@fixture
def driverobj(config):
    return MakeSoloMosaic(config=config, batch=True)


# Tests


@mark.parametrize(
    "method",
    [
        "_run_resources",
        "_run_via_batch_submission",
        "_run_via_local_execution",
        "_runscript",
        "_runscript_done_file",
        "_runscript_path",
        "_scheduler",
        "_validate",
        "_write_runscript",
        "output",
        "run",
        "runscript",
    ],
)
def test_MakeSoloMosaic(method):
    assert getattr(MakeSoloMosaic, method) is getattr(Driver, method)


def test_MakeSoloMosaic_driver_name(driverobj):
    assert driverobj.driver_name() == MakeSoloMosaic.driver_name() == "make_solo_mosaic"


def test_MakeSoloMosaic_output(driverobj):
    with raises(UWNotImplementedError) as e:
        assert driverobj.output
    assert str(e.value) == "The output() method is not yet implemented for this driver"


def test_MakeSoloMosaic_provisioned_rundir(driverobj):
    with patch.object(driverobj, "runscript") as runscript:
        driverobj.provisioned_rundir()
        runscript.assert_called_once_with()


<<<<<<< HEAD
def test_MakeSoloMosaic_driver_name(driverobj):
    assert driverobj.driver_name() == MakeSoloMosaic.driver_name() == "make_solo_mosaic"
=======
def test_MakeSoloMosaic_taskname(driverobj):
    assert driverobj.taskname("foo") == "make_solo_mosaic foo"
>>>>>>> db80f2cf


def test_MakeSoloMosaic__runcmd(driverobj):
    dir_path = driverobj.config["config"]["dir"]
    cmd = driverobj._runcmd
    assert cmd == f"/path/to/make_solo_mosaic.exe --dir {dir_path} --num_tiles 1"


def test_MakeSoloMosaic__validate(driverobj):
    driverobj._validate()<|MERGE_RESOLUTION|>--- conflicted
+++ resolved
@@ -82,13 +82,8 @@
         runscript.assert_called_once_with()
 
 
-<<<<<<< HEAD
-def test_MakeSoloMosaic_driver_name(driverobj):
-    assert driverobj.driver_name() == MakeSoloMosaic.driver_name() == "make_solo_mosaic"
-=======
 def test_MakeSoloMosaic_taskname(driverobj):
     assert driverobj.taskname("foo") == "make_solo_mosaic foo"
->>>>>>> db80f2cf
 
 
 def test_MakeSoloMosaic__runcmd(driverobj):
