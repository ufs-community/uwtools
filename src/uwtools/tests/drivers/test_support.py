--- conflicted
+++ resolved
@@ -63,13 +63,6 @@
         def t3(self):
             "@tasks t3"
 
-<<<<<<< HEAD
-        @classmethod
-        def driver_name(cls):
-            pass
-
-=======
->>>>>>> db80f2cf
         @property
         def _resources(self):
             pass
