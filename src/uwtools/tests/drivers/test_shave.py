--- conflicted
+++ resolved
@@ -110,13 +110,6 @@
         mocks[m].assert_called_once_with()
 
 
-<<<<<<< HEAD
-def test_Shave_driver_name(driverobj):
-    assert driverobj.driver_name() == Shave.driver_name() == "shave"
-
-
-=======
->>>>>>> db80f2cf
 def test_Shave__runcmd(driverobj):
     cmd = driverobj._runcmd
     assert cmd == "/path/to/shave < shave.cfg"