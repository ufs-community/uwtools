--- conflicted
+++ resolved
@@ -141,13 +141,6 @@
     assert dst.is_symlink()
 
 
-<<<<<<< HEAD
-def test_Ungrib_driver_name(driverobj):
-    assert driverobj.driver_name() == Ungrib.driver_name() == "ungrib"
-
-
-=======
->>>>>>> db80f2cf
 def test_Ungrib__gribfile(driverobj):
     src = driverobj.rundir / "GRIBFILE.AAA.in"
     src.touch()
