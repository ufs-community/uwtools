# pylint: disable=missing-function-docstring,redefined-outer-name
"""
Tests for uwtools.drivers.driver module.
"""

import logging
from unittest.mock import patch

import pytest
from pytest import fixture

from uwtools.drivers.driver import Driver


class ConcreteDriver(Driver):
    """
    Driver subclass for testing purposes.
    """

    def batch_script(self):
        pass

    def output(self):
        pass

    def requirements(self):
        pass

    def resources(self):
        pass

    def run(self):
        pass

    def run_cmd(self, *args, run_cmd, exec_name):
        pass

    @property
    def schema_file(self) -> str:
        return ""


@fixture
def configs():
    config_good = """
platform:
  WORKFLOW_MANAGER: rocoto
"""
    config_bad = """
platform:
  WORKFLOW_MANAGER: 20
"""
    return config_good, config_bad


@fixture
def schema():
    return """
{
  "title": "workflow config",
  "description": "This document is to validate user-defined FV3 forecast config files",
  "type": "object",
  "properties": {
    "platform": {
      "description": "attributes of the platform",
      "type": "object",
      "properties": {
        "WORKFLOW_MANAGER": {
          "type": "string",
          "enum": [
            "rocoto",
            "none"
          ]
        }
      }
    }
  }
}
""".strip()


@pytest.mark.parametrize("valid", [True, False])
def test_validation(caplog, configs, schema, tmp_path, valid):
    config_good, config_bad = configs
    config_file = str(tmp_path / "config.yaml")
    with open(config_file, "w", encoding="utf-8") as f:
        print(config_good if valid else config_bad, file=f)
    schema_file = str(tmp_path / "test.jsonschema")
    with open(schema_file, "w", encoding="utf-8") as f:
        print(schema, file=f)
<<<<<<< HEAD
    with patch.object(ConcreteDriver, "schema", new=schema_file):
        logging.getLogger().setLevel(logging.DEBUG)
        ConcreteDriver(config_file=config_file)
        error = any("error(s)" in record.message for record in caplog.records)
        assert not error if valid else error
=======
    with patch.object(ConcreteDriver, "schema_file", new=schema_file):
        ConcreteDriver(config_file=config_file)
        assert ("schema-validation errors" in capsys.readouterr().err) is False if valid else True
>>>>>>> aef29c70
<|MERGE_RESOLUTION|>--- conflicted
+++ resolved
@@ -88,14 +88,8 @@
     schema_file = str(tmp_path / "test.jsonschema")
     with open(schema_file, "w", encoding="utf-8") as f:
         print(schema, file=f)
-<<<<<<< HEAD
-    with patch.object(ConcreteDriver, "schema", new=schema_file):
+    with patch.object(ConcreteDriver, "schema_file", new=schema_file):
         logging.getLogger().setLevel(logging.DEBUG)
         ConcreteDriver(config_file=config_file)
         error = any("error(s)" in record.message for record in caplog.records)
-        assert not error if valid else error
-=======
-    with patch.object(ConcreteDriver, "schema_file", new=schema_file):
-        ConcreteDriver(config_file=config_file)
-        assert ("schema-validation errors" in capsys.readouterr().err) is False if valid else True
->>>>>>> aef29c70
+        assert not error if valid else error