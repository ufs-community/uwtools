# pylint: disable=missing-class-docstring
# pylint: disable=missing-function-docstring
# pylint: disable=protected-access
# pylint: disable=redefined-outer-name
"""
Tests for uwtools.drivers.driver module.
"""
import datetime as dt
import json
import logging
from pathlib import Path
from textwrap import dedent
from unittest.mock import Mock, PropertyMock, patch

import yaml
from iotaa import asset, task
from pytest import fixture, mark, raises

from uwtools.config.formats.yaml import YAMLConfig
from uwtools.drivers import driver
from uwtools.exceptions import UWConfigError
from uwtools.logging import log
from uwtools.scheduler import Slurm
from uwtools.tests.support import regex_logged

# Helpers


class Common:

    __test__ = False

    @task
    def atask(self):
        yield "atask"
        yield asset("atask", lambda: True)

    def provisioned_rundir(self):
        pass

    @property
    def _driver_name(self) -> str:
        return "concrete"

    def _validate(self) -> None:
        pass


class ConcreteAssetsCycleBased(Common, driver.AssetsCycleBased):
    pass


<<<<<<< HEAD
class ConcreteAssetsCycleAndLeadtimeBased(Common, driver.AssetsCycleAndLeadtimeBased):
    pass
=======
    def provisioned_rundir(self):
        pass
>>>>>>> be951b64


class ConcreteAssetsTimeInvariant(Common, driver.AssetsTimeInvariant):
    pass


class ConcreteDriverCycleBased(Common, driver.DriverCycleBased):
    pass


class ConcreteDriverCycleAndLeadtimeBased(Common, driver.DriverCycleAndLeadtimeBased):
    pass


class ConcreteDriverTimeInvariant(Common, driver.DriverTimeInvariant):
    pass


def write(path, s):
    with open(path, "w", encoding="utf-8") as f:
        json.dump(s, f)
        return path


# Fixtures


@fixture
def config(tmp_path):
    return {
        "concrete": {
            "base_file": str(write(tmp_path / "base.yaml", {"a": 11, "b": 22})),
            "execution": {
                "batchargs": {
                    "export": "NONE",
                    "nodes": 1,
                    "stdout": "{{ concrete.rundir }}/out",
                    "walltime": "00:05:00",
                },
                "executable": str(tmp_path / "qux"),
                "mpiargs": ["bar", "baz"],
                "mpicmd": "foo",
            },
            "rundir": str(tmp_path),
            "update_values": {"a": 33},
        },
        "platform": {
            "account": "me",
            "scheduler": "slurm",
        },
        "rootdir": "/path/to",
    }


@fixture
def assetsobj(config):
    return ConcreteAssetsTimeInvariant(config=config, dry_run=False)


@fixture
def driverobj(config):
    return ConcreteDriverTimeInvariant(config=config, dry_run=False, batch=True)


# Assets Tests


def test_Assets(assetsobj):
    assert Path(assetsobj._driver_config["base_file"]).name == "base.yaml"


def test_Assets_repr_cycle_based(config):
    obj = ConcreteAssetsCycleBased(config=config, cycle=dt.datetime(2024, 7, 2, 12))
    expected = "concrete 2024-07-02T12:00 in %s" % obj._driver_config["run_dir"]
    assert repr(obj) == expected


def test_Assets_repr_cycle_and_leadtime_based(config):
    obj = ConcreteAssetsCycleAndLeadtimeBased(
        config=config, cycle=dt.datetime(2024, 7, 2, 12), leadtime=dt.timedelta(hours=6)
    )
    expected = "concrete 2024-07-02T12:00 06:00:00 in %s" % obj._driver_config["run_dir"]
    assert repr(obj) == expected


def test_Assets_repr_time_invariant(config):
    obj = ConcreteAssetsTimeInvariant(config=config)
    expected = "concrete in %s" % obj._driver_config["run_dir"]
    assert repr(obj) == expected


def test_Assets_str(assetsobj):
    assert str(assetsobj) == "concrete"


def test_Assets_config(assetsobj):
    old = assetsobj._driver_config
    new = assetsobj.config
    # The user-accessible object is equivalent to the internal driver config:
    assert new == old
    # But they are separate objects:
    assert not new is old


def test_Assets_config_full(assetsobj):
    old = assetsobj._config
    new = assetsobj.config_full
    # The user-accessible object is equivalent to the internal driver config:
    assert new == old
    # But they are separate objects:
    assert not new is old


@mark.parametrize("val", (True, False))
def test_Assets_dry_run(config, val):
    with patch.object(driver, "dryrun") as dryrun:
        ConcreteAssetsTimeInvariant(config=config, dry_run=val)
        dryrun.assert_called_once_with(enable=val)


# Tests for workflow methods


def test_key_path(config, tmp_path):
    config_file = tmp_path / "config.yaml"
    config_file.write_text(yaml.dump({"foo": {"bar": config}}))
    assetsobj = ConcreteAssetsTimeInvariant(
        config=config_file, dry_run=False, key_path=["foo", "bar"]
    )
    assert config == assetsobj._config


def test_Assets_validate(assetsobj, caplog):
    log.setLevel(logging.INFO)
    assetsobj.validate()
    assert regex_logged(caplog, "State: Ready")


# Tests for private helper methods


@mark.parametrize(
    "base_file,update_values,expected",
    [
        (False, False, {}),
        (False, True, {"a": 33}),
        (True, False, {"a": 11, "b": 22}),
        (True, True, {"a": 33, "b": 22}),
    ],
)
def test_Assets__create_user_updated_config_base_file(
    assetsobj, base_file, expected, tmp_path, update_values
):
    path = tmp_path / "updated.yaml"
    dc = assetsobj._driver_config
    if not base_file:
        del dc["base_file"]
    if not update_values:
        del dc["update_values"]
    ConcreteAssetsTimeInvariant._create_user_updated_config(
        config_class=YAMLConfig, config_values=dc, path=path
    )
    with open(path, "r", encoding="utf-8") as f:
        updated = yaml.safe_load(f)
    assert updated == expected


def test_Assets__driver_config_fail(assetsobj):
    del assetsobj._config["concrete"]
    with raises(UWConfigError) as e:
        assert assetsobj._driver_config
    assert str(e.value) == "Required 'concrete' block missing in config"


def test_Assets__driver_config_pass(assetsobj):
    assert set(assetsobj._driver_config.keys()) == {
        "base_file",
        "execution",
        "rundir",
        "update_values",
    }


<<<<<<< HEAD
def test_Assets__rundir(assetsobj):
    assert assetsobj._rundir == Path(assetsobj._driver_config["run_dir"])
=======
def test_Assets__rundir(assetobj):
    assert assetobj._rundir == Path(assetobj._driver_config["rundir"])
>>>>>>> be951b64


def test_Assets__validate(assetsobj):
    with patch.object(assetsobj, "_validate", driver.Assets._validate):
        with patch.object(driver, "validate_internal") as validate_internal:
            assetsobj._validate(assetsobj)
        assert validate_internal.call_args_list[0].kwargs == {
            "schema_name": "concrete",
            "config": assetsobj._config,
        }


# Driver Tests


def test_Driver(driverobj):
    assert Path(driverobj._driver_config["base_file"]).name == "base.yaml"
    assert driverobj._batch is True


# Tests for workflow methods


@mark.parametrize("batch", [True, False])
def test_Driver_run(batch, driverobj):
    driverobj._batch = batch
    executable = Path(driverobj._driver_config["execution"]["executable"])
    executable.touch()
    with patch.object(driverobj, "_run_via_batch_submission") as rvbs:
        with patch.object(driverobj, "_run_via_local_execution") as rvle:
            driverobj.run()
        if batch:
            rvbs.assert_called_once_with()
            rvle.assert_not_called()
        else:
            rvbs.assert_not_called()
            rvle.assert_called_once_with()


@mark.parametrize(
    "arg,type_", [("envcmds", list), ("envvars", dict), ("execution", list), ("scheduler", Slurm)]
)
def test_Driver_runscript(arg, driverobj, type_):
    with patch.object(driverobj, "_runscript") as runscript:
        driverobj.runscript()
        runscript.assert_called_once()
        assert isinstance(runscript.call_args.kwargs[arg], type_)


def test_Driver__run_via_batch_submission(driverobj):
    runscript = driverobj._runscript_path
    executable = Path(driverobj._driver_config["execution"]["executable"])
    executable.touch()
<<<<<<< HEAD
    with patch.object(driverobj, "provisioned_run_directory") as prd:
        with patch.object(
            ConcreteDriverTimeInvariant, "_scheduler", new_callable=PropertyMock
        ) as scheduler:
=======
    with patch.object(driverobj, "provisioned_rundir") as prd:
        with patch.object(ConcreteDriver, "_scheduler", new_callable=PropertyMock) as scheduler:
>>>>>>> be951b64
            driverobj._run_via_batch_submission()
            scheduler().submit_job.assert_called_once_with(
                runscript=runscript, submit_file=Path(f"{runscript}.submit")
            )
        prd.assert_called_once_with()


def test_Driver__run_via_local_execution(driverobj):
    executable = Path(driverobj._driver_config["execution"]["executable"])
    executable.touch()
    with patch.object(driverobj, "provisioned_rundir") as prd:
        with patch.object(driver, "execute") as execute:
            driverobj._run_via_local_execution()
            execute.assert_called_once_with(
                cmd="{x} >{x}.out 2>&1".format(x=driverobj._runscript_path),
                cwd=driverobj._rundir,
                log_output=True,
            )
        prd.assert_called_once_with()


# Tests for private helper methods


@mark.parametrize(
    "base_file,update_values,expected",
    [
        (False, False, {}),
        (False, True, {"a": 33}),
        (True, False, {"a": 11, "b": 22}),
        (True, True, {"a": 33, "b": 22}),
    ],
)
def test_Driver__create_user_updated_config_base_file(
    base_file, driverobj, expected, tmp_path, update_values
):
    path = tmp_path / "updated.yaml"
    dc = driverobj._driver_config
    if not base_file:
        del dc["base_file"]
    if not update_values:
        del dc["update_values"]
    ConcreteDriverTimeInvariant._create_user_updated_config(
        config_class=YAMLConfig, config_values=dc, path=path
    )
    with open(path, "r", encoding="utf-8") as f:
        updated = yaml.safe_load(f)
    assert updated == expected


def test_Driver__driver_config_fail(driverobj):
    del driverobj._config["concrete"]
    with raises(UWConfigError) as e:
        assert driverobj._driver_config
    assert str(e.value) == "Required 'concrete' block missing in config"


def test_Driver__driver_config_pass(driverobj):
    assert set(driverobj._driver_config.keys()) == {
        "base_file",
        "execution",
        "rundir",
        "update_values",
    }


def test_Driver__namelist_schema_custom(driverobj, tmp_path):
    nmlschema = {"properties": {"n": {"type": "integer"}}, "type": "object"}
    schema = {"foo": {"bar": nmlschema}}
    schema_path = tmp_path / "test.jsonschema"
    with open(schema_path, "w", encoding="utf-8") as f:
        json.dump(schema, f)
    with patch.object(
        ConcreteDriverTimeInvariant, "_driver_config", new_callable=PropertyMock
    ) as dc:
        dc.return_value = {"baz": {"qux": {"validate": True}}}
        with patch.object(driver, "get_schema_file", return_value=schema_path):
            assert (
                driverobj._namelist_schema(config_keys=["baz", "qux"], schema_keys=["foo", "bar"])
                == nmlschema
            )


def test_Driver__namelist_schema_default(driverobj, tmp_path):
    nmlschema = {"properties": {"n": {"type": "integer"}}, "type": "object"}
    schema = {
        "properties": {
            "concrete": {"properties": {"namelist": {"properties": {"update_values": nmlschema}}}}
        }
    }
    schema_path = tmp_path / "test.jsonschema"
    with open(schema_path, "w", encoding="utf-8") as f:
        json.dump(schema, f)
    with patch.object(
        ConcreteDriverTimeInvariant, "_driver_config", new_callable=PropertyMock
    ) as dc:
        dc.return_value = {"namelist": {"validate": True}}
        with patch.object(driver, "get_schema_file", return_value=schema_path):
            assert driverobj._namelist_schema() == nmlschema


def test_Driver__namelist_schema_default_disable(driverobj):
    with patch.object(
        ConcreteDriverTimeInvariant, "_driver_config", new_callable=PropertyMock
    ) as dc:
        dc.return_value = {"namelist": {"validate": False}}
        assert driverobj._namelist_schema() == {"type": "object"}


def test_Driver__resources_fail(driverobj):
    del driverobj._config["platform"]
    with raises(UWConfigError) as e:
        assert driverobj._resources
    assert str(e.value) == "Required 'platform' block missing in config"


def test_Driver__resources_pass(driverobj):
    account = "me"
    scheduler = "slurm"
    walltime = "00:05:00"
    driverobj._driver_config["execution"].update({"batchargs": {"walltime": walltime}})
    assert driverobj._resources == {
        "account": account,
        "rundir": driverobj._rundir,
        "scheduler": scheduler,
        "stdout": "runscript.concrete.out",
        "walltime": walltime,
    }


def test_Driver__runcmd(driverobj):
    executable = driverobj._driver_config["execution"]["executable"]
    assert driverobj._runcmd == f"foo bar baz {executable}"


def test_Driver__runscript(driverobj):
    expected = """
    #!/bin/bash

    #DIR --d1
    #DIR --d2

    cmd1
    cmd2

    export VAR1=1
    export VAR2=2

    foo
    bar
    """
    scheduler = Mock(directives=["#DIR --d1", "#DIR --d2"])
    assert (
        driverobj._runscript(
            execution=["foo", "bar"],
            envcmds=["cmd1", "cmd2"],
            envvars={"VAR1": 1, "VAR2": 2},
            scheduler=scheduler,
        )
        == dedent(expected).strip()
    )


def test_Driver__runscript_execution_only(driverobj):
    expected = """
    #!/bin/bash

    foo
    bar
    """
    assert driverobj._runscript(execution=["foo", "bar"]) == dedent(expected).strip()


def test_Driver__runscript_done_file(driverobj):
    assert driverobj._runscript_done_file == "runscript.concrete.done"


def test_Driver__runscript_path(driverobj):
    rundir = Path(driverobj._driver_config["rundir"])
    assert driverobj._runscript_path == rundir / "runscript.concrete"


def test_Driver__scheduler(driverobj):
    with patch.object(driver, "JobScheduler") as JobScheduler:
        scheduler = JobScheduler.get_scheduler()
        assert driverobj._scheduler == scheduler
        JobScheduler.get_scheduler.assert_called_with(driverobj._resources)


def test_Driver__validate(assetsobj):
    with patch.object(assetsobj, "_validate", driver.Driver._validate):
        with patch.object(driver, "validate_internal") as validate_internal:
            assetsobj._validate(assetsobj)
        assert validate_internal.call_args_list[0].kwargs == {
            "schema_name": "concrete",
            "config": assetsobj._config,
        }
        assert validate_internal.call_args_list[1].kwargs == {
            "schema_name": "platform",
            "config": assetsobj._config,
        }


def test_Driver__write_runscript(driverobj):
    rundir = driverobj._driver_config["rundir"]
    path = Path(rundir) / "runscript"
    executable = driverobj._driver_config["execution"]["executable"]
    driverobj._write_runscript(path=path, envvars={"FOO": "bar", "BAZ": "qux"})
    expected = f"""
    #!/bin/bash

    #SBATCH --account=me
    #SBATCH --chdir={rundir}
    #SBATCH --export=NONE
    #SBATCH --nodes=1
    #SBATCH --output={rundir}/out
    #SBATCH --time=00:05:00

    export FOO=bar
    export BAZ=qux

    time foo bar baz {executable}
    test $? -eq 0 && touch runscript.concrete.done
    """
    with open(path, "r", encoding="utf-8") as f:
        actual = f.read()
    assert actual.strip() == dedent(expected).strip()<|MERGE_RESOLUTION|>--- conflicted
+++ resolved
@@ -50,13 +50,8 @@
     pass
 
 
-<<<<<<< HEAD
 class ConcreteAssetsCycleAndLeadtimeBased(Common, driver.AssetsCycleAndLeadtimeBased):
     pass
-=======
-    def provisioned_rundir(self):
-        pass
->>>>>>> be951b64
 
 
 class ConcreteAssetsTimeInvariant(Common, driver.AssetsTimeInvariant):
@@ -240,13 +235,8 @@
     }
 
 
-<<<<<<< HEAD
 def test_Assets__rundir(assetsobj):
-    assert assetsobj._rundir == Path(assetsobj._driver_config["run_dir"])
-=======
-def test_Assets__rundir(assetobj):
-    assert assetobj._rundir == Path(assetobj._driver_config["rundir"])
->>>>>>> be951b64
+    assert assetsobj._rundir == Path(assetsobj._driver_config["rundir"])
 
 
 def test_Assets__validate(assetsobj):
@@ -300,15 +290,10 @@
     runscript = driverobj._runscript_path
     executable = Path(driverobj._driver_config["execution"]["executable"])
     executable.touch()
-<<<<<<< HEAD
-    with patch.object(driverobj, "provisioned_run_directory") as prd:
+    with patch.object(driverobj, "provisioned_rundir") as prd:
         with patch.object(
             ConcreteDriverTimeInvariant, "_scheduler", new_callable=PropertyMock
         ) as scheduler:
-=======
-    with patch.object(driverobj, "provisioned_rundir") as prd:
-        with patch.object(ConcreteDriver, "_scheduler", new_callable=PropertyMock) as scheduler:
->>>>>>> be951b64
             driverobj._run_via_batch_submission()
             scheduler().submit_job.assert_called_once_with(
                 runscript=runscript, submit_file=Path(f"{runscript}.submit")
