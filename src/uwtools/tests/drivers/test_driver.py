--- conflicted
+++ resolved
@@ -306,8 +306,6 @@
 # Tests for private helper methods
 
 
-<<<<<<< HEAD
-=======
 @pytest.mark.parametrize(
     "base_file,update_values,expected",
     [
@@ -385,7 +383,7 @@
         assert driverobj._namelist_schema() == {"type": "object"}
 
 
->>>>>>> 8303d82f
+
 def test_Driver__resources_fail(driverobj):
     del driverobj._config["platform"]
     with raises(UWConfigError) as e:
