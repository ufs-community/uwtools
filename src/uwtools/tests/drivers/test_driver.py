# pylint: disable=missing-function-docstring,protected-access,redefined-outer-name
"""
Tests for uwtools.drivers.driver module.
"""
import json
from pathlib import Path
from textwrap import dedent
from typing import Any, Dict
from unittest.mock import Mock, PropertyMock, patch

import pytest
import yaml
from pytest import fixture

from uwtools.config.formats.yaml import YAMLConfig
from uwtools.drivers import driver

# Helpers


class ConcreteDriver(driver.Driver):
    """
    Driver subclass for testing purposes.
    """

    def provisioned_run_directory(self):
        pass

    @property
    def _driver_config(self) -> Dict[str, Any]:
        return self._config.data

    @property
    def _driver_name(self) -> str:
        return "concrete"

    @property
    def _resources(self) -> Dict[str, Any]:
        return {
            "account": "me",
            "scheduler": "slurm",
            "walltime": "01:10:00",
        }

    def _taskname(self, suffix: str) -> str:
        return "concrete"

    def _validate(self) -> None:
        pass


def write(path, s):
    with open(path, "w", encoding="utf-8") as f:
        json.dump(s, f)
        return path


# Fixtures


@fixture
def a_driver(tmp_path):
    cf = write(
        tmp_path / "good.yaml",
        {
            "base_file": str(write(tmp_path / "base.yaml", {"a": 11, "b": 22})),
            "execution": {"executable": "qux", "mpiargs": ["bar", "baz"], "mpicmd": "foo"},
            "update_values": {"a": 33},
            "run_dir": "/path/to/dir",
        },
    )
    return ConcreteDriver(config_file=cf, dry_run=True, batch=True)


# Tests


def test_Driver(a_driver):
    assert Path(a_driver._config["base_file"]).name == "base.yaml"
    assert a_driver._dry_run is True
    assert a_driver._batch is True


@pytest.mark.parametrize(
    "base_file,update_values,expected",
    [
        (False, False, {}),
        (False, True, {"a": 33}),
        (True, False, {"a": 11, "b": 22}),
        (True, True, {"a": 33, "b": 22}),
    ],
)
def test_Driver__create_user_updated_config_base_file(
    base_file, a_driver, expected, tmp_path, update_values
):
    path = tmp_path / "updated.yaml"
    cv = a_driver._config
    if not base_file:
        del cv["base_file"]
    if not update_values:
        del cv["update_values"]
    ConcreteDriver._create_user_updated_config(config_class=YAMLConfig, config_values=cv, path=path)
    with open(path, "r", encoding="utf-8") as f:
        updated = yaml.safe_load(f)
    assert updated == expected


def test_Driver__runcmd(a_driver):
    assert a_driver._runcmd == "foo bar baz qux"


def test_Driver__runscript(a_driver):
    expected = """
    #!/bin/bash

    #DIR --d1
    #DIR --d2

    cmd1
    cmd2

    export VAR1=1
    export VAR2=2

    foo
    bar
    """
    scheduler = Mock(directives=["#DIR --d1", "#DIR --d2"])
    assert (
        a_driver._runscript(
            execution=["foo", "bar"],
            envcmds=["cmd1", "cmd2"],
            envvars={"VAR1": 1, "VAR2": 2},
            scheduler=scheduler,
        )
        == dedent(expected).strip()
    )


def test_Driver__runscript_execution_only(a_driver):
    expected = """
    #!/bin/bash

    foo
    bar
    """
    assert a_driver._runscript(execution=["foo", "bar"]) == dedent(expected).strip()


<<<<<<< HEAD
def test_Driver__scheduler(a_driver):
=======
def test_Driver__run_via_batch_submission(driver_good):
    runscript = driver_good._runscript_path
    with patch.object(driver_good, "provisioned_run_directory") as prd:
        with patch.object(ConcreteDriver, "_scheduler", new_callable=PropertyMock) as scheduler:
            driver_good._run_via_batch_submission()
            scheduler().submit_job.assert_called_once_with(
                runscript=runscript, submit_file=Path(f"{runscript}.submit")
            )
        prd.assert_called_once_with()


def test_Driver__run_via_local_execution(driver_good):
    with patch.object(driver_good, "provisioned_run_directory") as prd:
        with patch.object(driver, "execute") as execute:
            driver_good._run_via_local_execution()
            execute.assert_called_once_with(
                cmd="{x} >{x}.out 2>&1".format(x=driver_good._runscript_path),
                cwd=driver_good._rundir,
                log_output=True,
            )
        prd.assert_called_once_with()


def test_Driver__scheduler(driver_good):
>>>>>>> d6b3ae37
    with patch.object(driver, "JobScheduler") as JobScheduler:
        scheduler = JobScheduler.get_scheduler()
        assert a_driver._scheduler == scheduler
        JobScheduler.get_scheduler.assert_called_with(a_driver._resources)<|MERGE_RESOLUTION|>--- conflicted
+++ resolved
@@ -147,9 +147,6 @@
     assert a_driver._runscript(execution=["foo", "bar"]) == dedent(expected).strip()
 
 
-<<<<<<< HEAD
-def test_Driver__scheduler(a_driver):
-=======
 def test_Driver__run_via_batch_submission(driver_good):
     runscript = driver_good._runscript_path
     with patch.object(driver_good, "provisioned_run_directory") as prd:
@@ -173,8 +170,7 @@
         prd.assert_called_once_with()
 
 
-def test_Driver__scheduler(driver_good):
->>>>>>> d6b3ae37
+def test_Driver__scheduler(a_driver):
     with patch.object(driver, "JobScheduler") as JobScheduler:
         scheduler = JobScheduler.get_scheduler()
         assert a_driver._scheduler == scheduler
