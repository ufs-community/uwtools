--- conflicted
+++ resolved
@@ -43,13 +43,6 @@
     def provisioned_rundir(self):
         pass
 
-<<<<<<< HEAD
-    @classmethod
-    def driver_name(cls) -> str:
-        return "concrete"
-
-=======
->>>>>>> db80f2cf
     def _validate(self, schema_file: Optional[Path] = None) -> None:
         pass
 
@@ -464,26 +457,11 @@
     assert capsys.readouterr().out.strip() == dedent(expected).strip()
 
 
-<<<<<<< HEAD
-def test_Driver__run_via_local_execution(driverobj):
-    executable = Path(driverobj.config["execution"]["executable"])
-    executable.touch()
-    with patch.object(driverobj, "provisioned_rundir") as prd:
-        with patch.object(driver, "run_shell_cmd") as run_shell_cmd:
-            driverobj._run_via_local_execution()
-            run_shell_cmd.assert_called_once_with(
-                cmd="{x} >{x}.out 2>&1".format(x=driverobj._runscript_path),
-                cwd=driverobj.rundir,
-                log_output=True,
-            )
-        prd.assert_called_once_with()
-=======
 def test_driver_show_output_fail(caplog, config):
     with patch.object(ConcreteDriverTimeInvariant, "output", new_callable=PropertyMock) as output:
         output.side_effect = UWConfigError("FAIL")
         ConcreteDriverTimeInvariant(config).show_output()
     assert "FAIL" in caplog.messages
->>>>>>> db80f2cf
 
 
 @mark.parametrize(
