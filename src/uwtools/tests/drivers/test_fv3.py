--- conflicted
+++ resolved
@@ -259,12 +259,5 @@
         assert [type(runscript.call_args.kwargs[x]) for x in args] == types
 
 
-<<<<<<< HEAD
-def test_FV3_driver_name(driverobj):
-    assert driverobj.driver_name() == FV3.driver_name() == "fv3"
-
-
-=======
->>>>>>> db80f2cf
 def test_FV3_taskname(driverobj):
     assert driverobj.taskname("foo") == "20240201 18Z fv3 foo"