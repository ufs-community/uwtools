# pylint: disable=missing-function-docstring,protected-access,redefined-outer-name
"""
IODA driver tests.
"""
import datetime as dt
from unittest.mock import DEFAULT as D
from unittest.mock import patch

from pytest import fixture, mark, raises

from uwtools.drivers.ioda import IODA
from uwtools.drivers.jedi_base import JEDIBase
from uwtools.exceptions import UWNotImplementedError

# Fixtures


@fixture
def config(tmp_path):
    base_file = tmp_path / "base.yaml"
    base_file.write_text("foo: bar")
    return {
        "ioda": {
            "execution": {
                "batchargs": {
                    "export": "NONE",
                    "cores": 1,
                    "stdout": "/path/to/file",
                    "walltime": "00:02:00",
                },
                "envcmds": [
                    "module load some-module",
                    "module load jedi-module",
                ],
                "executable": "/path/to/bufr2ioda.x",
            },
            "configuration_file": {
                "base_file": str(base_file),
                "update_values": {"baz": "qux"},
            },
            "files_to_copy": {
                "foo": "/path/to/foo",
                "bar/baz": "/path/to/baz",
            },
            "files_to_link": {
                "foo": "/path/to/foo",
                "bar/baz": "/path/to/baz",
            },
            "rundir": str(tmp_path),
        },
        "platform": {
            "account": "me",
            "scheduler": "slurm",
        },
    }


@fixture
def cycle():
    return dt.datetime(2024, 5, 1, 6)


@fixture
def driverobj(config, cycle):
    return IODA(config=config, cycle=cycle, batch=True)


# Tests


@mark.parametrize(
    "method",
    [
        "_run_resources",
        "_run_via_batch_submission",
        "_run_via_local_execution",
        "_runscript",
        "_runscript_done_file",
        "_runscript_path",
        "_scheduler",
        "_validate",
        "_write_runscript",
        "output",
        "run",
        "runscript",
    ],
)
def test_IODA(method):
    assert getattr(IODA, method) is getattr(JEDIBase, method)


def test_IODA_driver_name(driverobj):
    assert driverobj.driver_name() == IODA.driver_name() == "ioda"


def test_IODA_output(driverobj):
    with raises(UWNotImplementedError) as e:
        assert driverobj.output
    assert str(e.value) == "The output() method is not yet implemented for this driver"


def test_IODA_provisioned_rundir(driverobj):
    with patch.multiple(
        driverobj,
        configuration_file=D,
        files_copied=D,
        files_linked=D,
        runscript=D,
    ) as mocks:
        driverobj.provisioned_rundir()
    for m in mocks:
        mocks[m].assert_called_once_with()


<<<<<<< HEAD
def test_IODA_driver_name(driverobj):
    assert driverobj.driver_name() == IODA.driver_name() == "ioda"
=======
def test_IODA_taskname(driverobj):
    assert driverobj.taskname("foo") == "20240501 06Z ioda foo"
>>>>>>> db80f2cf


def test_IODA__config_fn(driverobj):
    assert driverobj._config_fn == "ioda.yaml"


def test_IODA__runcmd(driverobj):
    config = str(driverobj.rundir / driverobj._config_fn)
    assert driverobj._runcmd == f"/path/to/bufr2ioda.x {config}"<|MERGE_RESOLUTION|>--- conflicted
+++ resolved
@@ -112,13 +112,8 @@
         mocks[m].assert_called_once_with()
 
 
-<<<<<<< HEAD
-def test_IODA_driver_name(driverobj):
-    assert driverobj.driver_name() == IODA.driver_name() == "ioda"
-=======
 def test_IODA_taskname(driverobj):
     assert driverobj.taskname("foo") == "20240501 06Z ioda foo"
->>>>>>> db80f2cf
 
 
 def test_IODA__config_fn(driverobj):
