--- conflicted
+++ resolved
@@ -87,18 +87,6 @@
     assert isinstance(driverobj, chgres_cube.ChgresCube)
 
 
-<<<<<<< HEAD
-def test_ChgresCube_dry_run(config_file, cycle):
-    with patch.object(chgres_cube, "dryrun") as dryrun:
-        driverobj = chgres_cube.ChgresCube(
-            config=config_file, cycle=cycle, batch=True, dry_run=True, key_path=False
-        )
-    assert driverobj._dry_run is True
-    dryrun.assert_called_once_with()
-
-
-=======
->>>>>>> fcfe2abc
 def test_ChgresCube_namelist_file(driverobj):
     @external
     def ready(x):
