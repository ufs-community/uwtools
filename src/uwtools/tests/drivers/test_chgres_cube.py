--- conflicted
+++ resolved
@@ -143,13 +143,7 @@
     driverobj._config["namelist"]["base_file"] = base_file
     path = Path(iotaa.refs(driverobj.namelist_file()))
     assert not path.exists()
-<<<<<<< HEAD
-    assert regex_logged(caplog, "missing.nml: Not ready [external asset]")
-=======
-    assert regex_logged(
-        caplog, "missing.nml (namelist.base_file): State: Not Ready (external asset)"
-    )
->>>>>>> b253a6dc
+    assert regex_logged(caplog, "missing.nml (namelist.base_file): Not Ready [external asset]")
 
 
 def test_ChgresCube_output(driverobj):
