--- conflicted
+++ resolved
@@ -152,19 +152,11 @@
                 outconfig_file=outfile, base_file=basefile
             )
     assert realize_config.call_args.kwargs["input_file"] == basefile
-<<<<<<< HEAD
     assert realize_config.call_args.kwargs["input_format"] == FORMAT.yaml
     assert realize_config.call_args.kwargs["output_file"] == outfile
     assert realize_config.call_args.kwargs["output_format"] == FORMAT.yaml
     assert realize_config.call_args.kwargs["values_file"] == infile
     assert realize_config.call_args.kwargs["values_format"] == FORMAT.yaml
-=======
-    assert realize_config.call_args.kwargs["input_format"] == "yaml"
-    assert realize_config.call_args.kwargs["output_file"] == outfile
-    assert realize_config.call_args.kwargs["output_format"] == "yaml"
-    assert realize_config.call_args.kwargs["values_file"] == infile
-    assert realize_config.call_args.kwargs["values_format"] == "yaml"
->>>>>>> d9db5860
 
 
 @fixture
