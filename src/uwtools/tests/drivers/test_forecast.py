--- conflicted
+++ resolved
@@ -3,22 +3,14 @@
 """
 Tests for forecast driver.
 """
-<<<<<<< HEAD
-
-=======
 import subprocess
->>>>>>> 8f421248
 from pathlib import Path
 from unittest.mock import patch
 
 import pytest
 from pytest import fixture, raises
 
-<<<<<<< HEAD
 from uwtools.config.core import NMLConfig, YAMLConfig
-=======
-from uwtools import config
->>>>>>> 8f421248
 from uwtools.drivers import forecast
 from uwtools.drivers.driver import Driver
 from uwtools.drivers.forecast import FV3Forecast
