--- conflicted
+++ resolved
@@ -4,11 +4,8 @@
 """
 import datetime as dt
 import logging
-<<<<<<< HEAD
 import os
 import subprocess
-=======
->>>>>>> ccbe445e
 from pathlib import Path
 from unittest.mock import patch
 
@@ -329,18 +326,8 @@
         with patch.object(forecast, "execute") as execute:
             fcstobj = FV3Forecast(config_file=config_file)
             with patch.object(fcstobj, "_config", config):
-<<<<<<< HEAD
                 fcstobj.run(cycle=dt.datetime.now())
-            sprun.assert_called_once_with(
-                expected_command,
-                stderr=subprocess.STDOUT,
-                check=False,
-                shell=True,
-            )
-=======
-                fcstobj.run()
-            execute.assert_called_once_with(cmd="srun --export=None test_exec.py")
->>>>>>> ccbe445e
+            execute.assert_called_once_with(cmd="srun --export=NONE test_exec.py")
 
 
 def test_FV3Forecast__config_deleter():
@@ -395,15 +382,5 @@
         with patch.object(forecast, "execute") as execute:
             fcstobj = FV3Forecast(config_file=config_file, batch_script=batch_script)
             with patch.object(fcstobj, "_config", config):
-<<<<<<< HEAD
                 fcstobj.run(cycle=dt.datetime.now())
-            sprun.assert_called_once_with(
-                f"sbatch {batch_script}",
-                stderr=subprocess.STDOUT,
-                check=False,
-                shell=True,
-            )
-=======
-                fcstobj.run()
-            execute.assert_called_once_with(cmd=f"sbatch {batch_script}")
->>>>>>> ccbe445e
+            execute.assert_called_once_with(cmd=f"sbatch {batch_script}")