--- conflicted
+++ resolved
@@ -15,7 +15,6 @@
 from uwtools.tests.support import compare_files, fixture_path
 
 
-<<<<<<< HEAD
 @fixture
 def slurm_props():
     return {
@@ -41,10 +40,7 @@
     assert forecast.batch_script(job_resources=slurm_props).content() == expected
 
 
-def test_schema():
-=======
 def test_schema_file():
->>>>>>> aef29c70
     """
     Tests that the schema is properly defined with a file value.
     """
