# pylint: disable=missing-function-docstring

import re
from copy import deepcopy
from importlib import resources
from pathlib import Path
<<<<<<< HEAD
from typing import Callable
=======
from typing import Any, Callable
>>>>>>> b8c2081c

import yaml
from _pytest.logging import LogCaptureFixture

from uwtools.config.validator import _validation_errors
from uwtools.utils.file import resource_pathobj


def compare_files(path1: str, path2: str) -> bool:
    """
    Determines whether the two given files are identical up to any number of trailing newlines,
    which are ignored. Print the contents of both files when they do not match.

    :param path1: Path to first file.
    :param path2: Path to second file.
    :return: Do the files match?
    """
    with open(path1, "r", encoding="utf-8") as f:
        content1 = f.read().rstrip("\n")
    with open(path2, "r", encoding="utf-8") as f:
        content2 = f.read().rstrip("\n")
    if content1 != content2:
        print("1st file looks like:")
        print(content1)
        print("*" * 80)
        print("2nd file looks like:")
        print(content2)
        return False
    return True


def fixture_pathobj(suffix: str = "") -> Path:
    """
    Returns a pathlib Path object to a test-fixture resource file.

    :param suffix: A subpath relative to the location of the unit-test fixture resource files. The
        prefix path to the resources files is known to Python and varies based on installation
        location.
    """
    with resources.as_file(resources.files("uwtools.tests.fixtures")) as prefix:
        path = prefix / suffix
    return path


def fixture_path(suffix: str = "") -> str:
    """
    Returns a POSIX path to a test-fixture resource file.

    :param suffix: A subpath relative to the location of the unit-test fixture resource files. The
        prefix path to the resources files is known to Python and varies based on installation
        location.
    """
    return fixture_pathobj(suffix).as_posix()


def fixture_uri(suffix: str = "") -> str:
    """
    Returns a file:// URI path to a test-fixture resource file.

    :param suffix: A subpath relative to the location of the unit-test fixture resource files. The
        prefix path to the resources files is known to Python and varies based on installation
        location.
    """
    return fixture_pathobj(suffix).as_uri()


def logged(caplog: LogCaptureFixture, msg: str) -> bool:
    """
    Does the given message occur in the log capture?

    :param caplog: The pytest log capture.
    :param msg: The message sought.
    :return: Does it?
    """
    return msg in [record.message for record in caplog.records]


def regex_logged(caplog: LogCaptureFixture, msg: str) -> bool:
    """
    Does the given regex match a line in the log capture?

    :param caplog: The pytest log capture.
    :param msg: The regex sought.
    :return: Does it?
    """
    pattern = re.compile(re.escape(msg))
    return any(pattern.search(record.message) for record in caplog.records)


<<<<<<< HEAD
def validator(schema_fn: str, *args) -> Callable:
=======
def validator(schema_fn: str, *args: Any) -> Callable:
>>>>>>> b8c2081c
    """
    Create a lambda that returns errors from validating a config input.

    :param schema_fn: The schema filename, relative to package resources.
    :param args: Keys leading to sub-schema to be used to validate eventual input.
    :returns: A lambda that, when called with an input to test, returns a string (possibly empty)
        containing the validation errors.
    """
    with open(resource_pathobj(schema_fn), "r", encoding="utf-8") as f:
        schema = yaml.safe_load(f)
    for arg in args:
        schema = {"$defs": schema["$defs"], **schema[arg]}
<<<<<<< HEAD
    return lambda config: "\n".join(str(x) for x in _validation_errors(config, schema))
=======
    return lambda config: "\n".join(str(x) for x in _validation_errors(config, schema))


def with_del(d: dict, *args: Any) -> dict:
    """
    Delete a value at a given chain of keys in a dict.

    :param d: The dict to update.
    :param args: One or more keys navigating to the value to delete.
    """
    new = deepcopy(d)
    p = new
    for key in args[:-1]:
        p = p[key]
    del p[args[-1]]
    return new


def with_set(d: dict, val: Any, *args: Any) -> dict:
    """
    Set a value at a given chain of keys in a dict.

    :param d: The dict to update.
    :param val: The value to set.
    :param args: One or more keys navigating to the value to set.
    """
    new = deepcopy(d)
    p = new
    for key in args[:-1]:
        p = p[key]
    p[args[-1]] = val
    return new
>>>>>>> b8c2081c
<|MERGE_RESOLUTION|>--- conflicted
+++ resolved
@@ -4,11 +4,7 @@
 from copy import deepcopy
 from importlib import resources
 from pathlib import Path
-<<<<<<< HEAD
-from typing import Callable
-=======
 from typing import Any, Callable
->>>>>>> b8c2081c
 
 import yaml
 from _pytest.logging import LogCaptureFixture
@@ -98,11 +94,7 @@
     return any(pattern.search(record.message) for record in caplog.records)
 
 
-<<<<<<< HEAD
-def validator(schema_fn: str, *args) -> Callable:
-=======
 def validator(schema_fn: str, *args: Any) -> Callable:
->>>>>>> b8c2081c
     """
     Create a lambda that returns errors from validating a config input.
 
@@ -115,9 +107,6 @@
         schema = yaml.safe_load(f)
     for arg in args:
         schema = {"$defs": schema["$defs"], **schema[arg]}
-<<<<<<< HEAD
-    return lambda config: "\n".join(str(x) for x in _validation_errors(config, schema))
-=======
     return lambda config: "\n".join(str(x) for x in _validation_errors(config, schema))
 
 
@@ -149,5 +138,4 @@
     for key in args[:-1]:
         p = p[key]
     p[args[-1]] = val
-    return new
->>>>>>> b8c2081c
+    return new