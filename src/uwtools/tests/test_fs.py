--- conflicted
+++ resolved
@@ -81,20 +81,19 @@
     assert all(asset.ready() for asset in assets)  # type: ignore
 
 
-<<<<<<< HEAD
-def test_fs_Copier__simple():
-    assert fs.Copier._simple("relative/path") == Path("relative/path")
-    assert fs.Copier._simple("/absolute/path") == Path("/absolute/path")
-    assert fs.Copier._simple("file:///absolute/path") == Path("/absolute/path")
-    assert fs.Copier._simple("") == Path("")
-=======
 def test_Copier_no_targetdir_relpath_fail(assets):
     _, cfgdict, _ = assets
     with raises(UWConfigError) as e:
         fs.Copier(config=cfgdict, key_path=["a", "b"]).go()
     errmsg = "Relative path '%s' requires the target directory to be specified"
     assert errmsg % "foo" in str(e.value)
->>>>>>> a95fa0b3
+
+
+def test_fs_Copier__simple():
+    assert fs.Copier._simple("relative/path") == Path("relative/path")
+    assert fs.Copier._simple("/absolute/path") == Path("/absolute/path")
+    assert fs.Copier._simple("file:///absolute/path") == Path("/absolute/path")
+    assert fs.Copier._simple("") == Path("")
 
 
 @mark.parametrize("source", ("dict", "file"))
