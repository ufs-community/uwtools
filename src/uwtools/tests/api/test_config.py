# pylint: disable=missing-function-docstring

import os
from pathlib import Path
from unittest.mock import patch

import yaml
from pytest import mark, raises

from uwtools.api import config
from uwtools.config.formats.yaml import YAMLConfig
from uwtools.exceptions import UWConfigError, UWError
from uwtools.utils.file import FORMAT


def test_compare():
    kwargs: dict = {
        "config_1_path": "path1",
        "config_1_format": "fmt1",
        "config_2_path": "path2",
        "config_2_format": "fmt2",
    }
    with patch.object(config, "_compare") as _compare:
        config.compare(**kwargs)
    _compare.assert_called_once_with(
        **{
            **kwargs,
            "config_1_path": Path(kwargs["config_1_path"]),
            "config_2_path": Path(kwargs["config_2_path"]),
        }
    )


@mark.parametrize(
    "classname,f",
    [
        ("FieldTableConfig", config.get_fieldtable_config),
        ("INIConfig", config.get_ini_config),
        ("NMLConfig", config.get_nml_config),
        ("SHConfig", config.get_sh_config),
        ("YAMLConfig", config.get_yaml_config),
    ],
)
def test_get_config(classname, f):
    kwargs: dict = dict(config={})
    with patch.object(config, classname) as constructor:
        f(**kwargs)
    constructor.assert_called_once_with(**kwargs)


def test_realize():
    kwargs: dict = {
        "input_config": "path1",
        "input_format": "fmt1",
        "update_config": "path2",
        "update_format": "fmt2",
        "output_file": "path3",
        "output_format": "fmt3",
        "key_path": None,
        "values_needed": True,
        "total": True,
        "dry_run": False,
    }
    with patch.object(config, "_realize") as _realize:
        config.realize(**kwargs)
    _realize.assert_called_once_with(
        **{
            **kwargs,
            "input_config": Path(kwargs["input_config"]),
            "update_config": Path(kwargs["update_config"]),
            "output_file": Path(kwargs["output_file"]),
        }
    )


def test_realize_to_dict():
    kwargs: dict = {
        "input_config": "path1",
        "input_format": "fmt1",
        "update_config": None,
        "update_format": None,
        "key_path": None,
        "values_needed": True,
        "total": False,
        "dry_run": False,
        "stdin_ok": False,
    }
    with patch.object(config, "realize") as realize:
        config.realize_to_dict(**kwargs)
    realize.assert_called_once_with(
        **dict({**kwargs, **{"output_file": Path(os.devnull), "output_format": FORMAT.yaml}})
    )


def test_realize_update_config_from_stdin():
    with raises(UWError) as e:
        config.realize(input_config={}, output_file="output.yaml", update_format="yaml")
    assert str(e.value) == "Set stdin_ok=True to permit read from stdin"


def test_realize_update_config_none():
<<<<<<< HEAD
    input_config = {"n": 88}
=======
    input_config = {"n": 42}
>>>>>>> db80f2cf
    output_file = Path("output.yaml")
    with patch.object(config, "_realize") as _realize:
        config.realize(input_config=input_config, output_file=output_file)
    _realize.assert_called_once_with(
        input_config=input_config,
        input_format=None,
        update_config=None,
        update_format=None,
        output_file=output_file,
        output_format=None,
        key_path=None,
        values_needed=False,
        total=False,
        dry_run=False,
    )


@mark.parametrize("cfg", [{"foo": "bar"}, YAMLConfig(config={})])
def test_validate(cfg):
    kwargs: dict = {"schema_file": "schema-file", "config": cfg}
    with patch.object(config, "_validate_external") as _validate_external:
        assert config.validate(**kwargs) is True
        _validate_external.side_effect = UWConfigError()
        assert config.validate(**kwargs) is False
    _validate_external.assert_called_with(
        schema_file=Path(kwargs["schema_file"]),
        desc="config",
        config=kwargs["config"],
    )


@mark.parametrize("cast", (str, Path))
def test_validate_config_file(cast, tmp_path):
    cfg = tmp_path / "config.yaml"
    with open(cfg, "w", encoding="utf-8") as f:
        yaml.dump({}, f)
    kwargs: dict = {"schema_file": "schema-file", "config": cast(cfg)}
    with patch.object(config, "_validate_external", return_value=True) as _validate_external:
        assert config.validate(**kwargs)
    _validate_external.assert_called_once_with(
        schema_file=Path(kwargs["schema_file"]), desc="config", config=cfg
    )<|MERGE_RESOLUTION|>--- conflicted
+++ resolved
@@ -99,11 +99,7 @@
 
 
 def test_realize_update_config_none():
-<<<<<<< HEAD
-    input_config = {"n": 88}
-=======
     input_config = {"n": 42}
->>>>>>> db80f2cf
     output_file = Path("output.yaml")
     with patch.object(config, "_realize") as _realize:
         config.realize(input_config=input_config, output_file=output_file)
