--- conflicted
+++ resolved
@@ -62,12 +62,7 @@
         input_format=infmt,
         output_file=outfile,
         output_format=infmt,
-<<<<<<< HEAD
-        values=cfgfile,
-        values_format=cfgfmt,
-=======
         supplemental_configs=[cfgfile],
->>>>>>> 9f872da4
     )
     cfgclass = tools.format_to_config(infmt)
     cfgobj = cfgclass(infile)
@@ -86,11 +81,6 @@
         input_format=infmt,
         output_file=outfile,
         output_format=infmt,
-<<<<<<< HEAD
-        values=None,
-        values_format=None,
-=======
->>>>>>> 9f872da4
     )
     cfgobj = tools.format_to_config(infmt)(infile)
     reference = tmpdir / f"reference{ext}"
@@ -182,11 +172,6 @@
         input_format=FORMAT.yaml,
         output_file=outfile,
         output_format=FORMAT.yaml,
-<<<<<<< HEAD
-        values=None,
-        values_format=None,
-=======
->>>>>>> 9f872da4
     )
     expected = YAMLConfig(infile)
     expected.dereference()
@@ -203,11 +188,6 @@
             input_config=realize_config_yaml_input,
             input_format=FORMAT.yaml,
             output_format=FORMAT.ini,
-<<<<<<< HEAD
-            values=None,
-            values_format=None,
-=======
->>>>>>> 9f872da4
         )
 
 
@@ -216,14 +196,7 @@
         tools.realize_config(
             input_config=realize_config_yaml_input,
             input_format=FORMAT.yaml,
-<<<<<<< HEAD
-            output_file=None,
             output_format=FORMAT.sh,
-            values=None,
-            values_format=None,
-=======
-            output_format=FORMAT.sh,
->>>>>>> 9f872da4
         )
 
 
@@ -239,11 +212,6 @@
         input_config=infile,
         input_format=FORMAT.yaml,
         output_format=FORMAT.yaml,
-<<<<<<< HEAD
-        values=None,
-        values_format=None,
-=======
->>>>>>> 9f872da4
         dry_run=True,
     )
     actual = "\n".join(record.message for record in caplog.records)
@@ -262,11 +230,6 @@
         input_format=FORMAT.yaml,
         output_file=outfile,
         output_format=FORMAT.fieldtable,
-<<<<<<< HEAD
-        values=None,
-        values_format=None,
-=======
->>>>>>> 9f872da4
     )
     with open(fixture_path("field_table.FV3_GFS_v16"), "r", encoding="utf-8") as f1:
         with open(outfile, "r", encoding="utf-8") as f2:
@@ -290,12 +253,7 @@
         input_format=FORMAT.nml,
         output_file=outfile,
         output_format=FORMAT.nml,
-<<<<<<< HEAD
-        values=cfgfile,
-        values_format=FORMAT.ini,
-=======
         supplemental_configs=[cfgfile],
->>>>>>> 9f872da4
     )
     expected = NMLConfig(infile)
     config_obj = INIConfig(cfgfile)
@@ -342,11 +300,6 @@
             input_config=fixture_path("model_configure.sample"),
             input_format="sample",
             output_format=FORMAT.yaml,
-<<<<<<< HEAD
-            values=None,
-            values_format=None,
-=======
->>>>>>> 9f872da4
         )
 
 
@@ -361,11 +314,6 @@
         input_format=FORMAT.nml,
         output_file=outfile,
         output_format=FORMAT.nml,
-<<<<<<< HEAD
-        values=None,
-        values_format=None,
-=======
->>>>>>> 9f872da4
     )
     expected = NMLConfig(infile)
     expected_file = tmp_path / "expected.nml"
@@ -502,11 +450,6 @@
         input_config=fixture_path("simple3.ini"),
         input_format=FORMAT.ini,
         output_format=FORMAT.ini,
-<<<<<<< HEAD
-        values=None,
-        values_format=None,
-=======
->>>>>>> 9f872da4
         values_needed=True,
     )
     expected = """
@@ -543,11 +486,6 @@
         input_config=fixture_path("simple3.nml"),
         input_format=FORMAT.nml,
         output_format=FORMAT.yaml,
-<<<<<<< HEAD
-        values=None,
-        values_format=None,
-=======
->>>>>>> 9f872da4
         values_needed=True,
     )
     expected = """
@@ -581,11 +519,6 @@
         input_config=fixture_path("srw_example.yaml"),
         input_format=FORMAT.yaml,
         output_format=FORMAT.yaml,
-<<<<<<< HEAD
-        values=None,
-        values_format=None,
-=======
->>>>>>> 9f872da4
         values_needed=True,
     )
     actual = "\n".join(record.message for record in caplog.records)
@@ -692,12 +625,6 @@
     assert "must be a dictionary" in str(e.value)
 
 
-<<<<<<< HEAD
-@pytest.mark.parametrize("values", [YAMLConfig(config={1: {2: {3: 99}}}), {1: {2: {3: 99}}}])
-def test__realize_config_update(realize_config_testobj, values):
-    assert realize_config_testobj[1][2][3] == 88
-    o = tools._realize_config_update(config_obj=realize_config_testobj, values=values)
-=======
 @pytest.mark.parametrize(
     "supplemental_configs", [YAMLConfig(config={1: {2: {3: 99}}}), {1: {2: {3: 99}}}]
 )
@@ -706,17 +633,12 @@
     o = tools._realize_config_update(
         config_obj=realize_config_testobj, supplemental_configs=[supplemental_configs]
     )
->>>>>>> 9f872da4
     assert o[1][2][3] == 99
 
 
 def test__realize_config_update_noop(realize_config_testobj):
     assert realize_config_testobj == tools._realize_config_update(
-<<<<<<< HEAD
-        config_obj=realize_config_testobj, values=None, values_format=None
-=======
         config_obj=realize_config_testobj, supplemental_configs=None
->>>>>>> 9f872da4
     )
 
 
@@ -726,10 +648,6 @@
     with open(path, "w", encoding="utf-8") as f:
         yaml.dump(values, f)
     assert realize_config_testobj[1][2][3] == 88
-<<<<<<< HEAD
-    o = tools._realize_config_update(config_obj=realize_config_testobj, values=path)
-    assert o[1][2][3] == 99
-=======
     o = tools._realize_config_update(config_obj=realize_config_testobj, supplemental_configs=[path])
     assert o[1][2][3] == 99
 
@@ -748,7 +666,6 @@
         config_obj=realize_config_testobj, supplemental_configs=[path, path2]
     )
     assert o[1][2][3] == 77
->>>>>>> 9f872da4
 
 
 def test__realize_config_values_needed(caplog, tmp_path):
