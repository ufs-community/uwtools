# pylint: disable=missing-function-docstring,protected-access,redefined-outer-name
"""
Tests for uwtools.config.validator module.
"""

import json
<<<<<<< HEAD
from importlib import resources
=======
import logging
>>>>>>> 75c97e6c
from pathlib import Path
from typing import Any, Dict
from pytest import fixture

from uwtools.config import validator
from uwtools.tests import support

# Support functions


@fixture
def config(tmp_path) -> Dict[str, Any]:
    return {
        "color": "blue",
        "dir": str(tmp_path),
        "number": 88,
        "sub": {
            "dir": str(tmp_path),
        },
    }


@fixture
def config_file(tmp_path) -> str:
    return str(tmp_path / "config.yaml")


@fixture
def schema() -> Dict[str, Any]:
    return {
        "properties": {
            "color": {
                "enum": ["blue", "red"],
                "type": "string",
            },
            "dir": {
                "format": "uri",
                "type": "string",
            },
            "number": {"type": "number"},
            "sub": {
                "properties": {
                    "dir": {
                        "format": "uri",
                        "type": "string",
                    },
                    "type": "object",
                },
            },
        },
        "type": "object",
    }


@fixture
def schema_file(tmp_path) -> str:
    return str(tmp_path / "schema.yaml")


def write_as_json(data: Dict[str, Any], path: Path) -> Path:
    with open(path, "w", encoding="utf-8") as f:
        json.dump(data, f, ensure_ascii=False, indent=2)
    return path


# Test functions


def test_validate_yaml_fail_bad_dir_top(caplog, config, config_file, schema, schema_file, tmp_path):
    # Specify a non-existent directory for the topmost directory value.
    logging.getLogger().setLevel(logging.INFO)
    d = str(tmp_path / "no-such-dir")
    config["dir"] = d
    write_as_json(config, config_file)
    write_as_json(schema, schema_file)
    assert not validator.validate_yaml(schema_file=schema_file, config_file=config_file)
    assert len([x for x in caplog.records if f"Path does not exist: {d}" in x.message]) == 1


def test_validate_yaml_fail_bad_dir_nested(
    caplog, config, config_file, schema, schema_file, tmp_path
):
    # Specify a non-existent directory for the nested directory value.
    logging.getLogger().setLevel(logging.INFO)
    d = str(tmp_path / "no-such-dir")
    config["sub"]["dir"] = d
    write_as_json(config, config_file)
    write_as_json(schema, schema_file)
    assert not validator.validate_yaml(schema_file=schema_file, config_file=config_file)
    assert len([x for x in caplog.records if f"Path does not exist: {d}" in x.message]) == 1


def test_validate_yaml_fail_bad_enum_val(caplog, config, config_file, schema, schema_file):
    # Specify an invalid enum value.
    logging.getLogger().setLevel(logging.INFO)
    config["color"] = "yellow"
    write_as_json(config, config_file)
    write_as_json(schema, schema_file)
    assert not validator.validate_yaml(schema_file=schema_file, config_file=config_file)
    assert any(x for x in caplog.records if "1 schema-validation error found" in x.message)
    assert any(x for x in caplog.records if "'yellow' is not one of" in x.message)


def test_validate_yaml_fail_bad_number_val(caplog, config, config_file, schema, schema_file):
    # Specify an invalid number value.
    logging.getLogger().setLevel(logging.INFO)
    config["number"] = "string"
    write_as_json(config, config_file)
    write_as_json(schema, schema_file)
    assert not validator.validate_yaml(schema_file=schema_file, config_file=config_file)
    assert any(x for x in caplog.records if "1 schema-validation error found" in x.message)
    assert any(x for x in caplog.records if "'string' is not of type 'number'" in x.message)


def test_validate_yaml_pass(config, config_file, schema, schema_file):
    # Test a fully valid config file.
    write_as_json(config, config_file)
    write_as_json(schema, schema_file)
    assert validator.validate_yaml(schema_file=schema_file, config_file=config_file)


def test_validate_workflow_tags_pass():
    # Test a fully valid config file passes schema
    with resources.as_file(resources.files("uwtools.resources")) as resc:
        schema_file = resc / "rocoto.jsonschema"
    config_file = support.fixture_path("hello_workflow_tags.yaml")
    assert validator.validate_yaml(schema_file=schema_file, config_file=config_file)


def test__bad_paths_top(config, schema, tmp_path):
    d = str(tmp_path / "no-such-dir")
    config["dir"] = d
    assert validator._bad_paths(config, schema) == [d]


def test__bad_paths_nested(config, schema, tmp_path):
    d = str(tmp_path / "no-such-dir")
    config["sub"]["dir"] = d
    assert validator._bad_paths(config, schema) == [d]


def test__bad_paths_none(config, schema):
    assert not validator._bad_paths(config, schema)


def test__validation_errors_bad_enum_value(config, schema):
    config["color"] = "yellow"
    assert len(validator._validation_errors(config, schema)) == 1


def test__validation_errors_bad_number_value(config, schema):
    config["number"] = "string"
    assert len(validator._validation_errors(config, schema)) == 1


def test__validation_errors_pass(config, schema):
    assert not validator._validation_errors(config, schema)<|MERGE_RESOLUTION|>--- conflicted
+++ resolved
@@ -4,11 +4,11 @@
 """
 
 import json
-<<<<<<< HEAD
+
 from importlib import resources
-=======
+
 import logging
->>>>>>> 75c97e6c
+
 from pathlib import Path
 from typing import Any, Dict
 from pytest import fixture
