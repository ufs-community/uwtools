--- conflicted
+++ resolved
@@ -1,8 +1,4 @@
-<<<<<<< HEAD
-# pylint: disable=missing-function-docstring,protected-access
-=======
 # pylint: disable=missing-function-docstring,protected-access,redefined-outer-name
->>>>>>> db80f2cf
 """
 Tests for uwtools.config.formats.sh module.
 """
@@ -20,16 +16,6 @@
 # Fixtures
 
 
-<<<<<<< HEAD
-def test_sh__get_depth_threshold():
-    assert SHConfig._get_depth_threshold() == 1
-
-
-def test_sh__get_format():
-    assert SHConfig._get_format() == FORMAT.sh
-
-
-=======
 @fixture
 def dumpkit(tmp_path):
     expected = """
@@ -49,7 +35,6 @@
     assert SHConfig._get_format() == FORMAT.sh
 
 
->>>>>>> db80f2cf
 def test_sh__parse_include():
     """
     Test that an sh file with no sections handles include tags properly.
