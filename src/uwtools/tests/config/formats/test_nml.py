--- conflicted
+++ resolved
@@ -21,60 +21,11 @@
     return {"nml": {"key": "val"}}
 
 
-<<<<<<< HEAD
-# Tests
-
-
-def test_nml__get_depth_threshold():
-    assert NMLConfig._get_depth_threshold() is None
-
-
-def test_nml__get_format():
-    assert NMLConfig._get_format() == FORMAT.nml
-
-
-def test_nml__parse_include():
-    """
-    Test that non-YAML handles include tags properly.
-    """
-    cfgobj = NMLConfig(fixture_path("include_files.nml"))
-    assert cfgobj["config"]["fruit"] == "papaya"
-    assert cfgobj["config"]["how_many"] == 17
-    assert cfgobj["config"]["meat"] == "beef"
-    assert len(cfgobj["config"]) == 5
-
-
-def test_nml__parse_include_mult_sect():
-    """
-    Test that non-YAML handles include tags with files that have multiple sections in separate file.
-    """
-    cfgobj = NMLConfig(fixture_path("include_files_with_sect.nml"))
-    assert cfgobj["config"]["fruit"] == "papaya"
-    assert cfgobj["config"]["how_many"] == 17
-    assert cfgobj["config"]["meat"] == "beef"
-    assert cfgobj["config"]["dressing"] == "ranch"
-    assert cfgobj["setting"]["size"] == "large"
-    assert len(cfgobj["config"]) == 5
-    assert len(cfgobj["setting"]) == 3
-
-
-def test_nml_derived_type_dict():
-    nml = NMLConfig(config={"nl": {"o": {"i": 77, "j": 88}}})
-    assert nml["nl"]["o"] == {"i": 77, "j": 88}
-
-
-def test_nml_derived_type_file(tmp_path):
-    s = """
-    &nl
-      o%i = 77
-      o%j = 88
-=======
 @fixture
 def dumpkit(tmp_path):
     expected = """
     &section
         key = 'value'
->>>>>>> db80f2cf
     /
     """
     return {"section": {"key": "value"}}, dedent(expected).strip(), tmp_path / "config.nml"
@@ -83,8 +34,6 @@
 # Tests
 
 
-<<<<<<< HEAD
-=======
 def test_nml__get_depth_threshold():
     assert NMLConfig._get_depth_threshold() is None
 
@@ -151,7 +100,6 @@
     assert nml == data
 
 
->>>>>>> db80f2cf
 @mark.parametrize("func", [repr, str])
 def test_ini_repr_str(func):
     config = fixture_path("simple.nml")
