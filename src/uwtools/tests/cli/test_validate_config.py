# pylint: disable=duplicate-code,missing-function-docstring,redefined-outer-name
"""
Tests for the validate-config CLI.
"""

import logging
from types import SimpleNamespace as ns
from unittest.mock import patch

import pytest
from pytest import fixture, raises

from uwtools.cli import validate_config
from uwtools.tests.support import fixture_path

# NB: Ensure that at least one test exercises both short and long forms of each
#     CLI switch.


@fixture
def files(tmp_path):
    cfgfile = tmp_path / "cfg.yaml"
<<<<<<< HEAD
    schemafile = fixture_path("schema_test_good.yaml")
    cfgfile.touch()
    return str(cfgfile), str(schemafile)
=======
    logfile = tmp_path / "log"
    schemafile = fixture_path("/dev/null")
    for path in cfgfile, logfile:
        path.touch()
    return str(cfgfile), str(logfile), str(schemafile)
>>>>>>> aef29c70


def test_main(files):
    with patch.object(validate_config, "parse_args") as parse_args:
        cfgfile, schemafile = files
        parse_args.return_value = ns(
            config_file=cfgfile,
            quiet=False,
            validation_schema=schemafile,
            verbose=False,
        )
        with patch.object(validate_config, "config_is_valid") as config_is_valid:
            with raises(SystemExit) as e:
                validate_config.main()
            assert e.value.code == 0
            config_is_valid.assert_called_once_with(
<<<<<<< HEAD
                config_file=cfgfile, validation_schema=schemafile
=======
                config_file=cfgfile, schema_file=schemafile, log=log
>>>>>>> aef29c70
            )


@pytest.mark.parametrize("sw", [ns(c="-c", s="-s"), ns(c="--config-file", s="--validation-schema")])
def test_parse_args_bad_cfgfile(capsys, files, sw, tmp_path):
    """
    Fails if non-existent config file is specified.
    """
    _, schemafile = files
    cfgfile = str(tmp_path / "no-such-file")
    with raises(FileNotFoundError):
        validate_config.parse_args([sw.c, cfgfile, sw.s, schemafile])
    assert f"{cfgfile} does not exist" in capsys.readouterr().err


@pytest.mark.parametrize("sw", [ns(c="-c", s="-s"), ns(c="--config-file", s="--validation-schema")])
def test_parse_args_bad_schemafile(capsys, files, sw, tmp_path):
    """
    Fails if non-existent schema file is specified.
    """
    logging.getLogger().setLevel(logging.INFO)
    cfgfile, _ = files
    schemafile = str(tmp_path / "no-such-file")
    with raises(FileNotFoundError):
        validate_config.parse_args([sw.c, cfgfile, sw.s, schemafile])
    assert f"{schemafile} does not exist" in capsys.readouterr().err


@pytest.mark.parametrize("noise", ["-q", "--quiet", "-v", "--verbose"])
@pytest.mark.parametrize(
    "sw",
    [ns(c="-c", l="-l", s="-s"), ns(c="--config-file", s="--validation-schema")],
)
def test_parse_args_good(files, noise, sw):
    """
    Test all valid CLI switch/value combinations.
    """
    cfgfile, schemafile = files
    cfgtype = "F90"  # representative (not exhaustive) value
    parsed = validate_config.parse_args(
        [sw.c, cfgfile, sw.s, schemafile, "--config-file-type", cfgtype, noise]
    )
    assert parsed.config_file == cfgfile
    assert parsed.validation_schema == schemafile
    if noise in ["-q", "--quiet"]:
        sw_off = parsed.verbose
        sw_on = parsed.quiet
    else:
        sw_off = parsed.quiet
        sw_on = parsed.verbose
    assert sw_off is False
    assert sw_on is True
    assert parsed.config_file_type == cfgtype


@pytest.mark.parametrize(
    "sw",
    [
        ns(c="-c", q="-q", s="-s", v="-v"),
        ns(c="--config-file", q="--quiet", s="--validation-schema", v="--verbose"),
    ],
)
def test_parse_args_mutually_exclusive_args(capsys, files, sw):
    cfgfile, schemafile = files
    with raises(SystemExit) as e:
        validate_config.parse_args([sw.c, cfgfile, sw.s, schemafile, sw.q, sw.v])
    assert e.value.code == 1
    assert "Options --dry-run and --outfile may not be used together" in capsys.readouterr().err<|MERGE_RESOLUTION|>--- conflicted
+++ resolved
@@ -20,17 +20,9 @@
 @fixture
 def files(tmp_path):
     cfgfile = tmp_path / "cfg.yaml"
-<<<<<<< HEAD
     schemafile = fixture_path("schema_test_good.yaml")
     cfgfile.touch()
     return str(cfgfile), str(schemafile)
-=======
-    logfile = tmp_path / "log"
-    schemafile = fixture_path("/dev/null")
-    for path in cfgfile, logfile:
-        path.touch()
-    return str(cfgfile), str(logfile), str(schemafile)
->>>>>>> aef29c70
 
 
 def test_main(files):
@@ -47,11 +39,7 @@
                 validate_config.main()
             assert e.value.code == 0
             config_is_valid.assert_called_once_with(
-<<<<<<< HEAD
-                config_file=cfgfile, validation_schema=schemafile
-=======
-                config_file=cfgfile, schema_file=schemafile, log=log
->>>>>>> aef29c70
+                config_file=cfgfile, schema_file=schemafile
             )
 
 
