# pylint: disable=duplicate-code,missing-function-docstring,redefined-outer-name
"""
Tests for the run-forecast CLI.
"""

from types import SimpleNamespace as ns
from unittest.mock import patch

import pytest
from pytest import fixture, raises
from uwtools.cli import run_forecast

# NB: Ensure that at least one test exercises both short and long forms of each
#     CLI switch.


@fixture
def files(tmp_path):
    cfgfile = tmp_path / "cfg.yaml"
<<<<<<< HEAD
    logfile = tmp_path / "log"
    for fn in cfgfile, logfile:
        with open(fn, "w", encoding="utf-8"):
            pass
    return str(cfgfile), str(logfile)


def test_main(files):
    cfgfile, logfile = files
    args = ns(
        config_file=cfgfile,
        dry_run=True,
        log_file=logfile,
        forecast_model="FV3",
        outfile=None,
=======
    machinefile = tmp_path / "machine.yaml"
    for path in cfgfile, machinefile:
        path.touch()
    return str(cfgfile), str(machinefile)


def test_main(files):
    cfgfile, machinefile = files
    args = ns(
        config_file=cfgfile,
        forecast_model="FV3",
        machine=machinefile,
>>>>>>> 24288bea
        quiet=False,
        verbose=False,
    )
    with patch.object(run_forecast, "parse_args", return_value=args):
        with patch.object(run_forecast.forecast, "FV3Forecast") as fv3fcst:
<<<<<<< HEAD
            with patch.object(run_forecast.cli_helpers, "setup_logging") as setuplogging:
                run_forecast.main()
                fv3fcst.assert_called_once_with(
                    config_file=args.config_file,
                    dry_run=True,
                    log=setuplogging(),
                    outfile=None,
                )
                # Test failure:
                fv3fcst().run.side_effect = run_forecast.UWConfigError
                with raises(SystemExit):
                    run_forecast.main()
=======
            run_forecast.main()
            fv3fcst.assert_called_once_with(cfgfile, machinefile)
>>>>>>> 24288bea


@pytest.mark.parametrize("sw", [ns(c="-c"), ns(c="--config-file")])
def test_parse_args_bad_cfgfile(capsys, sw, tmp_path):
    """
    Fails if config file does not exist.
    """
    cfgfile = str(tmp_path / "no-such-file")
    with raises(FileNotFoundError):
        run_forecast.parse_args([sw.c, cfgfile])
    assert f"{cfgfile} does not exist" in capsys.readouterr().err


<<<<<<< HEAD
@pytest.mark.parametrize("noise", ["-q", "--quiet", "-v", "--verbose"])
@pytest.mark.parametrize("sw", [ns(c="-c", l="-l"), ns(c="--config-file", l="--log-file")])
def test_parse_args_good(sw, noise, files):
    """
    Test all valid CLI switch/value combinations.
    """
    cfgfile, logfile = files
    model = "FV3"  # representative (not exhaustive) choices
=======
@pytest.mark.parametrize("sw", [ns(m="-m"), ns(m="--machine")])
def test_parse_args_bad_machinefile(capsys, sw, tmp_path):
    """
    Fails if machine file does not exist.
    """
    machinefile = str(tmp_path / "no-such-file")
    with raises(FileNotFoundError):
        run_forecast.parse_args([sw.m, machinefile])
    assert f"{machinefile} does not exist" in capsys.readouterr().err


@pytest.mark.parametrize("noise", ["-q", "--quiet", "-v", "--verbose"])
@pytest.mark.parametrize("sw", [ns(c="-c", m="-m"), ns(c="--config-file", m="--machine")])
def test_parse_args_good(files, noise, sw):
    """
    Test all valid CLI switch/value combinations.
    """
    cfgfile, machinefile = files
    app, model = "SRW", "FV3"  # representative (not exhaustive) choices
>>>>>>> 24288bea
    parsed = run_forecast.parse_args(
        [
            sw.c,
            cfgfile,
<<<<<<< HEAD
            sw.l,
            logfile,
=======
            sw.m,
            machinefile,
            "--forecast-app",
            app,
>>>>>>> 24288bea
            "--forecast-model",
            model,
            noise,
        ]
    )
    assert parsed.config_file == cfgfile
<<<<<<< HEAD
    assert parsed.log_file == logfile
=======
    assert parsed.machine == machinefile
>>>>>>> 24288bea
    if noise in ["-q", "--quiet"]:
        sw_off = parsed.verbose
        sw_on = parsed.quiet
    else:
        sw_off = parsed.quiet
        sw_on = parsed.verbose
    assert sw_off is False
    assert sw_on is True
    assert parsed.forecast_model == model


@pytest.mark.parametrize("sw", [ns(q="-q", v="-v"), ns(q="--quiet", v="--verbose")])
def test_parse_args_mutually_exclusive_args(capsys, sw):
    with raises(SystemExit) as e:
        run_forecast.parse_args([sw.q, sw.v])
    assert e.value.code == 1
    assert "Options --dry-run and --outfile may not be used together" in capsys.readouterr().err<|MERGE_RESOLUTION|>--- conflicted
+++ resolved
@@ -17,7 +17,6 @@
 @fixture
 def files(tmp_path):
     cfgfile = tmp_path / "cfg.yaml"
-<<<<<<< HEAD
     logfile = tmp_path / "log"
     for fn in cfgfile, logfile:
         with open(fn, "w", encoding="utf-8"):
@@ -33,26 +32,11 @@
         log_file=logfile,
         forecast_model="FV3",
         outfile=None,
-=======
-    machinefile = tmp_path / "machine.yaml"
-    for path in cfgfile, machinefile:
-        path.touch()
-    return str(cfgfile), str(machinefile)
-
-
-def test_main(files):
-    cfgfile, machinefile = files
-    args = ns(
-        config_file=cfgfile,
-        forecast_model="FV3",
-        machine=machinefile,
->>>>>>> 24288bea
         quiet=False,
         verbose=False,
     )
     with patch.object(run_forecast, "parse_args", return_value=args):
         with patch.object(run_forecast.forecast, "FV3Forecast") as fv3fcst:
-<<<<<<< HEAD
             with patch.object(run_forecast.cli_helpers, "setup_logging") as setuplogging:
                 run_forecast.main()
                 fv3fcst.assert_called_once_with(
@@ -65,10 +49,6 @@
                 fv3fcst().run.side_effect = run_forecast.UWConfigError
                 with raises(SystemExit):
                     run_forecast.main()
-=======
-            run_forecast.main()
-            fv3fcst.assert_called_once_with(cfgfile, machinefile)
->>>>>>> 24288bea
 
 
 @pytest.mark.parametrize("sw", [ns(c="-c"), ns(c="--config-file")])
@@ -82,7 +62,6 @@
     assert f"{cfgfile} does not exist" in capsys.readouterr().err
 
 
-<<<<<<< HEAD
 @pytest.mark.parametrize("noise", ["-q", "--quiet", "-v", "--verbose"])
 @pytest.mark.parametrize("sw", [ns(c="-c", l="-l"), ns(c="--config-file", l="--log-file")])
 def test_parse_args_good(sw, noise, files):
@@ -91,51 +70,20 @@
     """
     cfgfile, logfile = files
     model = "FV3"  # representative (not exhaustive) choices
-=======
-@pytest.mark.parametrize("sw", [ns(m="-m"), ns(m="--machine")])
-def test_parse_args_bad_machinefile(capsys, sw, tmp_path):
-    """
-    Fails if machine file does not exist.
-    """
-    machinefile = str(tmp_path / "no-such-file")
-    with raises(FileNotFoundError):
-        run_forecast.parse_args([sw.m, machinefile])
-    assert f"{machinefile} does not exist" in capsys.readouterr().err
-
-
-@pytest.mark.parametrize("noise", ["-q", "--quiet", "-v", "--verbose"])
-@pytest.mark.parametrize("sw", [ns(c="-c", m="-m"), ns(c="--config-file", m="--machine")])
-def test_parse_args_good(files, noise, sw):
-    """
-    Test all valid CLI switch/value combinations.
-    """
-    cfgfile, machinefile = files
-    app, model = "SRW", "FV3"  # representative (not exhaustive) choices
->>>>>>> 24288bea
     parsed = run_forecast.parse_args(
         [
             sw.c,
             cfgfile,
-<<<<<<< HEAD
             sw.l,
             logfile,
-=======
-            sw.m,
-            machinefile,
-            "--forecast-app",
-            app,
->>>>>>> 24288bea
             "--forecast-model",
             model,
             noise,
         ]
     )
     assert parsed.config_file == cfgfile
-<<<<<<< HEAD
     assert parsed.log_file == logfile
-=======
-    assert parsed.machine == machinefile
->>>>>>> 24288bea
+
     if noise in ["-q", "--quiet"]:
         sw_off = parsed.verbose
         sw_on = parsed.quiet
