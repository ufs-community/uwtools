# pylint: disable=duplicate-code,missing-function-docstring,redefined-outer-name
"""
Tests for the run-forecast CLI.
"""

from types import SimpleNamespace as ns
from unittest.mock import patch

import pytest
from pytest import fixture, raises

from uwtools.cli import run_forecast

# NB: Ensure that at least one test exercises both short and long forms of each
#     CLI switch.


@fixture
def files(tmp_path):
    cfgfile = tmp_path / "cfg.yaml"
    logfile = tmp_path / "log"
    for fn in cfgfile, logfile:
        with open(fn, "w", encoding="utf-8"):
            pass
    return str(cfgfile), str(logfile)


def test_main(files):
    cfgfile, logfile = files
    args = ns(
        config_file=cfgfile,
        dry_run=True,
        log_file=logfile,
        forecast_app="SRW",
        forecast_model="FV3",
        outfile=None,
        quiet=False,
        verbose=False,
    )
    with patch.object(run_forecast, "parse_args", return_value=args):
        with patch.object(run_forecast.forecast, "FV3Forecast") as fv3fcst:
            with patch.object(run_forecast.cli_helpers, "setup_logging") as setuplogging:
                run_forecast.main()
                fv3fcst.assert_called_once_with(
                    config_file=args.config_file,
                    dry_run=True,
                    log=setuplogging(),
                    outfile=None,
                )
                # Test failure:
                fv3fcst().run.side_effect = run_forecast.UWConfigError
                with raises(SystemExit):
                    run_forecast.main()


@pytest.mark.parametrize("sw", [ns(c="-c"), ns(c="--config-file")])
def test_parse_args_bad_cfgfile(sw, tmp_path, capsys):
    """
    Fails if config file does not exist.
    """
    cfgfile = str(tmp_path / "no-such-file")
    with raises(FileNotFoundError):
        run_forecast.parse_args([sw.c, cfgfile])
    assert f"{cfgfile} does not exist" in capsys.readouterr().err


<<<<<<< HEAD
=======
@pytest.mark.parametrize("sw", [ns(m="-m"), ns(m="--machine")])
def test_parse_args_bad_machinefile(sw, tmp_path, capsys):
    """
    Fails if machine file does not exist.
    """
    machinefile = str(tmp_path / "no-such-file")
    with raises(FileNotFoundError):
        run_forecast.parse_args([sw.m, machinefile])
    assert f"{machinefile} does not exist" in capsys.readouterr().err


>>>>>>> 4c0435a6
@pytest.mark.parametrize("noise", ["-q", "--quiet", "-v", "--verbose"])
@pytest.mark.parametrize("sw", [ns(c="-c", l="-l"), ns(c="--config-file", l="--log-file")])
def test_parse_args_good(sw, noise, files):
    """
    Test all valid CLI switch/value combinations.
    """
    cfgfile, logfile = files
    app, model = "SRW", "FV3"  # representative (not exhaustive) choices
    parsed = run_forecast.parse_args(
        [
            sw.c,
            cfgfile,
            sw.l,
            logfile,
            "--forecast-app",
            app,
            "--forecast-model",
            model,
            noise,
        ]
    )
    assert parsed.config_file == cfgfile
    assert parsed.log_file == logfile
    if noise in ["-q", "--quiet"]:
        sw_off = parsed.verbose
        sw_on = parsed.quiet
    else:
        sw_off = parsed.quiet
        sw_on = parsed.verbose
    assert sw_off is False
    assert sw_on is True
    assert parsed.forecast_app == app
    assert parsed.forecast_model == model


@pytest.mark.parametrize("sw", [ns(q="-q", v="-v"), ns(q="--quiet", v="--verbose")])
def test_parse_args_mutually_exclusive_args(sw, capsys):
    with raises(SystemExit) as e:
        run_forecast.parse_args([sw.q, sw.v])
    assert e.value.code == 1
    assert "Options --dry-run and --outfile may not be used together" in capsys.readouterr().err<|MERGE_RESOLUTION|>--- conflicted
+++ resolved
@@ -64,20 +64,6 @@
     assert f"{cfgfile} does not exist" in capsys.readouterr().err
 
 
-<<<<<<< HEAD
-=======
-@pytest.mark.parametrize("sw", [ns(m="-m"), ns(m="--machine")])
-def test_parse_args_bad_machinefile(sw, tmp_path, capsys):
-    """
-    Fails if machine file does not exist.
-    """
-    machinefile = str(tmp_path / "no-such-file")
-    with raises(FileNotFoundError):
-        run_forecast.parse_args([sw.m, machinefile])
-    assert f"{machinefile} does not exist" in capsys.readouterr().err
-
-
->>>>>>> 4c0435a6
 @pytest.mark.parametrize("noise", ["-q", "--quiet", "-v", "--verbose"])
 @pytest.mark.parametrize("sw", [ns(c="-c", l="-l"), ns(c="--config-file", l="--log-file")])
 def test_parse_args_good(sw, noise, files):
