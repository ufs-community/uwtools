# pylint: disable=duplicate-code,missing-function-docstring
"""
Tests for the templater CLI.
"""

import logging
import os
import re
from pathlib import Path
from types import SimpleNamespace as ns
from unittest.mock import patch

import pytest
from pytest import raises

from uwtools.cli import templater
from uwtools.tests.support import compare_files, fixture_path, logged

# NB: Ensure that at least one test exercises both short and long forms of each
#     CLI switch.


@pytest.mark.parametrize(
    "sw", [ns(d="-d", i="-i", q="-q"), ns(d="--dry-run", i="--input-template", q="--quiet")]
)
def test_mutually_exclusive_args(sw):
    """
    Test that mutually-exclusive -q/-d args are rejected.
    """
    with raises(SystemExit):
        argv = ["test", sw.i, fixture_path("fruit_config.yaml"), sw.d, sw.q]
        with patch.object(templater.sys, "argv", argv):
            templater.main()


@pytest.mark.parametrize(
    "sw", [ns(c="-c", d="-d", i="-i"), ns(c="--config-file", d="--dry-run", i="--input-template")]
)
def test_set_template_all_good(sw):
    """
    Confirm success using namelist input and shell config.
    """
    argv = ["test", sw.i, fixture_path("nml.IN"), sw.c, fixture_path("fruit_config.sh"), sw.d]
    with patch.object(templater.sys, "argv", argv):
        templater.main()


@pytest.mark.parametrize(
    "sw", [ns(c="-c", d="-d", i="-i"), ns(c="--config-file", d="--dry-run", i="--input-template")]
)
def test_set_template_bad_config_suffix(sw, tmp_path):
    """
    Test that a bad config filename suffix is rejected.
    """
    badfile = str(tmp_path / "foo.shx")  # .shx is a bad suffix
    Path(badfile).touch()
    with raises(ValueError):
        argv = ["test", sw.i, fixture_path("nml.IN"), sw.c, badfile, sw.d]
        with patch.object(templater.sys, "argv", argv):
            templater.main()


@pytest.mark.parametrize("sw", [ns(d="-d", i="-i"), ns(d="--dry-run", i="--input-template")])
def test_set_template_command_line_config(caplog, sw):
    """
    Test behavior when values are provided on the command line.
    """
    logging.getLogger().setLevel(logging.DEBUG)
    infile = fixture_path("nml.IN")
    expected = f"""
Running with args:
----------------------------------------------------------------------
----------------------------------------------------------------------
    config_file: None
   config_items: ['fruit=pear', 'vegetable=squash', 'how_many=22']
        dry_run: True
 input_template: {infile}
        outfile: None
          quiet: False
  values_needed: False
        verbose: False
Re-run settings: {sw.i} {infile} {sw.d} fruit=pear vegetable=squash how_many=22
----------------------------------------------------------------------
----------------------------------------------------------------------
&salad
  base = 'kale'
  fruit = 'pear'
  vegetable = 'squash'
  how_many = 22
  dressing = 'balsamic'
/
""".strip()
    argv = ["test", sw.i, infile, sw.d, "fruit=pear", "vegetable=squash", "how_many=22"]
    with patch.object(templater.sys, "argv", argv):
        templater.main()
    for line in expected.split("\n"):
        assert logged(caplog, line)


@pytest.mark.parametrize("sw", [ns(d="-d", i="-i"), ns(d="--dry-run", i="--input-template")])
def test_set_template_dry_run(caplog, sw):
    """
    Test dry-run output of ingest namelist tool.
    """
    logging.getLogger().setLevel(logging.DEBUG)
    infile = fixture_path("nml.IN")
    expected = f"""
Running with args:
----------------------------------------------------------------------
----------------------------------------------------------------------
        outfile: None
 input_template: {infile}
    config_file: None
   config_items: []
        dry_run: True
  values_needed: False
        verbose: False
          quiet: False
Re-run settings: {sw.i} {infile} {sw.d}
----------------------------------------------------------------------
----------------------------------------------------------------------
&salad
  base = 'kale'
  fruit = 'banana'
  vegetable = 'tomato'
  how_many = 22
  dressing = 'balsamic'
/
""".strip()
    with patch.dict(os.environ, {"fruit": "banana", "vegetable": "tomato", "how_many": "22"}):
        argv = ["test", sw.i, infile, sw.d]
        with patch.object(templater.sys, "argv", argv):
            templater.main()
        for line in expected.split("\n"):
            assert logged(caplog, line)


@pytest.mark.parametrize("sw", [ns(i="-i"), ns(i="--input-template")])
def test_set_template_listvalues(caplog, sw):
    """
    Test "values needed" output of ingest namelist tool.
    """
    logging.getLogger().setLevel(logging.DEBUG)
    infile = fixture_path("nml.IN")
    expected = f"""
Running with args:
----------------------------------------------------------------------
----------------------------------------------------------------------
    config_file: None
   config_items: []
        dry_run: False
 input_template: {infile}
<<<<<<< HEAD
=======
       log_file: /dev/null
>>>>>>> aef29c70
        outfile: None
          quiet: False
  values_needed: True
        verbose: False
Re-run settings: {sw.i} {infile} --values-needed
----------------------------------------------------------------------
----------------------------------------------------------------------
Values needed to render this template are:
fruit
how_many
vegetable
""".strip()
    argv = ["test", sw.i, infile, "--values-needed"]
    with patch.object(templater.sys, "argv", argv):
        templater.main()
    for line in expected.split("\n"):
        assert logged(caplog, line)


@pytest.mark.parametrize(
    "sw", [ns(d="-d", i="-i", v="-v"), ns(d="--dry-run", i="--input-template", v="--verbose")]
)
def test_set_template_verbosity(caplog, sw):
    logging.getLogger().setLevel(logging.DEBUG)
    infile = fixture_path("nml.IN")
    expected = f"""
Running with args:
----------------------------------------------------------------------
----------------------------------------------------------------------
    config_file: None
   config_items: []
        dry_run: True
 input_template: {infile}
        outfile: None
          quiet: False
  values_needed: False
        verbose: True
Re-run settings: {sw.i} {infile} {sw.d} {sw.v}
----------------------------------------------------------------------
----------------------------------------------------------------------
Initial config set from environment
&salad
  base = 'kale'
  fruit = 'banana'
  vegetable = 'tomato'
  how_many = 22
  dressing = 'balsamic'
/
<<<<<<< HEAD
=======
J2Template._load_file INPUT Args:
{infile}
>>>>>>> aef29c70
""".strip()

    # Test verbose output when missing a required template value.

    caplog.clear()
    env = {"fruit": "banana", "how_many": "22"}  # missing "vegetable"
    with patch.dict(os.environ, env):
        with raises(ValueError) as error:
            argv = ["test", sw.i, infile, sw.d, sw.v]
            with patch.object(templater.sys, "argv", argv):
                templater.main()
        assert str(error.value) == "Template requires values that were not provided:"

    # Test verbose output when all template values are available.

    caplog.clear()
    env["vegetable"] = "tomato"
    with patch.dict(os.environ, env):
        argv = ["test", sw.i, infile, sw.d, sw.v]
        with patch.object(templater.sys, "argv", argv):
            templater.main()
    for line in expected.split("\n"):
<<<<<<< HEAD
        assert logged(caplog, line)

    # Test quiet level.

    caplog.clear()
    with raises(SystemExit):
=======
        assert any(re.match(r"^.*: %s$" % re.escape(line), x) for x in actual)

    # Test quiet level.

    with raises(argparse.ArgumentError):
>>>>>>> aef29c70
        argv = ["test", "-i", infile, "-q"]
        with patch.object(templater.sys, "argv", argv):
            templater.main()


@pytest.mark.parametrize(
    "sw", [ns(c="-c", i="-i", o="-o"), ns(c="--config-file", i="--input-template", o="--outfile")]
)
def test_set_template_yaml_config(sw, tmp_path):
    """
    Test that providing a YAML file with necessary settings works to fill in the Jinja template.

    Test the writing mechanism, too.
    """
    outfile = str(tmp_path / "test_render_from_yaml.nml")

    # Patch environment to ensure that values are being taken from the config
    # file, not the environment.

    argv = [
        "test",
        sw.i,
        fixture_path("nml.IN"),
        sw.c,
        fixture_path("fruit_config.yaml"),
        sw.o,
        outfile,
    ]
    with patch.dict(os.environ, {"fruit": "candy", "vegetable": "cookies", "how_many": "all"}):
        with patch.object(templater.sys, "argv", argv):
            templater.main()
    assert compare_files(fixture_path("simple2.nml"), outfile)


@pytest.mark.parametrize(
    "sw", [ns(c="-c", i="-i", o="-o"), ns(c="--config-file", i="--input-template", o="--outfile")]
)
def test_set_template_yaml_config_model_configure(sw, tmp_path):
    """
    Test behavior when reading a simple model_configure file.
    """
    outfile = f"{tmp_path}/test_render_from_yaml.nml"
    argv = [
        "test",
        sw.i,
        fixture_path("model_configure.sample.IN"),
        sw.c,
        fixture_path("model_configure.values.yaml"),
        sw.o,
        outfile,
    ]
    with patch.object(templater.sys, "argv", argv):
        templater.main()
    assert compare_files(fixture_path("model_configure.sample"), outfile)<|MERGE_RESOLUTION|>--- conflicted
+++ resolved
@@ -150,10 +150,6 @@
    config_items: []
         dry_run: False
  input_template: {infile}
-<<<<<<< HEAD
-=======
-       log_file: /dev/null
->>>>>>> aef29c70
         outfile: None
           quiet: False
   values_needed: True
@@ -202,11 +198,6 @@
   how_many = 22
   dressing = 'balsamic'
 /
-<<<<<<< HEAD
-=======
-J2Template._load_file INPUT Args:
-{infile}
->>>>>>> aef29c70
 """.strip()
 
     # Test verbose output when missing a required template value.
@@ -229,20 +220,12 @@
         with patch.object(templater.sys, "argv", argv):
             templater.main()
     for line in expected.split("\n"):
-<<<<<<< HEAD
         assert logged(caplog, line)
 
     # Test quiet level.
 
     caplog.clear()
     with raises(SystemExit):
-=======
-        assert any(re.match(r"^.*: %s$" % re.escape(line), x) for x in actual)
-
-    # Test quiet level.
-
-    with raises(argparse.ArgumentError):
->>>>>>> aef29c70
         argv = ["test", "-i", infile, "-q"]
         with patch.object(templater.sys, "argv", argv):
             templater.main()
