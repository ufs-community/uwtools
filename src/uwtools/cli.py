--- conflicted
+++ resolved
@@ -649,11 +649,7 @@
     sys.exit(1)
 
 
-<<<<<<< HEAD
 def _add_args_verbosity(group: Group) -> SubmodeChecks:
-=======
-def _add_args_quiet_and_verbose(group: Group) -> ActionChecks:
->>>>>>> 24fb5c91
     """
     Add debug, quiet, and verbose arguments.
 
