--- conflicted
+++ resolved
@@ -990,13 +990,13 @@
         STR.template: partial(_add_subparser_template, subparsers),
     }
     drivers = {
-<<<<<<< HEAD
         component: partial(_add_subparser_for_driver, component, subparsers)
         for component in [
             STR.esggrid,
             STR.globalequivresol,
             STR.makehgrid,
             STR.sfcclimogen,
+            STR.shave,
         ]
     }
     drivers_with_cycle = {
@@ -1016,21 +1016,6 @@
         )
         for component in [
             STR.upp,
-=======
-        x: partial(_add_subparser_for_driver, x, subparsers, with_cycle)
-        for x, with_cycle in [
-            (STR.chgrescube, True),
-            (STR.esggrid, False),
-            (STR.fv3, True),
-            (STR.globalequivresol, False),
-            (STR.jedi, True),
-            (STR.makehgrid, False),
-            (STR.mpas, True),
-            (STR.mpasinit, True),
-            (STR.sfcclimogen, False),
-            (STR.shave, False),
-            (STR.ungrib, True),
->>>>>>> 077709c1
         ]
     }
     modes = {**tools, **drivers, **drivers_with_cycle, **drivers_with_cycle_and_leadtime}
