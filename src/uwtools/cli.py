"""
Modal CLI.
"""

import datetime as dt
import json
import sys
from argparse import ArgumentParser as Parser
from argparse import HelpFormatter
from argparse import _ArgumentGroup as Group
from argparse import _SubParsersAction as Subparsers
from functools import partial
from pathlib import Path
from typing import Any, Callable, Dict, List, NoReturn, Tuple

import uwtools.api.chgres_cube
import uwtools.api.config
import uwtools.api.file
import uwtools.api.fv3
<<<<<<< HEAD
import uwtools.api.jedi
=======
import uwtools.api.mpas
import uwtools.api.mpas_init
>>>>>>> 598d3a28
import uwtools.api.rocoto
import uwtools.api.sfc_climo_gen
import uwtools.api.template
import uwtools.api.ungrib
import uwtools.config.jinja2
import uwtools.rocoto
from uwtools.exceptions import UWConfigRealizeError, UWError, UWTemplateRenderError
from uwtools.logging import log, setup_logging
from uwtools.strings import FORMAT, STR
from uwtools.utils.file import get_file_format, resource_path

FORMATS = FORMAT.extensions()
TITLE_REQ_ARG = "Required arguments"

Args = Dict[str, Any]
ActionChecks = List[Callable[[Args], Args]]
ModeChecks = Dict[str, ActionChecks]
Checks = Dict[str, ModeChecks]


def main() -> None:
    """
    Main entry point.
    """

    # Silence logging initially, then process the command-line arguments by parsing them. Run all
    # defined checks for the appropriate [sub]mode. Reconfigure logging after quiet/verbose choices
    # are known, then dispatch to the [sub]mode handler.

    try:
        setup_logging(quiet=True)
        args, checks = _parse_args(sys.argv[1:])
        for check in checks[args[STR.mode]][args[STR.action]]:
            check(args)
        setup_logging(quiet=args[STR.quiet], verbose=args[STR.verbose])
    except UWError as e:
        _abort(str(e))
    try:
        log.debug("Command: %s %s", Path(sys.argv[0]).name, " ".join(sys.argv[1:]))
        modes = {
            STR.chgrescube: _dispatch_chgres_cube,
            STR.config: _dispatch_config,
            STR.file: _dispatch_file,
            STR.fv3: _dispatch_fv3,
<<<<<<< HEAD
            STR.jedi: _dispatch_jedi,
=======
            STR.mpas: _dispatch_mpas,
            STR.mpasinit: _dispatch_mpas_init,
>>>>>>> 598d3a28
            STR.rocoto: _dispatch_rocoto,
            STR.sfcclimogen: _dispatch_sfc_climo_gen,
            STR.template: _dispatch_template,
            STR.ungrib: _dispatch_ungrib,
        }
        sys.exit(0 if modes[args[STR.mode]](args) else 1)
    except UWError as e:
        log.error(str(e))
        sys.exit(1)


# Mode chgres_cube


def _add_subparser_chgres_cube(subparsers: Subparsers) -> ModeChecks:
    """
    Subparser for mode: chgres_cube

    :param subparsers: Parent parser's subparsers, to add this subparser to.
    """
    parser = _add_subparser(subparsers, STR.chgrescube, "Execute chgres_cube tasks")
    _basic_setup(parser)
    subparsers = _add_subparsers(parser, STR.action, STR.task.upper())
    return {
        task: _add_subparser_chgres_cube_task(subparsers, task, helpmsg)
        for task, helpmsg in uwtools.api.chgres_cube.tasks().items()
    }


def _add_subparser_chgres_cube_task(
    subparsers: Subparsers, task: str, helpmsg: str
) -> ActionChecks:
    """
    Subparser for mode: chgres_cube <task>

    :param subparsers: Parent parser's subparsers, to add this subparser to.
    :param task: The task to add a subparser for.
    :param helpmsg: Help message for task.
    """
    parser = _add_subparser(subparsers, task, helpmsg.rstrip("."))
    required = parser.add_argument_group(TITLE_REQ_ARG)
    _add_arg_cycle(required)
    optional = _basic_setup(parser)
    _add_arg_config_file(group=optional, required=False)
    _add_arg_batch(optional)
    _add_arg_dry_run(optional)
    _add_arg_graph_file(optional)
    checks = _add_args_verbosity(optional)
    return checks


def _dispatch_chgres_cube(args: Args) -> bool:
    """
    Dispatch logic for chgres_cube mode.

    :param args: Parsed command-line args.
    """
    return uwtools.api.chgres_cube.execute(
        task=args[STR.action],
        config=args[STR.cfgfile],
        cycle=args[STR.cycle],
        batch=args[STR.batch],
        dry_run=args[STR.dryrun],
        graph_file=args[STR.graphfile],
    )


# Mode config


def _add_subparser_config(subparsers: Subparsers) -> ModeChecks:
    """
    Subparser for mode: config

    :param subparsers: Parent parser's subparsers, to add this subparser to.
    """
    parser = _add_subparser(subparsers, STR.config, "Handle configs")
    _basic_setup(parser)
    subparsers = _add_subparsers(parser, STR.action, STR.action.upper())
    return {
        STR.compare: _add_subparser_config_compare(subparsers),
        STR.realize: _add_subparser_config_realize(subparsers),
        STR.validate: _add_subparser_config_validate(subparsers),
    }


def _add_subparser_config_compare(subparsers: Subparsers) -> ActionChecks:
    """
    Subparser for mode: config compare

    :param subparsers: Parent parser's subparsers, to add this subparser to.
    """
    parser = _add_subparser(subparsers, STR.compare, "Compare configs")
    required = parser.add_argument_group(TITLE_REQ_ARG)
    _add_arg_file_path(required, switch=_switch(STR.file1path), helpmsg="Path to file 1")
    _add_arg_file_path(required, switch=_switch(STR.file2path), helpmsg="Path to file 2")
    optional = _basic_setup(parser)
    _add_arg_file_format(
        optional,
        switch=_switch(STR.file1fmt),
        helpmsg="Format of file 1",
        choices=FORMATS,
    )
    _add_arg_file_format(
        optional,
        switch=_switch(STR.file2fmt),
        helpmsg="Format of file 2",
        choices=FORMATS,
    )
    checks = _add_args_verbosity(optional)
    return checks + [
        partial(_check_file_vs_format, STR.file1path, STR.file1fmt),
        partial(_check_file_vs_format, STR.file2path, STR.file2fmt),
    ]


def _add_subparser_config_realize(subparsers: Subparsers) -> ActionChecks:
    """
    Subparser for mode: config realize

    :param subparsers: Parent parser's subparsers, to add this subparser to.
    """
    parser = _add_subparser(subparsers, STR.realize, "Realize config")
    optional = _basic_setup(parser)
    _add_arg_input_file(optional)
    _add_arg_input_format(optional, choices=FORMATS)
    _add_arg_output_file(optional)
    _add_arg_output_format(optional, choices=FORMATS)
    _add_arg_values_needed(optional)
    _add_arg_total(optional)
    _add_arg_dry_run(optional)
    checks = _add_args_verbosity(optional)
    _add_arg_supplemental_files(optional)
    return checks + [
        partial(_check_file_vs_format, STR.infile, STR.infmt),
        partial(_check_file_vs_format, STR.outfile, STR.outfmt),
    ]


def _add_subparser_config_validate(subparsers: Subparsers) -> ActionChecks:
    """
    Subparser for mode: config validate

    :param subparsers: Parent parser's subparsers, to add this subparser to.
    """
    parser = _add_subparser(subparsers, STR.validate, "Validate config")
    required = parser.add_argument_group(TITLE_REQ_ARG)
    _add_arg_schema_file(required)
    optional = _basic_setup(parser)
    _add_arg_input_file(optional)
    return _add_args_verbosity(optional)


def _dispatch_config(args: Args) -> bool:
    """
    Dispatch logic for config mode.

    :param args: Parsed command-line args.
    """
    actions = {
        STR.compare: _dispatch_config_compare,
        STR.realize: _dispatch_config_realize,
        STR.validate: _dispatch_config_validate,
    }
    return actions[args[STR.action]](args)


def _dispatch_config_compare(args: Args) -> bool:
    """
    Dispatch logic for config compare action.

    :param args: Parsed command-line args.
    """
    return uwtools.api.config.compare(
        config_1_path=args[STR.file1path],
        config_1_format=args[STR.file1fmt],
        config_2_path=args[STR.file2path],
        config_2_format=args[STR.file2fmt],
    )


def _dispatch_config_realize(args: Args) -> bool:
    """
    Dispatch logic for config realize action.

    :param args: Parsed command-line args.
    """
    try:
        uwtools.api.config.realize(
            input_config=args[STR.infile],
            input_format=args[STR.infmt],
            output_file=args[STR.outfile],
            output_format=args[STR.outfmt],
            supplemental_configs=args[STR.suppfiles],
            values_needed=args[STR.valsneeded],
            total=args[STR.total],
            dry_run=args[STR.dryrun],
        )
    except UWConfigRealizeError:
        log.error(
            "Config could not be realized. Try with %s for details." % _switch(STR.valsneeded)
        )
        return False
    return True


def _dispatch_config_validate(args: Args) -> bool:
    """
    Dispatch logic for config validate action.

    :param args: Parsed command-line args.
    """
    return uwtools.api.config.validate(schema_file=args[STR.schemafile], config=args[STR.infile])


# Mode file


def _add_subparser_file(subparsers: Subparsers) -> ModeChecks:
    """
    Subparser for mode: file

    :param subparsers: Parent parser's subparsers, to add this subparser to.
    """
    parser = _add_subparser(subparsers, STR.file, "Handle files")
    _basic_setup(parser)
    subparsers = _add_subparsers(parser, STR.action, STR.action.upper())
    return {
        STR.copy: _add_subparser_file_copy(subparsers),
        STR.link: _add_subparser_file_link(subparsers),
    }


def _add_subparser_file_common(parser: Parser) -> ActionChecks:
    """
    Common subparser code for mode: file {copy link}

    :param parser: The parser to configure.
    """
    required = parser.add_argument_group(TITLE_REQ_ARG)
    _add_arg_target_dir(required, required=True)
    optional = _basic_setup(parser)
    _add_arg_config_file(group=optional, required=False)
    _add_arg_dry_run(optional)
    checks = _add_args_verbosity(optional)
    _add_arg_keys(optional)
    return checks


def _add_subparser_file_copy(subparsers: Subparsers) -> ActionChecks:
    """
    Subparser for mode: file copy

    :param subparsers: Parent parser's subparsers, to add this subparser to.
    """
    parser = _add_subparser(subparsers, STR.copy, "Copy files")
    return _add_subparser_file_common(parser)


def _add_subparser_file_link(subparsers: Subparsers) -> ActionChecks:
    """
    Subparser for mode: file link

    :param subparsers: Parent parser's subparsers, to add this subparser to.
    """
    parser = _add_subparser(subparsers, STR.link, "Link files")
    return _add_subparser_file_common(parser)


def _dispatch_file(args: Args) -> bool:
    """
    Dispatch logic for file mode.

    :param args: Parsed command-line args.
    """
    actions = {
        STR.copy: _dispatch_file_copy,
        STR.link: _dispatch_file_link,
    }
    return actions[args[STR.action]](args)


def _dispatch_file_copy(args: Args) -> bool:
    """
    Dispatch logic for file copy action.

    :param args: Parsed command-line args.
    """
    return uwtools.api.file.copy(
        target_dir=args[STR.targetdir],
        config=args[STR.cfgfile],
        keys=args[STR.keys],
        dry_run=args[STR.dryrun],
    )


def _dispatch_file_link(args: Args) -> bool:
    """
    Dispatch logic for file link action.

    :param args: Parsed command-line args.
    """
    return uwtools.api.file.link(
        target_dir=args[STR.targetdir],
        config=args[STR.cfgfile],
        keys=args[STR.keys],
        dry_run=args[STR.dryrun],
    )


# Mode fv3


def _add_subparser_fv3(subparsers: Subparsers) -> ModeChecks:
    """
    Subparser for mode: fv3

    :param subparsers: Parent parser's subparsers, to add this subparser to.
    """
    parser = _add_subparser(subparsers, STR.fv3, "Execute FV3 tasks")
    _basic_setup(parser)
    subparsers = _add_subparsers(parser, STR.action, STR.task.upper())
    return {
        task: _add_subparser_fv3_task(subparsers, task, helpmsg)
        for task, helpmsg in uwtools.api.fv3.tasks().items()
    }


def _add_subparser_fv3_task(subparsers: Subparsers, task: str, helpmsg: str) -> ActionChecks:
    """
    Subparser for mode: fv3 <task>

    :param subparsers: Parent parser's subparsers, to add this subparser to.
    :param task: The task to add a subparser for.
    :param helpmsg: Help message for task.
    """
    parser = _add_subparser(subparsers, task, helpmsg.rstrip("."))
    required = parser.add_argument_group(TITLE_REQ_ARG)
    _add_arg_cycle(required)
    optional = _basic_setup(parser)
    _add_arg_config_file(group=optional, required=False)
    _add_arg_batch(optional)
    _add_arg_dry_run(optional)
    _add_arg_graph_file(optional)
    checks = _add_args_verbosity(optional)
    return checks


def _dispatch_fv3(args: Args) -> bool:
    """
    Dispatch logic for fv3 mode.

    :param args: Parsed command-line args.
    """
    return uwtools.api.fv3.execute(
        task=args[STR.action],
        config=args[STR.cfgfile],
        cycle=args[STR.cycle],
        batch=args[STR.batch],
        dry_run=args[STR.dryrun],
        graph_file=args[STR.graphfile],
    )


<<<<<<< HEAD
# Mode jedi


def _add_subparser_jedi(subparsers: Subparsers) -> ModeChecks:
    """
    Subparser for mode: jedi
    :param subparsers: Parent parser's subparsers, to add this subparser to.
    """
    parser = _add_subparser(subparsers, STR.jedi, "Execute Jedi tasks")
    _basic_setup(parser)
    subparsers = _add_subparsers(parser, STR.action, STR.task.upper())
    return {
        task: _add_subparser_jedi_task(subparsers, task, helpmsg)
        for task, helpmsg in uwtools.api.jedi.tasks().items()
    }


def _add_subparser_jedi_task(subparsers: Subparsers, task: str, helpmsg: str) -> ActionChecks:
    """
    Subparser for mode: jedi <task>
=======
# Mode mpas


def _add_subparser_mpas(subparsers: Subparsers) -> ModeChecks:
    """
    Subparser for mode: mpas

    :param subparsers: Parent parser's subparsers, to add this subparser to.
    """
    parser = _add_subparser(subparsers, STR.mpas, "Execute MPAS tasks")
    _basic_setup(parser)
    subparsers = _add_subparsers(parser, STR.action, STR.task.upper())
    return {
        task: _add_subparser_mpas_task(subparsers, task, helpmsg)
        for task, helpmsg in uwtools.api.mpas.tasks().items()
    }


def _add_subparser_mpas_task(subparsers: Subparsers, task: str, helpmsg: str) -> ActionChecks:
    """
    Subparser for mode: mpas <task>

    :param subparsers: Parent parser's subparsers, to add this subparser to.
    :param task: The task to add a subparser for.
    :param helpmsg: Help message for task.
    """
    parser = _add_subparser(subparsers, task, helpmsg.rstrip("."))
    required = parser.add_argument_group(TITLE_REQ_ARG)
    _add_arg_cycle(required)
    optional = _basic_setup(parser)
    _add_arg_config_file(group=optional, required=False)
    _add_arg_batch(optional)
    _add_arg_dry_run(optional)
    _add_arg_graph_file(optional)
    checks = _add_args_verbosity(optional)
    return checks


def _dispatch_mpas(args: Args) -> bool:
    """
    Dispatch logic for mpas mode.

    :param args: Parsed command-line args.
    """
    return uwtools.api.mpas.execute(
        task=args[STR.action],
        config=args[STR.cfgfile],
        cycle=args[STR.cycle],
        batch=args[STR.batch],
        dry_run=args[STR.dryrun],
        graph_file=args[STR.graphfile],
    )


# Mode mpas_init


def _add_subparser_mpas_init(subparsers: Subparsers) -> ModeChecks:
    """
    Subparser for mode: mpas_init

    :param subparsers: Parent parser's subparsers, to add this subparser to.
    """
    parser = _add_subparser(subparsers, STR.mpasinit, "Execute MPAS Init tasks")
    _basic_setup(parser)
    subparsers = _add_subparsers(parser, STR.action, STR.task.upper())
    return {
        task: _add_subparser_mpas_init_task(subparsers, task, helpmsg)
        for task, helpmsg in uwtools.api.mpas_init.tasks().items()
    }


def _add_subparser_mpas_init_task(subparsers: Subparsers, task: str, helpmsg: str) -> ActionChecks:
    """
    Subparser for mode: mpas_init <task>

>>>>>>> 598d3a28
    :param subparsers: Parent parser's subparsers, to add this subparser to.
    :param task: The task to add a subparser for.
    :param helpmsg: Help message for task.
    """
    parser = _add_subparser(subparsers, task, helpmsg.rstrip("."))
    required = parser.add_argument_group(TITLE_REQ_ARG)
<<<<<<< HEAD
    _add_arg_config_file(group=required, required=True)
    _add_arg_cycle(required)
    optional = _basic_setup(parser)
=======
    _add_arg_cycle(required)
    optional = _basic_setup(parser)
    _add_arg_config_file(group=optional, required=False)
>>>>>>> 598d3a28
    _add_arg_batch(optional)
    _add_arg_dry_run(optional)
    _add_arg_graph_file(optional)
    checks = _add_args_verbosity(optional)
    return checks


<<<<<<< HEAD
def _dispatch_jedi(args: Args) -> bool:
    """
    Dispatch logic for jedi mode.

    :param args: Parsed command-line args.
    """
    return uwtools.api.jedi.execute(
        task=args[STR.action],
        config_file=args[STR.cfgfile],
=======
def _dispatch_mpas_init(args: Args) -> bool:
    """
    Dispatch logic for mpas_init mode.

    :param args: Parsed command-line args.
    """
    return uwtools.api.mpas_init.execute(
        task=args[STR.action],
        config=args[STR.cfgfile],
>>>>>>> 598d3a28
        cycle=args[STR.cycle],
        batch=args[STR.batch],
        dry_run=args[STR.dryrun],
        graph_file=args[STR.graphfile],
    )


# Mode rocoto


def _add_subparser_rocoto(subparsers: Subparsers) -> ModeChecks:
    """
    Subparser for mode: rocoto

    :param subparsers: Parent parser's subparsers, to add this subparser to.
    """
    parser = _add_subparser(subparsers, STR.rocoto, "Realize and validate Rocoto XML Documents")
    _basic_setup(parser)
    subparsers = _add_subparsers(parser, STR.action, STR.action.upper())
    return {
        STR.realize: _add_subparser_rocoto_realize(subparsers),
        STR.validate: _add_subparser_rocoto_validate(subparsers),
    }


def _add_subparser_rocoto_realize(subparsers: Subparsers) -> ActionChecks:
    """
    Subparser for mode: rocoto realize

    :param subparsers: Parent parser's subparsers, to add this subparser to.
    """
    parser = _add_subparser(subparsers, STR.realize, "Realize a Rocoto XML workflow document")
    optional = _basic_setup(parser)
    _add_arg_input_file(optional)
    _add_arg_output_file(optional)
    checks = _add_args_verbosity(optional)
    return checks


def _add_subparser_rocoto_validate(subparsers: Subparsers) -> ActionChecks:
    """
    Subparser for mode: rocoto validate

    :param subparsers: Parent parser's subparsers, to add this subparser to.
    """
    parser = _add_subparser(subparsers, STR.validate, "Validate Rocoto XML")
    optional = _basic_setup(parser)
    _add_arg_input_file(optional)
    checks = _add_args_verbosity(optional)
    return checks


def _dispatch_rocoto(args: Args) -> bool:
    """
    Dispatch logic for rocoto mode.

    :param args: Parsed command-line args.
    """
    actions = {
        STR.realize: _dispatch_rocoto_realize,
        STR.validate: _dispatch_rocoto_validate,
    }
    return actions[args[STR.action]](args)


def _dispatch_rocoto_realize(args: Args) -> bool:
    """
    Dispatch logic for rocoto realize action. Validate input and output.

    :param args: Parsed command-line args.
    """
    return uwtools.api.rocoto.realize(config=args[STR.infile], output_file=args[STR.outfile])


def _dispatch_rocoto_validate(args: Args) -> bool:
    """
    Dispatch logic for rocoto validate action.

    :param args: Parsed command-line args.
    """
    return uwtools.api.rocoto.validate(xml_file=args[STR.infile])


# Mode sfc_climo_gen


def _add_subparser_sfc_climo_gen(subparsers: Subparsers) -> ModeChecks:
    """
    Subparser for mode: sfc_climo_gen

    :param subparsers: Parent parser's subparsers, to add this subparser to.
    """
    parser = _add_subparser(subparsers, STR.sfcclimogen, "Execute sfc_climo_gen tasks")
    _basic_setup(parser)
    subparsers = _add_subparsers(parser, STR.action, STR.task.upper())
    return {
        task: _add_subparser_sfc_climo_gen_task(subparsers, task, helpmsg)
        for task, helpmsg in uwtools.api.sfc_climo_gen.tasks().items()
    }


def _add_subparser_sfc_climo_gen_task(
    subparsers: Subparsers, task: str, helpmsg: str
) -> ActionChecks:
    """
    Subparser for mode: sfc_climo_gen <task>

    :param subparsers: Parent parser's subparsers, to add this subparser to.
    :param task: The task to add a subparser for.
    :param helpmsg: Help message for task.
    """
    parser = _add_subparser(subparsers, task, helpmsg.rstrip("."))
    optional = _basic_setup(parser)
    _add_arg_config_file(group=optional, required=False)
    _add_arg_batch(optional)
    _add_arg_dry_run(optional)
    _add_arg_graph_file(optional)
    checks = _add_args_verbosity(optional)
    return checks


def _dispatch_sfc_climo_gen(args: Args) -> bool:
    """
    Dispatch logic for sfc_climo_gen mode.

    :param args: Parsed command-line args.
    """
    return uwtools.api.sfc_climo_gen.execute(
        task=args[STR.action],
        config=args[STR.cfgfile],
        batch=args[STR.batch],
        dry_run=args[STR.dryrun],
        graph_file=args[STR.graphfile],
    )


# Mode template


def _add_subparser_template(subparsers: Subparsers) -> ModeChecks:
    """
    Subparser for mode: template

    :param subparsers: Parent parser's subparsers, to add this subparser to.
    """
    parser = _add_subparser(subparsers, STR.template, "Handle templates")
    _basic_setup(parser)
    subparsers = _add_subparsers(parser, STR.action, STR.action.upper())
    return {
        STR.render: _add_subparser_template_render(subparsers),
        STR.translate: _add_subparser_template_translate(subparsers),
    }


def _add_subparser_template_translate(subparsers: Subparsers) -> ActionChecks:
    """
    Subparser for mode: template translate

    :param subparsers: Parent parser's subparsers, to add this subparser to.
    """
    parser = _add_subparser(subparsers, STR.translate, "Translate atparse to Jinja2")
    optional = _basic_setup(parser)
    _add_arg_input_file(optional)
    _add_arg_output_file(optional)
    _add_arg_dry_run(optional)
    return _add_args_verbosity(optional)


def _add_subparser_template_render(subparsers: Subparsers) -> ActionChecks:
    """
    Subparser for mode: template render

    :param subparsers: Parent parser's subparsers, to add this subparser to.
    """
    parser = _add_subparser(subparsers, STR.render, "Render a template")
    optional = _basic_setup(parser)
    _add_arg_input_file(optional)
    _add_arg_output_file(optional)
    _add_arg_values_file(optional)
    _add_arg_values_format(optional, choices=FORMATS)
    _add_arg_env(optional)
    _add_arg_search_path(optional)
    _add_arg_values_needed(optional)
    _add_arg_dry_run(optional)
    checks = _add_args_verbosity(optional)
    _add_arg_key_eq_val_pairs(optional)
    return checks + [_check_template_render_vals_args]


def _dispatch_template(args: Args) -> bool:
    """
    Dispatch logic for template mode.

    :param args: Parsed command-line args.
    """
    actions = {
        STR.render: _dispatch_template_render,
        STR.translate: _dispatch_template_translate,
    }
    return actions[args[STR.action]](args)


def _dispatch_template_render(args: Args) -> bool:
    """
    Dispatch logic for template render action.

    :param args: Parsed command-line args.
    """
    try:
        uwtools.api.template.render(
            values_src=args[STR.valsfile],
            values_format=args[STR.valsfmt],
            input_file=args[STR.infile],
            output_file=args[STR.outfile],
            overrides=_dict_from_key_eq_val_strings(args[STR.keyvalpairs]),
            env=args[STR.env],
            searchpath=args[STR.searchpath],
            values_needed=args[STR.valsneeded],
            dry_run=args[STR.dryrun],
        )
    except UWTemplateRenderError:
        if args[STR.valsneeded]:
            return True
        log.error("Template could not be rendered")
        return False
    return True


def _dispatch_template_translate(args: Args) -> bool:
    """
    Dispatch logic for template translate action.

    :param args: Parsed command-line args.
    """
    return uwtools.api.template.translate(
        input_file=args[STR.infile],
        output_file=args[STR.outfile],
        dry_run=args[STR.dryrun],
    )


# Mode ungrib


def _add_subparser_ungrib(subparsers: Subparsers) -> ModeChecks:
    """
    Subparser for mode: ungrib

    :param subparsers: Parent parser's subparsers, to add this subparser to.
    """
    parser = _add_subparser(subparsers, STR.ungrib, "Execute Ungrib tasks")
    _basic_setup(parser)
    subparsers = _add_subparsers(parser, STR.action, STR.task.upper())
    return {
        task: _add_subparser_ungrib_task(subparsers, task, helpmsg)
        for task, helpmsg in uwtools.api.ungrib.tasks().items()
    }


def _add_subparser_ungrib_task(subparsers: Subparsers, task: str, helpmsg: str) -> ActionChecks:
    """
    Subparser for mode: ungrib <task>

    :param subparsers: Parent parser's subparsers, to add this subparser to.
    :param task: The task to add a subparser for.
    :param helpmsg: Help message for task.
    """
    parser = _add_subparser(subparsers, task, helpmsg.rstrip("."))
    required = parser.add_argument_group(TITLE_REQ_ARG)
    _add_arg_cycle(required)
    optional = _basic_setup(parser)
    _add_arg_config_file(group=optional, required=False)
    _add_arg_batch(optional)
    _add_arg_dry_run(optional)
    _add_arg_graph_file(optional)
    checks = _add_args_verbosity(optional)
    return checks


def _dispatch_ungrib(args: Args) -> bool:
    """
    Dispatch logic for ungrib mode.

    :param args: Parsed command-line args.
    """
    return uwtools.api.ungrib.execute(
        task=args[STR.action],
        config=args[STR.cfgfile],
        cycle=args[STR.cycle],
        batch=args[STR.batch],
        dry_run=args[STR.dryrun],
        graph_file=args[STR.graphfile],
    )


# Arguments

# pylint: disable=missing-function-docstring


def _add_arg_batch(group: Group) -> None:
    group.add_argument(
        _switch(STR.batch),
        action="store_true",
        help="Submit run to batch scheduler",
    )


def _add_arg_config_file(group: Group, required: bool) -> None:
    msg = "Path to config file" + ("" if required else " (default: read from stdin)")
    group.add_argument(
        _switch(STR.cfgfile),
        "-c",
        help=msg,
        metavar="PATH",
        required=required,
        type=Path,
    )


def _add_arg_cycle(group: Group) -> None:
    group.add_argument(
        _switch(STR.cycle),
        help="The cycle in ISO8601 format",
        required=True,
        type=dt.datetime.fromisoformat,
    )


def _add_arg_dry_run(group: Group) -> None:
    group.add_argument(
        _switch(STR.dryrun),
        action="store_true",
        help="Only log info, making no changes",
    )


def _add_arg_env(group: Group) -> None:
    group.add_argument(
        _switch(STR.env),
        action="store_true",
        help="Use environment variables",
    )


def _add_arg_file_format(
    group: Group, switch: str, helpmsg: str, choices: List[str], required: bool = False
) -> None:
    group.add_argument(
        switch,
        choices=choices,
        help=helpmsg,
        required=required,
        type=str,
    )


def _add_arg_file_path(group: Group, switch: str, helpmsg: str, required: bool = True) -> None:
    group.add_argument(
        switch,
        help=helpmsg,
        metavar="PATH",
        required=required,
        type=Path,
    )


def _add_arg_graph_file(group: Group) -> None:
    group.add_argument(
        _switch(STR.graphfile),
        help="Path to Graphviz DOT output [experimental]",
        metavar="PATH",
        type=Path,
    )


def _add_arg_input_file(group: Group, required: bool = False) -> None:
    group.add_argument(
        _switch(STR.infile),
        "-i",
        help="Path to input file (defaults to stdin)",
        metavar="PATH",
        required=required,
        type=Path,
    )


def _add_arg_input_format(group: Group, choices: List[str], required: bool = False) -> None:
    group.add_argument(
        _switch(STR.infmt),
        choices=choices,
        help="Input format",
        required=required,
        type=str,
    )


def _add_arg_key_eq_val_pairs(group: Group) -> None:
    group.add_argument(
        STR.keyvalpairs,
        help="A key=value pair to override/supplement config",
        metavar="KEY=VALUE",
        nargs="*",
    )


def _add_arg_keys(group: Group) -> None:
    group.add_argument(
        STR.keys,
        help="YAML key leading to file dst/src block",
        metavar="KEY",
        nargs="*",
    )


def _add_arg_output_file(group: Group, required: bool = False) -> None:
    group.add_argument(
        _switch(STR.outfile),
        "-o",
        help="Path to output file (defaults to stdout)",
        metavar="PATH",
        required=required,
        type=Path,
    )


def _add_arg_output_format(group: Group, choices: List[str], required: bool = False) -> None:
    group.add_argument(
        _switch(STR.outfmt),
        choices=choices,
        help="Output format",
        required=required,
        type=str,
    )


def _add_arg_quiet(group: Group) -> None:
    group.add_argument(
        _switch(STR.quiet),
        "-q",
        action="store_true",
        help="Print no logging messages",
    )


def _add_arg_schema_file(group: Group) -> None:
    group.add_argument(
        _switch(STR.schemafile),
        help="Path to schema file to use for validation",
        metavar="PATH",
        required=True,
        type=Path,
    )


def _add_arg_search_path(group: Group) -> None:
    group.add_argument(
        _switch(STR.searchpath),
        help="Colon-separated paths to search for extra templates",
        metavar="PATH[:PATH:...]",
        required=False,
        type=lambda s: s.split(":"),
    )


def _add_arg_supplemental_files(group: Group) -> None:
    group.add_argument(
        STR.suppfiles,
        help="Additional files to supplement primary input",
        metavar="PATH",
        nargs="*",
        type=Path,
    )


def _add_arg_target_dir(group: Group, required: bool) -> None:
    group.add_argument(
        _switch(STR.targetdir),
        help="Path to target directory",
        metavar="PATH",
        required=required,
        type=Path,
    )


def _add_arg_total(group: Group) -> None:
    group.add_argument(
        _switch(STR.total),
        action="store_true",
        help="Require rendering of all Jinja2 variables/expressions",
    )


def _add_arg_values_file(group: Group, required: bool = False) -> None:
    group.add_argument(
        _switch(STR.valsfile),
        help="Path to file providing override or interpolation values",
        metavar="PATH",
        required=required,
        type=Path,
    )


def _add_arg_values_format(group: Group, choices: List[str]) -> None:
    group.add_argument(
        _switch(STR.valsfmt),
        choices=choices,
        help="Values format",
        required=False,
        type=str,
    )


def _add_arg_values_needed(group: Group) -> None:
    group.add_argument(
        _switch(STR.valsneeded),
        action="store_true",
        help="Print report of values needed to render template",
    )


def _add_arg_verbose(group: Group) -> None:
    group.add_argument(
        _switch(STR.verbose),
        "-v",
        action="store_true",
        help="Print all logging messages",
    )


# pylint: enable=missing-function-docstring


# Support


def _abort(msg: str) -> NoReturn:
    """
    Exit with an informative message and error status.

    :param msg: The message to print.
    """
    print(msg, file=sys.stderr)
    sys.exit(1)


def _add_args_verbosity(group: Group) -> ActionChecks:
    """
    Add quiet and verbose arguments.

    :param group: The group to add the arguments to.
    :return: Check for mutual exclusivity of quiet/verbose arguments.
    """
    _add_arg_quiet(group)
    _add_arg_verbose(group)
    return [_check_verbosity]


def _add_subparser(subparsers: Subparsers, name: str, helpmsg: str) -> Parser:
    """
    Add a new subparser, with standard help formatting, to the given parser.

    :param subparsers: The subparsers to add the new subparser to.
    :param name: The name of the subparser.
    :param helpmsg: The help message for the subparser.
    :return: The new subparser.
    """
    parser: Parser = subparsers.add_parser(
        name, add_help=False, help=helpmsg, formatter_class=_formatter, description=helpmsg
    )
    return parser


def _add_subparsers(parser: Parser, dest: str, metavar: str) -> Subparsers:
    """
    Add subparsers to a parser.

    :param parser: The parser to add subparsers to.
    :param dest: Name of parser attribute to store subparser under.
    :param metavar: Name for hierarchy of subparsers as shown by --help.
    :return: The new subparsers object.
    """
    return parser.add_subparsers(
        dest=dest, metavar=metavar, required=True, title="Positional arguments"
    )


def _basic_setup(parser: Parser) -> Group:
    """
    Create optional-arguments group and add help switch.

    :param parser: The parser to add the optional group to.
    """
    optional = parser.add_argument_group("Optional arguments")
    optional.add_argument("-h", _switch(STR.help), action=STR.help, help="Show help and exit")
    optional.add_argument(
        _switch(STR.version),
        action=STR.version,
        help="Show version info and exit",
        version=f"%(prog)s {_version()}",
    )
    return optional


def _check_file_vs_format(file_arg: str, format_arg: str, args: Args) -> Args:
    if args.get(format_arg) is None:
        if args.get(file_arg) is None:
            _abort("Specify %s when %s is not specified" % (_switch(format_arg), _switch(file_arg)))
        args[format_arg] = get_file_format(args[file_arg])
    return args


def _check_template_render_vals_args(args: Args) -> Args:
    # In "template render" mode, a values file is optional, as values used to render the template
    # will be taken from the environment or from key=value command-line pairs by default. But if a
    # values file IS specified, its format must either be explicitly specified, or deduced from its
    # extension.
    if args.get(STR.valsfile) is not None:
        if args.get(STR.valsfmt) is None:
            args[STR.valsfmt] = get_file_format(args[STR.valsfile])
    return args


def _check_verbosity(args: Args) -> Args:
    if args.get(STR.quiet) and args.get(STR.verbose):
        _abort("%s may not be used with %s" % (_switch(STR.quiet), _switch(STR.verbose)))
    return args


def _dict_from_key_eq_val_strings(config_items: List[str]) -> Dict[str, str]:
    """
    Given a list of key=value strings, return a dictionary of key/value pairs.

    :param config_items: Strings in the form key=value.
    :return: A dictionary based on the input key=value strings.
    """
    return dict([arg.split("=") for arg in config_items])


def _formatter(prog: str) -> HelpFormatter:
    """
    A standard formatter for help messages.
    """
    # max_help_positions sets the maximum starting column for option help text.
    return HelpFormatter(prog, max_help_position=6)


def _parse_args(raw_args: List[str]) -> Tuple[Args, Checks]:
    """
    Parse command-line arguments.

    :param raw_args: The raw command-line arguments to parse.
    :return: Parsed command-line arguments.
    """
    parser = Parser(
        description="Unified Workflow Tools", add_help=False, formatter_class=_formatter
    )
    _basic_setup(parser)
    subparsers = _add_subparsers(parser, STR.mode, STR.mode.upper())
    checks = {
        STR.chgrescube: _add_subparser_chgres_cube(subparsers),
        STR.config: _add_subparser_config(subparsers),
        STR.file: _add_subparser_file(subparsers),
        STR.fv3: _add_subparser_fv3(subparsers),
<<<<<<< HEAD
        STR.jedi: _add_subparser_jedi(subparsers),
=======
        STR.mpas: _add_subparser_mpas(subparsers),
        STR.mpasinit: _add_subparser_mpas_init(subparsers),
>>>>>>> 598d3a28
        STR.rocoto: _add_subparser_rocoto(subparsers),
        STR.sfcclimogen: _add_subparser_sfc_climo_gen(subparsers),
        STR.template: _add_subparser_template(subparsers),
        STR.ungrib: _add_subparser_ungrib(subparsers),
    }
    return vars(parser.parse_args(raw_args)), checks


def _switch(arg: str) -> str:
    """
    Convert argument name to long-form switch.

    :param arg: Internal name of parsed argument.
    :return: The long-form switch.
    """
    return "--%s" % arg.replace("_", "-")


def _version() -> str:
    """
    Return version information.
    """
    with open(resource_path("info.json"), "r", encoding="utf-8") as f:
        info = json.load(f)
        return "version %s build %s" % (info["version"], info["buildnum"])<|MERGE_RESOLUTION|>--- conflicted
+++ resolved
@@ -17,12 +17,9 @@
 import uwtools.api.config
 import uwtools.api.file
 import uwtools.api.fv3
-<<<<<<< HEAD
 import uwtools.api.jedi
-=======
 import uwtools.api.mpas
 import uwtools.api.mpas_init
->>>>>>> 598d3a28
 import uwtools.api.rocoto
 import uwtools.api.sfc_climo_gen
 import uwtools.api.template
@@ -67,12 +64,9 @@
             STR.config: _dispatch_config,
             STR.file: _dispatch_file,
             STR.fv3: _dispatch_fv3,
-<<<<<<< HEAD
             STR.jedi: _dispatch_jedi,
-=======
             STR.mpas: _dispatch_mpas,
             STR.mpasinit: _dispatch_mpas_init,
->>>>>>> 598d3a28
             STR.rocoto: _dispatch_rocoto,
             STR.sfcclimogen: _dispatch_sfc_climo_gen,
             STR.template: _dispatch_template,
@@ -437,7 +431,6 @@
     )
 
 
-<<<<<<< HEAD
 # Mode jedi
 
 
@@ -458,9 +451,37 @@
 def _add_subparser_jedi_task(subparsers: Subparsers, task: str, helpmsg: str) -> ActionChecks:
     """
     Subparser for mode: jedi <task>
-=======
+
+    :param subparsers: Parent parser's subparsers, to add this subparser to.
+    :param task: The task to add a subparser for.
+    :param helpmsg: Help message for task.
+    """
+    parser = _add_subparser(subparsers, task, helpmsg.rstrip("."))
+    required = parser.add_argument_group(TITLE_REQ_ARG)
+    _add_arg_config_file(group=required, required=True)
+    _add_arg_cycle(required)
+    optional = _basic_setup(parser)
+    _add_arg_batch(optional)
+    _add_arg_dry_run(optional)
+
+
+def _dispatch_jedi(args: Args) -> bool:
+    """
+    Dispatch logic for jedi mode.
+    :param args: Parsed command-line args.
+    """
+    return uwtools.api.jedi.execute(
+        task=args[STR.action],
+        config_file=args[STR.cfgfile],
+        cycle=args[STR.cycle],
+        batch=args[STR.batch],
+        dry_run=args[STR.dryrun],
+        validate_only=args[STR.validateonly],
+        graph_file=args[STR.graphfile],
+    )
+
+
 # Mode mpas
-
 
 def _add_subparser_mpas(subparsers: Subparsers) -> ModeChecks:
     """
@@ -487,6 +508,7 @@
     """
     parser = _add_subparser(subparsers, task, helpmsg.rstrip("."))
     required = parser.add_argument_group(TITLE_REQ_ARG)
+
     _add_arg_cycle(required)
     optional = _basic_setup(parser)
     _add_arg_config_file(group=optional, required=False)
@@ -522,7 +544,7 @@
 
     :param subparsers: Parent parser's subparsers, to add this subparser to.
     """
-    parser = _add_subparser(subparsers, STR.mpasinit, "Execute MPAS Init tasks")
+    parser = _add_subparser(subparsers, STR.mpasinit, "Execute MPASInit tasks")
     _basic_setup(parser)
     subparsers = _add_subparsers(parser, STR.action, STR.task.upper())
     return {
@@ -535,22 +557,15 @@
     """
     Subparser for mode: mpas_init <task>
 
->>>>>>> 598d3a28
     :param subparsers: Parent parser's subparsers, to add this subparser to.
     :param task: The task to add a subparser for.
     :param helpmsg: Help message for task.
     """
     parser = _add_subparser(subparsers, task, helpmsg.rstrip("."))
     required = parser.add_argument_group(TITLE_REQ_ARG)
-<<<<<<< HEAD
-    _add_arg_config_file(group=required, required=True)
     _add_arg_cycle(required)
     optional = _basic_setup(parser)
-=======
-    _add_arg_cycle(required)
-    optional = _basic_setup(parser)
     _add_arg_config_file(group=optional, required=False)
->>>>>>> 598d3a28
     _add_arg_batch(optional)
     _add_arg_dry_run(optional)
     _add_arg_graph_file(optional)
@@ -558,17 +573,6 @@
     return checks
 
 
-<<<<<<< HEAD
-def _dispatch_jedi(args: Args) -> bool:
-    """
-    Dispatch logic for jedi mode.
-
-    :param args: Parsed command-line args.
-    """
-    return uwtools.api.jedi.execute(
-        task=args[STR.action],
-        config_file=args[STR.cfgfile],
-=======
 def _dispatch_mpas_init(args: Args) -> bool:
     """
     Dispatch logic for mpas_init mode.
@@ -578,12 +582,12 @@
     return uwtools.api.mpas_init.execute(
         task=args[STR.action],
         config=args[STR.cfgfile],
->>>>>>> 598d3a28
         cycle=args[STR.cycle],
         batch=args[STR.batch],
         dry_run=args[STR.dryrun],
         graph_file=args[STR.graphfile],
     )
+
 
 
 # Mode rocoto
@@ -1243,12 +1247,9 @@
         STR.config: _add_subparser_config(subparsers),
         STR.file: _add_subparser_file(subparsers),
         STR.fv3: _add_subparser_fv3(subparsers),
-<<<<<<< HEAD
         STR.jedi: _add_subparser_jedi(subparsers),
-=======
         STR.mpas: _add_subparser_mpas(subparsers),
         STR.mpasinit: _add_subparser_mpas_init(subparsers),
->>>>>>> 598d3a28
         STR.rocoto: _add_subparser_rocoto(subparsers),
         STR.sfcclimogen: _add_subparser_sfc_climo_gen(subparsers),
         STR.template: _add_subparser_template(subparsers),
