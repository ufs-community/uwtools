--- conflicted
+++ resolved
@@ -707,21 +707,6 @@
     return args
 
 
-<<<<<<< HEAD
-def _check_quiet_vs_verbose(args: Args) -> Args:
-    if args.get(STR.quiet) and args.get(STR.verbose):
-        _abort("Specify at most one of %s, %s" % (_switch(STR.quiet), _switch(STR.verbose)))
-=======
-def _check_verbosity(args) -> Args:
-    if args.get(STR.quiet) and (args.get(STR.debug) or args.get(STR.verbose)):
-        _abort(
-            "%s may not be used with %s or %s"
-            % (_switch(STR.quiet), _switch(STR.debug), _switch(STR.verbose))
-        )
->>>>>>> e5d24625
-    return args
-
-
 def _check_template_render_vals_args(args: Args) -> Args:
     # In "template render" mode, a values file is optional, as values used to render the template
     # will be taken from the environment or from key=value command-line pairs by default. But if a
@@ -730,6 +715,15 @@
     if args.get(STR.valsfile) is not None:
         if args.get(STR.valsfmt) is None:
             args[STR.valsfmt] = get_file_format(args[STR.valsfile])
+    return args
+
+
+def _check_verbosity(args: Args) -> Args:
+    if args.get(STR.quiet) and (args.get(STR.debug) or args.get(STR.verbose)):
+        _abort(
+            "%s may not be used with %s or %s"
+            % (_switch(STR.quiet), _switch(STR.debug), _switch(STR.verbose))
+        )
     return args
 
 
