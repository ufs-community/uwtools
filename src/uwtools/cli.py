"""
Modal CLI.
"""

import datetime as dt
import sys
from argparse import ArgumentParser as Parser
from argparse import HelpFormatter
from argparse import _ArgumentGroup as Group
from argparse import _SubParsersAction as Subparsers
from dataclasses import dataclass
from functools import partial
from pathlib import Path
from typing import Any, Callable, Dict, List, Tuple

import uwtools.api.config
import uwtools.api.forecast
import uwtools.api.rocoto
import uwtools.api.template
import uwtools.config.jinja2
import uwtools.rocoto
from uwtools.drivers.forecast import CLASSES as FORECAST_CLASSES
from uwtools.logging import log, setup_logging
from uwtools.utils.file import FORMAT, get_file_format

FORMATS = [FORMAT.ini, FORMAT.nml, FORMAT.sh, FORMAT.yaml]
TITLE_REQ_ARG = "Required arguments"

Args = Dict[str, Any]
SubmodeChecks = List[Callable[[Args], Args]]
ModeChecks = Dict[str, SubmodeChecks]
Checks = Dict[str, ModeChecks]


def main() -> None:
    """
    Main entry point.
    """

    # Silence logging initially, then process the command-line arguments by parsing them. Run all
    # defined checks for the appropriate [sub]mode. Reconfigure logging after quiet/verbose choices
    # are known, then dispatch to the [sub]mode handler.

    setup_logging(quiet=True)
    try:
        args, checks = _parse_args(sys.argv[1:])
        for check in checks[args[STR.mode]][args[STR.submode]]:
            check(args)
        setup_logging(quiet=args[STR.quiet], verbose=args[STR.verbose])
        log.debug("Command: %s %s", Path(sys.argv[0]).name, " ".join(sys.argv[1:]))
        modes = {
            STR.config: _dispatch_config,
            STR.forecast: _dispatch_forecast,
            STR.rocoto: _dispatch_rocoto,
            STR.template: _dispatch_template,
        }
        sys.exit(0 if modes[args[STR.mode]](args) else 1)
    except Exception as e:  # pylint: disable=broad-exception-caught
        _abort(str(e))


# Mode config


def _add_subparser_config(subparsers: Subparsers) -> ModeChecks:
    """
    Subparser for mode: config

    :param subparsers: Parent parser's subparsers, to add this subparser to.
    """
    parser = _add_subparser(subparsers, STR.config, "Handle configs")
    _basic_setup(parser)
    subparsers = _add_subparsers(parser, STR.submode)
    return {
        STR.compare: _add_subparser_config_compare(subparsers),
        STR.realize: _add_subparser_config_realize(subparsers),
        STR.translate: _add_subparser_config_translate(subparsers),
        STR.validate: _add_subparser_config_validate(subparsers),
    }


def _add_subparser_config_compare(subparsers: Subparsers) -> SubmodeChecks:
    """
    Subparser for mode: config compare

    :param subparsers: Parent parser's subparsers, to add this subparser to.
    """
    parser = _add_subparser(subparsers, STR.compare, "Compare configs")
    required = parser.add_argument_group(TITLE_REQ_ARG)
    _add_arg_file_path(required, switch=_switch(STR.file1path), helpmsg="Path to file 1")
    _add_arg_file_path(required, switch=_switch(STR.file2path), helpmsg="Path to file 2")
    optional = _basic_setup(parser)
    _add_arg_file_format(
        optional,
        switch=_switch(STR.file1fmt),
        helpmsg="Format of file 1",
        choices=FORMATS,
    )
    _add_arg_file_format(
        optional,
        switch=_switch(STR.file2fmt),
        helpmsg="Format of file 2",
        choices=FORMATS,
    )
    checks = _add_args_quiet_and_verbose(optional)
    return checks + [
        partial(_check_file_vs_format, STR.file1path, STR.file1fmt),
        partial(_check_file_vs_format, STR.file2path, STR.file2fmt),
    ]


def _add_subparser_config_realize(subparsers: Subparsers) -> SubmodeChecks:
    """
    Subparser for mode: config realize

    :param subparsers: Parent parser's subparsers, to add this subparser to.
    """
    parser = _add_subparser(subparsers, STR.realize, "Realize config")
    optional = _basic_setup(parser)
    _add_arg_input_file(optional)
    _add_arg_input_format(optional, choices=FORMATS)
    _add_arg_output_file(optional)
    _add_arg_output_format(optional, choices=FORMATS)
    _add_arg_values_needed(optional)
    _add_arg_dry_run(optional)
    checks = _add_args_quiet_and_verbose(optional)
    _add_arg_supplemental_files(optional)
    return checks + [
        partial(_check_file_vs_format, STR.infile, STR.infmt),
        partial(_check_file_vs_format, STR.outfile, STR.outfmt),
    ]


def _add_subparser_config_translate(subparsers: Subparsers) -> SubmodeChecks:
    """
    Subparser for mode: config translate

    :param subparsers: Parent parser's subparsers, to add this subparser to.
    """
    parser = _add_subparser(subparsers, STR.translate, "Translate configs")
    optional = _basic_setup(parser)
    _add_arg_input_file(optional)
    _add_arg_input_format(optional, choices=[FORMAT.atparse])
    _add_arg_output_file(optional)
    _add_arg_output_format(optional, choices=[FORMAT.jinja2])
    _add_arg_dry_run(optional)
    checks = _add_args_quiet_and_verbose(optional)
    return checks + [
        partial(_check_file_vs_format, STR.infile, STR.infmt),
        partial(_check_file_vs_format, STR.outfile, STR.outfmt),
    ]


def _add_subparser_config_validate(subparsers: Subparsers) -> SubmodeChecks:
    """
    Subparser for mode: config validate

    :param subparsers: Parent parser's subparsers, to add this subparser to.
    """
    parser = _add_subparser(subparsers, STR.validate, "Validate config")
    required = parser.add_argument_group(TITLE_REQ_ARG)
    _add_arg_schema_file(required)
    optional = _basic_setup(parser)
    _add_arg_input_file(optional)
    return _add_args_quiet_and_verbose(optional)


def _dispatch_config(args: Args) -> bool:
    """
    Dispatch logic for config mode.

    :param args: Parsed command-line args.
    """
    return {
        STR.compare: _dispatch_config_compare,
        STR.realize: _dispatch_config_realize,
        STR.translate: _dispatch_config_translate,
        STR.validate: _dispatch_config_validate,
    }[args[STR.submode]](args)


def _dispatch_config_compare(args: Args) -> bool:
    """
    Dispatch logic for config compare submode.

    :param args: Parsed command-line args.
    """
    return uwtools.api.config.compare(
        config_a_path=args[STR.file1path],
        config_a_format=args[STR.file1fmt],
        config_b_path=args[STR.file2path],
        config_b_format=args[STR.file2fmt],
    )


def _dispatch_config_realize(args: Args) -> bool:
    """
    Dispatch logic for config realize submode.

    :param args: Parsed command-line args.
    """
    return uwtools.api.config.realize(
        input_config=args[STR.infile],
        input_format=args[STR.infmt],
        output_file=args[STR.outfile],
        output_format=args[STR.outfmt],
<<<<<<< HEAD
        values=args[STR.valsfile],
        values_format=args[STR.valsfmt],
=======
        supplemental_configs=args[STR.suppfiles],
>>>>>>> 9f872da4
        values_needed=args[STR.valsneeded],
        dry_run=args[STR.dryrun],
    )


def _dispatch_config_translate(args: Args) -> bool:
    """
    Dispatch logic for config translate submode.

    :param args: Parsed command-line args.
    """
    return uwtools.api.config.translate(
        input_file=args[STR.infile],
        input_format=args[STR.infmt],
        output_file=args[STR.outfile],
        output_format=args[STR.outfmt],
        dry_run=args[STR.dryrun],
    )


def _dispatch_config_validate(args: Args) -> bool:
    """
    Dispatch logic for config validate submode.

    :param args: Parsed command-line args.
    """
<<<<<<< HEAD
    return uwtools.api.config.validate(schema_file=args[STR.schemafile], config=args[STR.config])
=======
    return uwtools.api.config.validate(schema_file=args[STR.schemafile], config=args[STR.infile])
>>>>>>> 9f872da4


# Mode forecast


def _add_subparser_forecast(subparsers: Subparsers) -> ModeChecks:
    """
    Subparser for mode: forecast

    :param subparsers: Parent parser's subparsers, to add this subparser to.
    """
    parser = _add_subparser(subparsers, STR.forecast, "Configure and run forecasts")
    _basic_setup(parser)
    subparsers = _add_subparsers(parser, STR.submode)
    return {
        STR.run: _add_subparser_forecast_run(subparsers),
    }


def _add_subparser_forecast_run(subparsers: Subparsers) -> SubmodeChecks:
    """
    Subparser for mode: forecast run

    :param subparsers: Parent parser's subparsers, to add this subparser to.
    """
    parser = _add_subparser(subparsers, STR.run, "Run a forecast")
    required = parser.add_argument_group(TITLE_REQ_ARG)
    _add_arg_config_file(required)
    _add_arg_cycle(required)
    _add_arg_model(required, choices=list(FORECAST_CLASSES.keys()))
    optional = _basic_setup(parser)
    _add_arg_batch_script(optional)
    _add_arg_dry_run(optional)
    checks = _add_args_quiet_and_verbose(optional)
    return checks


def _dispatch_forecast(args: Args) -> bool:
    """
    Dispatch logic for forecast mode.

    :param args: Parsed command-line args.
    """
    return {STR.run: _dispatch_forecast_run}[args[STR.submode]](args)


def _dispatch_forecast_run(args: Args) -> bool:
    """
    Dispatch logic for forecast run submode.

    :param args: Parsed command-line args.
    """
    return uwtools.api.forecast.run(
        model=args[STR.model],
        cycle=args[STR.cycle],
        config_file=args[STR.cfgfile],
        batch_script=args[STR.batch_script],
        dry_run=args[STR.dryrun],
    )


# Mode rocoto


def _add_subparser_rocoto(subparsers: Subparsers) -> ModeChecks:
    """
    Subparser for mode: rocoto

    :param subparsers: Parent parser's subparsers, to add this subparser to.
    """
    parser = _add_subparser(subparsers, STR.rocoto, "Realize and validate Rocoto XML Documents")
    _basic_setup(parser)
    subparsers = _add_subparsers(parser, STR.submode)
    return {
        STR.realize: _add_subparser_rocoto_realize(subparsers),
        STR.validate: _add_subparser_rocoto_validate(subparsers),
    }


def _add_subparser_rocoto_realize(subparsers: Subparsers) -> SubmodeChecks:
    """
    Subparser for mode: rocoto realize

    :param subparsers: Parent parser's subparsers, to add this subparser to.
    """
    parser = _add_subparser(subparsers, STR.realize, "Realize a Rocoto XML workflow document")
    optional = _basic_setup(parser)
    _add_arg_input_file(optional)
    _add_arg_output_file(optional)
    checks = _add_args_quiet_and_verbose(optional)
    return checks


def _add_subparser_rocoto_validate(subparsers: Subparsers) -> SubmodeChecks:
    """
    Subparser for mode: rocoto validate

    :param subparsers: Parent parser's subparsers, to add this subparser to.
    """
    parser = _add_subparser(subparsers, STR.validate, "Validate Rocoto XML")
    optional = _basic_setup(parser)
    _add_arg_input_file(optional)
    checks = _add_args_quiet_and_verbose(optional)
    return checks


def _dispatch_rocoto(args: Args) -> bool:
    """
    Dispatch logic for rocoto mode.

    :param args: Parsed command-line args.
    """
    return {
        STR.realize: _dispatch_rocoto_realize,
        STR.validate: _dispatch_rocoto_validate,
    }[
        args[STR.submode]
    ](args)


def _dispatch_rocoto_realize(args: Args) -> bool:
    """
    Dispatch logic for rocoto realize submode. Validate input and output.

    :param args: Parsed command-line args.
    """
<<<<<<< HEAD
    return uwtools.api.rocoto.realize(config=args[STR.infile], output_file=args[STR.outfile])
=======
    return uwtools.api.rocoto.realize(input_file=args[STR.infile], output_file=args[STR.outfile])
>>>>>>> 9f872da4


def _dispatch_rocoto_validate(args: Args) -> bool:
    """
    Dispatch logic for rocoto validate submode.

    :param args: Parsed command-line args.
    """
<<<<<<< HEAD
    return uwtools.api.rocoto.validate(xml_file=args[STR.infile])
=======
    return uwtools.api.rocoto.validate(input_file=args[STR.infile])
>>>>>>> 9f872da4


# Mode template


def _add_subparser_template(subparsers: Subparsers) -> ModeChecks:
    """
    Subparser for mode: template

    :param subparsers: Parent parser's subparsers, to add this subparser to.
    """
    parser = _add_subparser(subparsers, STR.template, "Handle templates")
    _basic_setup(parser)
    subparsers = _add_subparsers(parser, STR.submode)
    return {
        STR.render: _add_subparser_template_render(subparsers),
    }


def _add_subparser_template_render(subparsers: Subparsers) -> SubmodeChecks:
    """
    Subparser for mode: template render

    :param subparsers: Parent parser's subparsers, to add this subparser to.
    """
    parser = _add_subparser(subparsers, STR.render, "Render a template")
    optional = _basic_setup(parser)
    _add_arg_input_file(optional)
    _add_arg_output_file(optional)
    _add_arg_values_file(optional)
    _add_arg_values_format(optional, choices=FORMATS)
    _add_arg_values_needed(optional)
    _add_arg_dry_run(optional)
    checks = _add_args_quiet_and_verbose(optional)
    _add_arg_key_eq_val_pairs(optional)
    return checks + [_check_template_render_vals_args]


def _dispatch_template(args: Args) -> bool:
    """
    Dispatch logic for template mode.

    :param args: Parsed command-line args.
    """
    return {STR.render: _dispatch_template_render}[args[STR.submode]](args)


def _dispatch_template_render(args: Args) -> bool:
    """
    Dispatch logic for template render submode.

    :param args: Parsed command-line args.
    """
    return uwtools.api.template.render(
        values=args[STR.valsfile],
        values_format=args[STR.valsfmt],
        input_file=args[STR.infile],
        output_file=args[STR.outfile],
        overrides=_dict_from_key_eq_val_strings(args[STR.keyvalpairs]),
        values_needed=args[STR.valsneeded],
        dry_run=args[STR.dryrun],
    )


# Arguments

# pylint: disable=missing-function-docstring


def _add_arg_batch_script(group: Group, required: bool = False) -> None:
    group.add_argument(
        _switch(STR.batch_script),
        help="Path to output batch file (defaults to stdout)",
        metavar="PATH",
        required=required,
        default=None,
        type=str,
    )


def _add_arg_config_file(group: Group) -> None:
    group.add_argument(
        _switch(STR.cfgfile),
        "-c",
        help="Path to config file",
        metavar="PATH",
        required=True,
        type=str,
    )


def _add_arg_cycle(group: Group) -> None:
    group.add_argument(
        _switch(STR.cycle),
        help="The cycle in ISO8601 format",
        required=True,
        type=dt.datetime.fromisoformat,
    )


def _add_arg_dry_run(group: Group) -> None:
    group.add_argument(
        _switch(STR.dryrun),
        action="store_true",
        help="Only log info, making no changes",
    )


def _add_arg_file_format(
    group: Group, switch: str, helpmsg: str, choices: List[str], required: bool = False
) -> None:
    group.add_argument(
        switch,
        choices=choices,
        help=helpmsg,
        required=required,
        type=str,
    )


def _add_arg_file_path(group: Group, switch: str, helpmsg: str, required: bool = True) -> None:
    group.add_argument(
        switch,
        help=helpmsg,
        metavar="PATH",
        required=required,
        type=str,
    )


def _add_arg_input_file(group: Group, required: bool = False) -> None:
    group.add_argument(
        _switch(STR.infile),
        "-i",
        help="Path to input file (defaults to stdin)",
        metavar="PATH",
        required=required,
        type=str,
    )


def _add_arg_input_format(group: Group, choices: List[str], required: bool = False) -> None:
    group.add_argument(
        _switch(STR.infmt),
        choices=choices,
        help="Input format",
        required=required,
        type=str,
    )


def _add_arg_key_eq_val_pairs(group: Group) -> None:
    group.add_argument(
        STR.keyvalpairs,
        help="A key=value pair to override/supplement config",
        metavar="KEY=VALUE",
        nargs="*",
    )


def _add_arg_model(group: Group, choices: List[str]) -> None:
    group.add_argument(
        _switch(STR.model),
        choices=choices,
        help="Model name",
        required=True,
        type=str,
    )


def _add_arg_output_file(group: Group, required: bool = False) -> None:
    group.add_argument(
        _switch(STR.outfile),
        "-o",
        help="Path to output file (defaults to stdout)",
        metavar="PATH",
        required=required,
        type=str,
    )


def _add_arg_output_format(group: Group, choices: List[str], required: bool = False) -> None:
    group.add_argument(
        _switch(STR.outfmt),
        choices=choices,
        help="Output format",
        required=required,
        type=str,
    )


def _add_arg_quiet(group: Group) -> None:
    group.add_argument(
        _switch(STR.quiet),
        "-q",
        action="store_true",
        help="Print no logging messages",
    )


def _add_arg_schema_file(group: Group) -> None:
    group.add_argument(
        _switch(STR.schemafile),
        help="Path to schema file to use for validation",
        metavar="PATH",
        required=True,
        type=str,
    )


def _add_arg_supplemental_files(group: Group) -> None:
    group.add_argument(
        STR.suppfiles,
        help="Additional files to supplement primary input",
        metavar="PATH",
        nargs="*",
    )


def _add_arg_values_file(group: Group, required: bool = False) -> None:
    group.add_argument(
        _switch(STR.valsfile),
        help="Path to file providing override or interpolation values",
        metavar="PATH",
        required=required,
        type=str,
    )


def _add_arg_values_format(group: Group, choices: List[str]) -> None:
    group.add_argument(
        _switch(STR.valsfmt),
        choices=choices,
        help="Values format",
        required=False,
        type=str,
    )


def _add_arg_values_needed(group: Group) -> None:
    group.add_argument(
        _switch(STR.valsneeded),
        action="store_true",
        help="Print report of values needed to render template",
    )


def _add_arg_verbose(group: Group) -> None:
    group.add_argument(
        _switch(STR.verbose),
        "-v",
        action="store_true",
        help="Print all logging messages",
    )


# pylint: enable=missing-function-docstring


# Support


def _abort(msg: str) -> None:
    """
    Exit with an informative message and error status.

    :param msg: The message to print.
    """
    print(msg, file=sys.stderr)
    sys.exit(1)


def _add_args_quiet_and_verbose(group: Group) -> SubmodeChecks:
    """
    Add quiet and verbose arguments.

    :param group: The group to add the arguments to.
    :return: Check for mutual exclusivity of quiet/verbose arguments.
    """
    _add_arg_quiet(group)
    _add_arg_verbose(group)
    return [_check_quiet_vs_verbose]


def _add_subparser(subparsers: Subparsers, name: str, helpmsg: str) -> Parser:
    """
    Add a new subparser, with standard help formatting, to the given parser.

    :param subparsers: The subparsers to add the new subparser to.
    :param name: The name of the subparser.
    :param helpmsg: The help message for the subparser.
    :return: The new subparser.
    """
    return subparsers.add_parser(
        name, add_help=False, help=helpmsg, formatter_class=_formatter, description=helpmsg
    )


def _add_subparsers(parser: Parser, dest: str) -> Subparsers:
    """
    Add subparsers to a parser.

    :parm parser: The parser to add subparsers to.
    :return: The new subparsers object.
    """
    return parser.add_subparsers(
        dest=dest, metavar="MODE", required=True, title="Positional arguments"
    )


def _basic_setup(parser: Parser) -> Group:
    """
    Create optional-arguments group and add help switch.

    :param parser: The parser to add the optional group to.
    """
    optional = parser.add_argument_group("Optional arguments")
    optional.add_argument("-h", _switch(STR.help), action=STR.help, help="Show help and exit")
    return optional


def _check_file_vs_format(file_arg: str, format_arg: str, args: Args) -> Args:
    if args.get(format_arg) is None:
        if args.get(file_arg) is None:
            _abort("Specify %s when %s is not specified" % (_switch(format_arg), _switch(file_arg)))
        args[format_arg] = get_file_format(args[file_arg])
    return args


def _check_quiet_vs_verbose(args) -> Args:
    if args.get(STR.quiet) and args.get(STR.verbose):
        _abort("Specify at most one of %s, %s" % (_switch(STR.quiet), _switch(STR.verbose)))
    return args


def _check_template_render_vals_args(args: Args) -> Args:
    # In "template render" mode, a values file is optional, as values used to render the template
    # will be taken from the environment or from key=value command-line pairs by default. But if a
    # values file IS specified, its format must either be explicitly specified, or deduced from its
    # extension.
    if args.get(STR.valsfile) is not None:
        if args.get(STR.valsfmt) is None:
            args[STR.valsfmt] = get_file_format(args[STR.valsfile])
    return args


def _dict_from_key_eq_val_strings(config_items: List[str]) -> Dict[str, str]:
    """
    Given a list of key=value strings, return a dictionary of key/value pairs.

    :param config_items: Strings in the form key=value.
    :return: A dictionary based on the input key=value strings.
    """
    return dict([arg.split("=") for arg in config_items])


def _formatter(prog: str) -> HelpFormatter:
    """
    A standard formatter for help messages.
    """
    # max_help_positions sets the maximum starting column for option help text.
    return HelpFormatter(prog, max_help_position=6)


def _parse_args(raw_args: List[str]) -> Tuple[Args, Checks]:
    """
    Parse command-line arguments.

    :param raw_args: The raw command-line arguments to parse.
    :return: Parsed command-line arguments.
    """
    parser = Parser(
        description="Unified Workflow Tools", add_help=False, formatter_class=_formatter
    )
    _basic_setup(parser)
    subparsers = _add_subparsers(parser, STR.mode)
    checks = {
        STR.config: _add_subparser_config(subparsers),
        STR.forecast: _add_subparser_forecast(subparsers),
        STR.rocoto: _add_subparser_rocoto(subparsers),
        STR.template: _add_subparser_template(subparsers),
    }
    return vars(parser.parse_args(raw_args)), checks


def _switch(arg: str) -> str:
    """
    Convert argument name to long-form switch.

    :param arg: Internal name of parsed argument.
    :return: The long-form switch.
    """
    return "--%s" % arg.replace("_", "-")


@dataclass(frozen=True)
class STR:
    """
    A lookup map for CLI-related strings.
    """

    batch_script: str = "batch_script"
    cfgfile: str = "config_file"
    compare: str = "compare"
    config: str = "config"
    cycle: str = "cycle"
    dryrun: str = "dry_run"
    file1fmt: str = "file_1_format"
    file1path: str = "file_1_path"
    file2fmt: str = "file_2_format"
    file2path: str = "file_2_path"
    forecast: str = "forecast"
    help: str = "help"
    infile: str = "input_file"
    infmt: str = "input_format"
    keyvalpairs: str = "key_eq_val_pairs"
    mode: str = "mode"
    model: str = "model"
    outfile: str = "output_file"
    outfmt: str = "output_format"
    quiet: str = "quiet"
    realize: str = "realize"
    render: str = "render"
    rocoto: str = "rocoto"
    run: str = "run"
    schemafile: str = "schema_file"
    submode: str = "submode"
    suppfiles: str = "supplemental_files"
    template: str = "template"
    translate: str = "translate"
    validate: str = "validate"
    valsfile: str = "values_file"
    valsfmt: str = "values_format"
    valsneeded: str = "values_needed"
    verbose: str = "verbose"<|MERGE_RESOLUTION|>--- conflicted
+++ resolved
@@ -204,12 +204,7 @@
         input_format=args[STR.infmt],
         output_file=args[STR.outfile],
         output_format=args[STR.outfmt],
-<<<<<<< HEAD
-        values=args[STR.valsfile],
-        values_format=args[STR.valsfmt],
-=======
         supplemental_configs=args[STR.suppfiles],
->>>>>>> 9f872da4
         values_needed=args[STR.valsneeded],
         dry_run=args[STR.dryrun],
     )
@@ -236,11 +231,7 @@
 
     :param args: Parsed command-line args.
     """
-<<<<<<< HEAD
-    return uwtools.api.config.validate(schema_file=args[STR.schemafile], config=args[STR.config])
-=======
     return uwtools.api.config.validate(schema_file=args[STR.schemafile], config=args[STR.infile])
->>>>>>> 9f872da4
 
 
 # Mode forecast
@@ -367,11 +358,7 @@
 
     :param args: Parsed command-line args.
     """
-<<<<<<< HEAD
     return uwtools.api.rocoto.realize(config=args[STR.infile], output_file=args[STR.outfile])
-=======
-    return uwtools.api.rocoto.realize(input_file=args[STR.infile], output_file=args[STR.outfile])
->>>>>>> 9f872da4
 
 
 def _dispatch_rocoto_validate(args: Args) -> bool:
@@ -380,11 +367,7 @@
 
     :param args: Parsed command-line args.
     """
-<<<<<<< HEAD
     return uwtools.api.rocoto.validate(xml_file=args[STR.infile])
-=======
-    return uwtools.api.rocoto.validate(input_file=args[STR.infile])
->>>>>>> 9f872da4
 
 
 # Mode template
