"""
Modal CLI.
"""

import datetime as dt
import json
import sys
from argparse import ArgumentParser as Parser
from argparse import HelpFormatter
from argparse import _ArgumentGroup as Group
from argparse import _SubParsersAction as Subparsers
from functools import partial
from importlib import import_module
from pathlib import Path
from typing import Any, Callable, Dict, List, NoReturn, Tuple

import uwtools.api
import uwtools.api.config
import uwtools.api.file
<<<<<<< HEAD
import uwtools.api.fv3
import uwtools.api.global_equiv_resol
import uwtools.api.jedi
import uwtools.api.make_hgrid
import uwtools.api.make_solo_mosaic
import uwtools.api.mpas
import uwtools.api.mpas_init
=======
>>>>>>> 87d5a1f3
import uwtools.api.rocoto
import uwtools.api.template
import uwtools.config.jinja2
import uwtools.rocoto
from uwtools.exceptions import UWConfigRealizeError, UWError, UWTemplateRenderError
from uwtools.logging import log, setup_logging
from uwtools.strings import FORMAT, STR
from uwtools.utils.file import get_file_format, resource_path

FORMATS = FORMAT.extensions()
TITLE_REQ_ARG = "Required arguments"

Args = Dict[str, Any]
ActionChecks = List[Callable[[Args], Args]]
ModeChecks = Dict[str, ActionChecks]
Checks = Dict[str, ModeChecks]


def main() -> None:
    """
    Main entry point.
    """

    # Silence logging initially, then process the command-line arguments by parsing them. Run all
    # defined checks for the appropriate [sub]mode. Reconfigure logging after quiet/verbose choices
    # are known, then dispatch to the [sub]mode handler.

    try:
        setup_logging(quiet=True)
        args, checks = _parse_args(sys.argv[1:])
        for check in checks[args[STR.mode]][args[STR.action]]:
            check(args)
        setup_logging(quiet=args[STR.quiet], verbose=args[STR.verbose])
    except UWError as e:
        _abort(str(e))
    try:
        log.debug("Command: %s %s", Path(sys.argv[0]).name, " ".join(sys.argv[1:]))
        tools: Dict[str, Callable[..., bool]] = {
            STR.config: _dispatch_config,
            STR.file: _dispatch_file,
<<<<<<< HEAD
            STR.fv3: _dispatch_fv3,
            STR.globalequivresol: _dispatch_global_equiv_resol,
            STR.jedi: _dispatch_jedi,
            STR.makehgrid: _dispatch_make_hgrid,
            STR.makesolomosaic: _dispatch_make_solo_mosaic,
            STR.mpas: _dispatch_mpas,
            STR.mpasinit: _dispatch_mpas_init,
=======
>>>>>>> 87d5a1f3
            STR.rocoto: _dispatch_rocoto,
            STR.template: _dispatch_template,
        }
        drivers: Dict[str, Callable[..., bool]] = {
            x: partial(_dispatch_to_driver, x)
            for x in [
                STR.chgrescube,
                STR.esggrid,
                STR.fv3,
                STR.globalequivresol,
                STR.jedi,
                STR.makehgrid,
                STR.mpas,
                STR.mpasinit,
                STR.sfcclimogen,
                STR.ungrib,
            ]
        }
        modes = {**tools, **drivers}
        sys.exit(0 if modes[args[STR.mode]](args) else 1)
    except UWError as e:
        log.error(str(e))
        sys.exit(1)


# Mode config


def _add_subparser_config(subparsers: Subparsers) -> ModeChecks:
    """
    Subparser for mode: config

    :param subparsers: Parent parser's subparsers, to add this subparser to.
    """
    parser = _add_subparser(subparsers, STR.config, "Handle configs")
    _basic_setup(parser)
    subparsers = _add_subparsers(parser, STR.action, STR.action.upper())
    return {
        STR.compare: _add_subparser_config_compare(subparsers),
        STR.realize: _add_subparser_config_realize(subparsers),
        STR.validate: _add_subparser_config_validate(subparsers),
    }


def _add_subparser_config_compare(subparsers: Subparsers) -> ActionChecks:
    """
    Subparser for mode: config compare

    :param subparsers: Parent parser's subparsers, to add this subparser to.
    """
    parser = _add_subparser(subparsers, STR.compare, "Compare configs")
    required = parser.add_argument_group(TITLE_REQ_ARG)
    _add_arg_file_path(required, switch=_switch(STR.file1path), helpmsg="Path to file 1")
    _add_arg_file_path(required, switch=_switch(STR.file2path), helpmsg="Path to file 2")
    optional = _basic_setup(parser)
    _add_arg_file_format(
        optional,
        switch=_switch(STR.file1fmt),
        helpmsg="Format of file 1",
        choices=FORMATS,
    )
    _add_arg_file_format(
        optional,
        switch=_switch(STR.file2fmt),
        helpmsg="Format of file 2",
        choices=FORMATS,
    )
    checks = _add_args_verbosity(optional)
    return checks + [
        partial(_check_file_vs_format, STR.file1path, STR.file1fmt),
        partial(_check_file_vs_format, STR.file2path, STR.file2fmt),
    ]


def _add_subparser_config_realize(subparsers: Subparsers) -> ActionChecks:
    """
    Subparser for mode: config realize

    :param subparsers: Parent parser's subparsers, to add this subparser to.
    """
    parser = _add_subparser(subparsers, STR.realize, "Realize config")
    optional = _basic_setup(parser)
    _add_arg_input_file(optional)
    _add_arg_input_format(optional, choices=FORMATS)
    _add_arg_output_file(optional)
    _add_arg_output_format(optional, choices=FORMATS)
    _add_arg_output_block(optional)
    _add_arg_values_needed(optional)
    _add_arg_total(optional)
    _add_arg_dry_run(optional)
    checks = _add_args_verbosity(optional)
    _add_arg_supplemental_files(optional)
    return checks + [
        partial(_check_file_vs_format, STR.infile, STR.infmt),
        partial(_check_file_vs_format, STR.outfile, STR.outfmt),
    ]


def _add_subparser_config_validate(subparsers: Subparsers) -> ActionChecks:
    """
    Subparser for mode: config validate

    :param subparsers: Parent parser's subparsers, to add this subparser to.
    """
    parser = _add_subparser(subparsers, STR.validate, "Validate config")
    required = parser.add_argument_group(TITLE_REQ_ARG)
    _add_arg_schema_file(required)
    optional = _basic_setup(parser)
    _add_arg_input_file(optional)
    return _add_args_verbosity(optional)


def _dispatch_config(args: Args) -> bool:
    """
    Dispatch logic for config mode.

    :param args: Parsed command-line args.
    """
    actions = {
        STR.compare: _dispatch_config_compare,
        STR.realize: _dispatch_config_realize,
        STR.validate: _dispatch_config_validate,
    }
    return actions[args[STR.action]](args)


def _dispatch_config_compare(args: Args) -> bool:
    """
    Dispatch logic for config compare action.

    :param args: Parsed command-line args.
    """
    return uwtools.api.config.compare(
        config_1_path=args[STR.file1path],
        config_1_format=args[STR.file1fmt],
        config_2_path=args[STR.file2path],
        config_2_format=args[STR.file2fmt],
    )


def _dispatch_config_realize(args: Args) -> bool:
    """
    Dispatch logic for config realize action.

    :param args: Parsed command-line args.
    """
    try:
        uwtools.api.config.realize(
            input_config=args[STR.infile],
            input_format=args[STR.infmt],
            output_block=args[STR.outblock],
            output_file=args[STR.outfile],
            output_format=args[STR.outfmt],
            supplemental_configs=args[STR.suppfiles],
            values_needed=args[STR.valsneeded],
            total=args[STR.total],
            dry_run=args[STR.dryrun],
            stdin_ok=True,
        )
    except UWConfigRealizeError:
        log.error(
            "Config could not be realized. Try with %s for details." % _switch(STR.valsneeded)
        )
        return False
    return True


def _dispatch_config_validate(args: Args) -> bool:
    """
    Dispatch logic for config validate action.

    :param args: Parsed command-line args.
    """
    return uwtools.api.config.validate(
        schema_file=args[STR.schemafile],
        config=args[STR.infile],
        stdin_ok=True,
    )


# Mode file


def _add_subparser_file(subparsers: Subparsers) -> ModeChecks:
    """
    Subparser for mode: file

    :param subparsers: Parent parser's subparsers, to add this subparser to.
    """
    parser = _add_subparser(subparsers, STR.file, "Handle files")
    _basic_setup(parser)
    subparsers = _add_subparsers(parser, STR.action, STR.action.upper())
    return {
        STR.copy: _add_subparser_file_copy(subparsers),
        STR.link: _add_subparser_file_link(subparsers),
    }


def _add_subparser_file_common(parser: Parser) -> ActionChecks:
    """
    Common subparser code for mode: file {copy link}

    :param parser: The parser to configure.
    """
    required = parser.add_argument_group(TITLE_REQ_ARG)
    _add_arg_target_dir(required, required=True)
    optional = _basic_setup(parser)
    _add_arg_config_file(group=optional)
    _add_arg_dry_run(optional)
    checks = _add_args_verbosity(optional)
    _add_arg_keys(optional)
    return checks


def _add_subparser_file_copy(subparsers: Subparsers) -> ActionChecks:
    """
    Subparser for mode: file copy

    :param subparsers: Parent parser's subparsers, to add this subparser to.
    """
    parser = _add_subparser(subparsers, STR.copy, "Copy files")
    return _add_subparser_file_common(parser)


def _add_subparser_file_link(subparsers: Subparsers) -> ActionChecks:
    """
    Subparser for mode: file link

    :param subparsers: Parent parser's subparsers, to add this subparser to.
    """
    parser = _add_subparser(subparsers, STR.link, "Link files")
    return _add_subparser_file_common(parser)


def _dispatch_file(args: Args) -> bool:
    """
    Dispatch logic for file mode.

    :param args: Parsed command-line args.
    """
    actions = {
        STR.copy: _dispatch_file_copy,
        STR.link: _dispatch_file_link,
    }
    return actions[args[STR.action]](args)


def _dispatch_file_copy(args: Args) -> bool:
    """
    Dispatch logic for file copy action.

    :param args: Parsed command-line args.
    """
    return uwtools.api.file.copy(
        target_dir=args[STR.targetdir],
        config=args[STR.cfgfile],
        keys=args[STR.keys],
        dry_run=args[STR.dryrun],
        stdin_ok=True,
    )


def _dispatch_file_link(args: Args) -> bool:
    """
    Dispatch logic for file link action.

    :param args: Parsed command-line args.
    """
    return uwtools.api.file.link(
        target_dir=args[STR.targetdir],
        config=args[STR.cfgfile],
        keys=args[STR.keys],
        dry_run=args[STR.dryrun],
        stdin_ok=True,
    )


<<<<<<< HEAD
# Mode fv3


def _add_subparser_fv3(subparsers: Subparsers) -> ModeChecks:
    """
    Subparser for mode: fv3

    :param subparsers: Parent parser's subparsers, to add this subparser to.
    """
    parser = _add_subparser(subparsers, STR.fv3, "Execute FV3 tasks")
    _basic_setup(parser)
    subparsers = _add_subparsers(parser, STR.action, STR.task.upper())
    return {
        task: _add_subparser_fv3_task(subparsers, task, helpmsg)
        for task, helpmsg in uwtools.api.fv3.tasks().items()
    }


def _add_subparser_fv3_task(subparsers: Subparsers, task: str, helpmsg: str) -> ActionChecks:
    """
    Subparser for mode: fv3 <task>

    :param subparsers: Parent parser's subparsers, to add this subparser to.
    :param task: The task to add a subparser for.
    :param helpmsg: Help message for task.
    """
    parser = _add_subparser(subparsers, task, helpmsg.rstrip("."))
    required = parser.add_argument_group(TITLE_REQ_ARG)
    _add_arg_cycle(required)
    optional = _basic_setup(parser)
    _add_arg_config_file(group=optional)
    _add_arg_batch(optional)
    _add_arg_dry_run(optional)
    _add_arg_graph_file(optional)
    checks = _add_args_verbosity(optional)
    return checks


def _dispatch_fv3(args: Args) -> bool:
    """
    Dispatch logic for fv3 mode.

    :param args: Parsed command-line args.
    """
    return uwtools.api.fv3.execute(
        task=args[STR.action],
        config=args[STR.cfgfile],
        cycle=args[STR.cycle],
        batch=args[STR.batch],
        dry_run=args[STR.dryrun],
        graph_file=args[STR.graphfile],
        stdin_ok=True,
    )


# Mode global_equiv_resol


def _add_subparser_global_equiv_resol(subparsers: Subparsers) -> ModeChecks:
    """
    Subparser for mode: global_equiv_resol
    :param subparsers: Parent parser's subparsers, to add this subparser to.
    """
    parser = _add_subparser(subparsers, STR.globalequivresol, "Execute global_equiv_resol tasks")
    _basic_setup(parser)
    subparsers = _add_subparsers(parser, STR.action, STR.task.upper())
    return {
        task: _add_subparser_global_equiv_resol_task(subparsers, task, helpmsg)
        for task, helpmsg in uwtools.api.global_equiv_resol.tasks().items()
    }


def _add_subparser_global_equiv_resol_task(
    subparsers: Subparsers, task: str, helpmsg: str
) -> ActionChecks:
    """
    Subparser for mode: global_equiv_resol_task <task>

    :param subparsers: Parent parser's subparsers, to add this subparser to.
    :param task: The task to add a subparser for.
    :param helpmsg: Help message for task.
    """
    parser = _add_subparser(subparsers, task, helpmsg.rstrip("."))
    required = parser.add_argument_group(TITLE_REQ_ARG)
    _add_arg_config_file(group=required, required=True)
    optional = _basic_setup(parser)
    _add_arg_batch(optional)
    _add_arg_dry_run(optional)
    _add_arg_graph_file(optional)
    checks = _add_args_verbosity(optional)
    return checks


def _dispatch_global_equiv_resol(args: Args) -> bool:
    """
    Dispatch logic for global_equiv_resol mode.

    :param args: Parsed command-line args.
    """
    return uwtools.api.global_equiv_resol.execute(
        task=args[STR.action],
        config=args[STR.cfgfile],
        batch=args[STR.batch],
        dry_run=args[STR.dryrun],
        graph_file=args[STR.graphfile],
        stdin_ok=True,
    )


# Mode jedi


def _add_subparser_jedi(subparsers: Subparsers) -> ModeChecks:
    """
    Subparser for mode: jedi
    :param subparsers: Parent parser's subparsers, to add this subparser to.
    """
    parser = _add_subparser(subparsers, STR.jedi, "Execute JEDI tasks")
    _basic_setup(parser)
    subparsers = _add_subparsers(parser, STR.action, STR.task.upper())
    return {
        task: _add_subparser_jedi_task(subparsers, task, helpmsg)
        for task, helpmsg in uwtools.api.jedi.tasks().items()
    }


def _add_subparser_jedi_task(subparsers: Subparsers, task: str, helpmsg: str) -> ActionChecks:
    """
    Subparser for mode: jedi <task>

    :param subparsers: Parent parser's subparsers, to add this subparser to.
    :param task: The task to add a subparser for.
    :param helpmsg: Help message for task.
    """
    parser = _add_subparser(subparsers, task, helpmsg.rstrip("."))
    required = parser.add_argument_group(TITLE_REQ_ARG)
    _add_arg_cycle(required)
    optional = _basic_setup(parser)
    _add_arg_config_file(group=optional)
    _add_arg_batch(optional)
    _add_arg_dry_run(optional)
    _add_arg_graph_file(optional)
    checks = _add_args_verbosity(optional)
    return checks


def _dispatch_jedi(args: Args) -> bool:
    """
    Dispatch logic for jedi mode.

    :param args: Parsed command-line args.
    """
    return uwtools.api.jedi.execute(
        task=args[STR.action],
        config=args[STR.cfgfile],
        cycle=args[STR.cycle],
        batch=args[STR.batch],
        dry_run=args[STR.dryrun],
        graph_file=args[STR.graphfile],
        stdin_ok=True,
    )


# Mode make_hgrid


def _add_subparser_make_hgrid(subparsers: Subparsers) -> ModeChecks:
    """
    Subparser for mode: make_hgrid
    :param subparsers: Parent parser's subparsers, to add this subparser to.
    """
    parser = _add_subparser(subparsers, STR.makehgrid, "Execute make_hgrid tasks")
    _basic_setup(parser)
    subparsers = _add_subparsers(parser, STR.action, STR.task.upper())
    return {
        task: _add_subparser_make_hgrid_task(subparsers, task, helpmsg)
        for task, helpmsg in uwtools.api.make_hgrid.tasks().items()
    }


def _add_subparser_make_hgrid_task(subparsers: Subparsers, task: str, helpmsg: str) -> ActionChecks:
    """
    Subparser for mode: make_hgrid <task>
    :param subparsers: Parent parser's subparsers, to add this subparser to.
    :param task: The task to add a subparser for.
    :param helpmsg: Help message for task.
    """
    parser = _add_subparser(subparsers, task, helpmsg.rstrip("."))
    optional = _basic_setup(parser)
    _add_arg_config_file(group=optional, required=False)
    _add_arg_batch(optional)
    _add_arg_dry_run(optional)
    _add_arg_graph_file(optional)
    checks = _add_args_verbosity(optional)
    return checks


def _dispatch_make_hgrid(args: Args) -> bool:
    """
    Dispatch logic for make_hgrid mode.

    :param args: Parsed command-line args.
    """
    return uwtools.api.make_hgrid.execute(
        task=args[STR.action],
        config=args[STR.cfgfile],
        batch=args[STR.batch],
        dry_run=args[STR.dryrun],
        graph_file=args[STR.graphfile],
        stdin_ok=True,
    )


# Mode make_solo_mosaic


def _add_subparser_make_solo_mosaic(subparsers: Subparsers) -> ModeChecks:
    """
    Subparser for mode: make_solo_mosaic
    :param subparsers: Parent parser's subparsers, to add this subparser to.
    """
    parser = _add_subparser(subparsers, STR.makesolomosaic, "Execute make_solo_mosaic tasks")
    _basic_setup(parser)
    subparsers = _add_subparsers(parser, STR.action, STR.task.upper())
    return {
        task: _add_subparser_make_solo_mosaic_task(subparsers, task, helpmsg)
        for task, helpmsg in uwtools.api.make_solo_mosaic.tasks().items()
    }


def _add_subparser_make_solo_mosaic_task(
    subparsers: Subparsers, task: str, helpmsg: str
) -> ActionChecks:
    """
    Subparser for mode: make_solo_mosaic_task <task>

    :param subparsers: Parent parser's subparsers, to add this subparser to.
    :param task: The task to add a subparser for.
    :param helpmsg: Help message for task.
    """
    parser = _add_subparser(subparsers, task, helpmsg.rstrip("."))
    required = parser.add_argument_group(TITLE_REQ_ARG)
    _add_arg_config_file(group=required, required=True)
    optional = _basic_setup(parser)
    _add_arg_batch(optional)
    _add_arg_dry_run(optional)
    _add_arg_graph_file(optional)
    checks = _add_args_verbosity(optional)
    return checks


def _dispatch_make_solo_mosaic(args: Args) -> bool:
    """
    Dispatch logic for make_solo_mosaic mode.

    :param args: Parsed command-line args.
    """
    return uwtools.api.make_solo_mosaic.execute(
        task=args[STR.action],
        config=args[STR.cfgfile],
        batch=args[STR.batch],
        dry_run=args[STR.dryrun],
        graph_file=args[STR.graphfile],
        stdin_ok=True,
    )


# Mode mpas


def _add_subparser_mpas(subparsers: Subparsers) -> ModeChecks:
    """
    Subparser for mode: mpas

    :param subparsers: Parent parser's subparsers, to add this subparser to.
    """
    parser = _add_subparser(subparsers, STR.mpas, "Execute MPAS tasks")
    _basic_setup(parser)
    subparsers = _add_subparsers(parser, STR.action, STR.task.upper())
    return {
        task: _add_subparser_mpas_task(subparsers, task, helpmsg)
        for task, helpmsg in uwtools.api.mpas.tasks().items()
    }


def _add_subparser_mpas_task(subparsers: Subparsers, task: str, helpmsg: str) -> ActionChecks:
    """
    Subparser for mode: mpas <task>

    :param subparsers: Parent parser's subparsers, to add this subparser to.
    :param task: The task to add a subparser for.
    :param helpmsg: Help message for task.
    """
    parser = _add_subparser(subparsers, task, helpmsg.rstrip("."))
    required = parser.add_argument_group(TITLE_REQ_ARG)

    _add_arg_cycle(required)
    optional = _basic_setup(parser)
    _add_arg_config_file(group=optional)
    _add_arg_batch(optional)
    _add_arg_dry_run(optional)
    _add_arg_graph_file(optional)
    checks = _add_args_verbosity(optional)
    return checks


def _dispatch_mpas(args: Args) -> bool:
    """
    Dispatch logic for mpas mode.

    :param args: Parsed command-line args.
    """
    return uwtools.api.mpas.execute(
        task=args[STR.action],
        config=args[STR.cfgfile],
        cycle=args[STR.cycle],
        batch=args[STR.batch],
        dry_run=args[STR.dryrun],
        graph_file=args[STR.graphfile],
        stdin_ok=True,
    )


# Mode mpas_init


def _add_subparser_mpas_init(subparsers: Subparsers) -> ModeChecks:
    """
    Subparser for mode: mpas_init

    :param subparsers: Parent parser's subparsers, to add this subparser to.
    """
    parser = _add_subparser(subparsers, STR.mpasinit, "Execute MPAS Init tasks")
    _basic_setup(parser)
    subparsers = _add_subparsers(parser, STR.action, STR.task.upper())
    return {
        task: _add_subparser_mpas_init_task(subparsers, task, helpmsg)
        for task, helpmsg in uwtools.api.mpas_init.tasks().items()
    }


def _add_subparser_mpas_init_task(subparsers: Subparsers, task: str, helpmsg: str) -> ActionChecks:
    """
    Subparser for mode: mpas_init <task>

    :param subparsers: Parent parser's subparsers, to add this subparser to.
    :param task: The task to add a subparser for.
    :param helpmsg: Help message for task.
    """
    parser = _add_subparser(subparsers, task, helpmsg.rstrip("."))
    required = parser.add_argument_group(TITLE_REQ_ARG)
    _add_arg_cycle(required)
    optional = _basic_setup(parser)
    _add_arg_config_file(group=optional)
    _add_arg_batch(optional)
    _add_arg_dry_run(optional)
    _add_arg_graph_file(optional)
    checks = _add_args_verbosity(optional)
    return checks


def _dispatch_mpas_init(args: Args) -> bool:
    """
    Dispatch logic for mpas_init mode.

    :param args: Parsed command-line args.
    """
    return uwtools.api.mpas_init.execute(
        task=args[STR.action],
        config=args[STR.cfgfile],
        cycle=args[STR.cycle],
        batch=args[STR.batch],
        dry_run=args[STR.dryrun],
        graph_file=args[STR.graphfile],
        stdin_ok=True,
    )


=======
>>>>>>> 87d5a1f3
# Mode rocoto


def _add_subparser_rocoto(subparsers: Subparsers) -> ModeChecks:
    """
    Subparser for mode: rocoto

    :param subparsers: Parent parser's subparsers, to add this subparser to.
    """
    parser = _add_subparser(subparsers, STR.rocoto, "Realize and validate Rocoto XML Documents")
    _basic_setup(parser)
    subparsers = _add_subparsers(parser, STR.action, STR.action.upper())
    return {
        STR.realize: _add_subparser_rocoto_realize(subparsers),
        STR.validate: _add_subparser_rocoto_validate(subparsers),
    }


def _add_subparser_rocoto_realize(subparsers: Subparsers) -> ActionChecks:
    """
    Subparser for mode: rocoto realize

    :param subparsers: Parent parser's subparsers, to add this subparser to.
    """
    parser = _add_subparser(subparsers, STR.realize, "Realize a Rocoto XML workflow document")
    optional = _basic_setup(parser)
    _add_arg_config_file(optional)
    _add_arg_output_file(optional)
    checks = _add_args_verbosity(optional)
    return checks


def _add_subparser_rocoto_validate(subparsers: Subparsers) -> ActionChecks:
    """
    Subparser for mode: rocoto validate

    :param subparsers: Parent parser's subparsers, to add this subparser to.
    """
    parser = _add_subparser(subparsers, STR.validate, "Validate Rocoto XML")
    optional = _basic_setup(parser)
    _add_arg_input_file(optional)
    checks = _add_args_verbosity(optional)
    return checks


def _dispatch_rocoto(args: Args) -> bool:
    """
    Dispatch logic for rocoto mode.

    :param args: Parsed command-line args.
    """
    actions = {
        STR.realize: _dispatch_rocoto_realize,
        STR.validate: _dispatch_rocoto_validate,
    }
    return actions[args[STR.action]](args)


def _dispatch_rocoto_realize(args: Args) -> bool:
    """
    Dispatch logic for rocoto realize action. Validate input and output.

    :param args: Parsed command-line args.
    """
    return uwtools.api.rocoto.realize(
        config=args[STR.cfgfile],
        output_file=args[STR.outfile],
        stdin_ok=True,
    )


def _dispatch_rocoto_validate(args: Args) -> bool:
    """
    Dispatch logic for rocoto validate action.

    :param args: Parsed command-line args.
    """
    return uwtools.api.rocoto.validate(xml_file=args[STR.infile], stdin_ok=True)


# Mode template


def _add_subparser_template(subparsers: Subparsers) -> ModeChecks:
    """
    Subparser for mode: template

    :param subparsers: Parent parser's subparsers, to add this subparser to.
    """
    parser = _add_subparser(subparsers, STR.template, "Handle templates")
    _basic_setup(parser)
    subparsers = _add_subparsers(parser, STR.action, STR.action.upper())
    return {
        STR.render: _add_subparser_template_render(subparsers),
        STR.translate: _add_subparser_template_translate(subparsers),
    }


def _add_subparser_template_translate(subparsers: Subparsers) -> ActionChecks:
    """
    Subparser for mode: template translate

    :param subparsers: Parent parser's subparsers, to add this subparser to.
    """
    parser = _add_subparser(subparsers, STR.translate, "Translate atparse to Jinja2")
    optional = _basic_setup(parser)
    _add_arg_input_file(optional)
    _add_arg_output_file(optional)
    _add_arg_dry_run(optional)
    return _add_args_verbosity(optional)


def _add_subparser_template_render(subparsers: Subparsers) -> ActionChecks:
    """
    Subparser for mode: template render

    :param subparsers: Parent parser's subparsers, to add this subparser to.
    """
    parser = _add_subparser(subparsers, STR.render, "Render a template")
    optional = _basic_setup(parser)
    _add_arg_input_file(optional)
    _add_arg_output_file(optional)
    _add_arg_values_file(optional)
    _add_arg_values_format(optional, choices=FORMATS)
    _add_arg_env(optional)
    _add_arg_search_path(optional)
    _add_arg_values_needed(optional)
    _add_arg_dry_run(optional)
    checks = _add_args_verbosity(optional)
    _add_arg_key_eq_val_pairs(optional)
    return checks + [_check_template_render_vals_args]


def _dispatch_template(args: Args) -> bool:
    """
    Dispatch logic for template mode.

    :param args: Parsed command-line args.
    """
    actions = {
        STR.render: _dispatch_template_render,
        STR.translate: _dispatch_template_translate,
    }
    return actions[args[STR.action]](args)


def _dispatch_template_render(args: Args) -> bool:
    """
    Dispatch logic for template render action.

    :param args: Parsed command-line args.
    """
    try:
        uwtools.api.template.render(
            values_src=args[STR.valsfile],
            values_format=args[STR.valsfmt],
            input_file=args[STR.infile],
            output_file=args[STR.outfile],
            overrides=_dict_from_key_eq_val_strings(args[STR.keyvalpairs]),
            env=args[STR.env],
            searchpath=args[STR.searchpath],
            values_needed=args[STR.valsneeded],
            dry_run=args[STR.dryrun],
            stdin_ok=True,
        )
    except UWTemplateRenderError:
        if args[STR.valsneeded]:
            return True
        log.error("Template could not be rendered")
        return False
    return True


def _dispatch_template_translate(args: Args) -> bool:
    """
    Dispatch logic for template translate action.

    :param args: Parsed command-line args.
    """
    return uwtools.api.template.translate(
        input_file=args[STR.infile],
        output_file=args[STR.outfile],
        dry_run=args[STR.dryrun],
        stdin_ok=True,
    )


# Arguments

# pylint: disable=missing-function-docstring


def _add_arg_batch(group: Group) -> None:
    group.add_argument(
        _switch(STR.batch),
        action="store_true",
        help="Submit run to batch scheduler",
    )


def _add_arg_config_file(group: Group, required: bool = False) -> None:
    msg = "Path to UW YAML config file" + ("" if required else " (default: read from stdin)")
    group.add_argument(
        _switch(STR.cfgfile),
        "-c",
        help=msg,
        metavar="PATH",
        required=required,
        type=Path,
    )


def _add_arg_cycle(group: Group) -> None:
    group.add_argument(
        _switch(STR.cycle),
        help="The cycle in ISO8601 format",
        required=True,
        type=dt.datetime.fromisoformat,
    )


def _add_arg_dry_run(group: Group) -> None:
    group.add_argument(
        _switch(STR.dryrun),
        action="store_true",
        help="Only log info, making no changes",
    )


def _add_arg_env(group: Group) -> None:
    group.add_argument(
        _switch(STR.env),
        action="store_true",
        help="Use environment variables",
    )


def _add_arg_file_format(
    group: Group, switch: str, helpmsg: str, choices: List[str], required: bool = False
) -> None:
    group.add_argument(
        switch,
        choices=choices,
        help=helpmsg,
        required=required,
        type=str,
    )


def _add_arg_file_path(group: Group, switch: str, helpmsg: str, required: bool = True) -> None:
    group.add_argument(
        switch,
        help=helpmsg,
        metavar="PATH",
        required=required,
        type=Path,
    )


def _add_arg_graph_file(group: Group) -> None:
    group.add_argument(
        _switch(STR.graphfile),
        help="Path to Graphviz DOT output [experimental]",
        metavar="PATH",
        type=Path,
    )


def _add_arg_input_file(group: Group, required: bool = False) -> None:
    group.add_argument(
        _switch(STR.infile),
        "-i",
        help="Path to input file (defaults to stdin)",
        metavar="PATH",
        required=required,
        type=Path,
    )


def _add_arg_input_format(group: Group, choices: List[str], required: bool = False) -> None:
    group.add_argument(
        _switch(STR.infmt),
        choices=choices,
        help="Input format",
        required=required,
        type=str,
    )


def _add_arg_key_eq_val_pairs(group: Group) -> None:
    group.add_argument(
        STR.keyvalpairs,
        help="A key=value pair to override/supplement config",
        metavar="KEY=VALUE",
        nargs="*",
    )


def _add_arg_keys(group: Group) -> None:
    group.add_argument(
        STR.keys,
        help="YAML key leading to file dst/src block",
        metavar="KEY",
        nargs="*",
    )


def _add_arg_output_block(group: Group):
    group.add_argument(
        _switch(STR.outblock),
        help="Dot-separated path of keys to the block to be output",
        metavar="KEY[.KEY[.KEY]...]",
        required=False,
        type=lambda s: s.split("."),
    )


def _add_arg_output_file(group: Group, required: bool = False) -> None:
    group.add_argument(
        _switch(STR.outfile),
        "-o",
        help="Path to output file (defaults to stdout)",
        metavar="PATH",
        required=required,
        type=Path,
    )


def _add_arg_output_format(group: Group, choices: List[str], required: bool = False) -> None:
    group.add_argument(
        _switch(STR.outfmt),
        choices=choices,
        help="Output format",
        required=required,
        type=str,
    )


def _add_arg_quiet(group: Group) -> None:
    group.add_argument(
        _switch(STR.quiet),
        "-q",
        action="store_true",
        help="Print no logging messages",
    )


def _add_arg_schema_file(group: Group) -> None:
    group.add_argument(
        _switch(STR.schemafile),
        help="Path to schema file to use for validation",
        metavar="PATH",
        required=True,
        type=Path,
    )


def _add_arg_search_path(group: Group) -> None:
    group.add_argument(
        _switch(STR.searchpath),
        help="Colon-separated paths to search for extra templates",
        metavar="PATH[:PATH:...]",
        required=False,
        type=lambda s: s.split(":"),
    )


def _add_arg_supplemental_files(group: Group) -> None:
    group.add_argument(
        STR.suppfiles,
        help="Additional files to supplement primary input",
        metavar="PATH",
        nargs="*",
        type=Path,
    )


def _add_arg_target_dir(group: Group, required: bool) -> None:
    group.add_argument(
        _switch(STR.targetdir),
        help="Path to target directory",
        metavar="PATH",
        required=required,
        type=Path,
    )


def _add_arg_total(group: Group) -> None:
    group.add_argument(
        _switch(STR.total),
        action="store_true",
        help="Require rendering of all Jinja2 variables/expressions",
    )


def _add_arg_values_file(group: Group, required: bool = False) -> None:
    group.add_argument(
        _switch(STR.valsfile),
        help="Path to file providing override or interpolation values",
        metavar="PATH",
        required=required,
        type=Path,
    )


def _add_arg_values_format(group: Group, choices: List[str]) -> None:
    group.add_argument(
        _switch(STR.valsfmt),
        choices=choices,
        help="Values format",
        required=False,
        type=str,
    )


def _add_arg_values_needed(group: Group) -> None:
    group.add_argument(
        _switch(STR.valsneeded),
        action="store_true",
        help="Print report of values needed to render template",
    )


def _add_arg_verbose(group: Group) -> None:
    group.add_argument(
        _switch(STR.verbose),
        "-v",
        action="store_true",
        help="Print all logging messages",
    )


# pylint: enable=missing-function-docstring


# Support


def _abort(msg: str) -> NoReturn:
    """
    Exit with an informative message and error status.

    :param msg: The message to print.
    """
    print(msg, file=sys.stderr)
    sys.exit(1)


def _add_args_verbosity(group: Group) -> ActionChecks:
    """
    Add quiet and verbose arguments.

    :param group: The group to add the arguments to.
    :return: Check for mutual exclusivity of quiet/verbose arguments.
    """
    _add_arg_quiet(group)
    _add_arg_verbose(group)
    return [_check_verbosity]


def _add_subparser(subparsers: Subparsers, name: str, helpmsg: str) -> Parser:
    """
    Add a new subparser, with standard help formatting, to the given parser.

    :param subparsers: The subparsers to add the new subparser to.
    :param name: The name of the subparser.
    :param helpmsg: The help message for the subparser.
    :return: The new subparser.
    """
    parser: Parser = subparsers.add_parser(
        name, add_help=False, help=helpmsg, formatter_class=_formatter, description=helpmsg
    )
    return parser


def _add_subparser_for_driver(name: str, subparsers: Subparsers, with_cycle: bool) -> ModeChecks:
    """
    Subparser for a driver mode.

    :param name: Name of the driver whose subparser to configure.
    :param subparsers: Parent parser's subparsers, to add this subparser to.
    :param with_cycle: Does this driver require a cycle?
    """
    parser = _add_subparser(subparsers, name, "Execute %s tasks" % name)
    _basic_setup(parser)
    subparsers = _add_subparsers(parser, STR.action, STR.task.upper())
    return {
        task: _add_subparser_for_driver_task(subparsers, task, helpmsg, with_cycle)
        for task, helpmsg in import_module("uwtools.api.%s" % name).tasks().items()
    }


def _add_subparser_for_driver_task(
    subparsers: Subparsers, task: str, helpmsg: str, with_cycle: bool
) -> ActionChecks:
    """
    Subparser for a driver action.

    :param subparsers: Parent parser's subparsers, to add this subparser to.
    :param task: The task to add a subparser for.
    :param helpmsg: Help message for task.
    :param with_cycle: Does this driver require a cycle?
    """
    parser = _add_subparser(subparsers, task, helpmsg.rstrip("."))
    required = parser.add_argument_group(TITLE_REQ_ARG)
    if with_cycle:
        _add_arg_cycle(required)
    optional = _basic_setup(parser)
    _add_arg_config_file(group=optional)
    _add_arg_batch(optional)
    _add_arg_dry_run(optional)
    _add_arg_graph_file(optional)
    checks = _add_args_verbosity(optional)
    return checks


def _add_subparsers(parser: Parser, dest: str, metavar: str) -> Subparsers:
    """
    Add subparsers to a parser.

    :param parser: The parser to add subparsers to.
    :param dest: Name of parser attribute to store subparser under.
    :param metavar: Name for hierarchy of subparsers as shown by --help.
    :return: The new subparsers object.
    """
    return parser.add_subparsers(
        dest=dest, metavar=metavar, required=True, title="Positional arguments"
    )


def _basic_setup(parser: Parser) -> Group:
    """
    Create optional-arguments group and add help switch.

    :param parser: The parser to add the optional group to.
    """
    optional = parser.add_argument_group("Optional arguments")
    optional.add_argument("-h", _switch(STR.help), action=STR.help, help="Show help and exit")
    optional.add_argument(
        _switch(STR.version),
        action=STR.version,
        help="Show version info and exit",
        version=f"%(prog)s {_version()}",
    )
    return optional


def _check_file_vs_format(file_arg: str, format_arg: str, args: Args) -> Args:
    if args.get(format_arg) is None:
        if args.get(file_arg) is None:
            _abort("Specify %s when %s is not specified" % (_switch(format_arg), _switch(file_arg)))
        args[format_arg] = get_file_format(args[file_arg])
    return args


def _check_template_render_vals_args(args: Args) -> Args:
    # In "template render" mode, a values file is optional, as values used to render the template
    # will be taken from the environment or from key=value command-line pairs by default. But if a
    # values file IS specified, its format must either be explicitly specified, or deduced from its
    # extension.
    if args.get(STR.valsfile) is not None:
        if args.get(STR.valsfmt) is None:
            args[STR.valsfmt] = get_file_format(args[STR.valsfile])
    return args


def _check_verbosity(args: Args) -> Args:
    if args.get(STR.quiet) and args.get(STR.verbose):
        _abort("%s may not be used with %s" % (_switch(STR.quiet), _switch(STR.verbose)))
    return args


def _dict_from_key_eq_val_strings(config_items: List[str]) -> Dict[str, str]:
    """
    Given a list of key=value strings, return a dictionary of key/value pairs.

    :param config_items: Strings in the form key=value.
    :return: A dictionary based on the input key=value strings.
    """
    return dict([arg.split("=") for arg in config_items])


def _dispatch_to_driver(name: str, args: Args) -> bool:
    """
    Dispatch logic for a driver mode.

    :param name: Name of the driver to dispatch to.
    :param args: Parsed command-line args.
    """
    execute: Callable[..., bool] = import_module("uwtools.api.%s" % name).execute
    return execute(
        task=args[STR.action],
        config=args[STR.cfgfile],
        cycle=args[STR.cycle],
        batch=args[STR.batch],
        dry_run=args[STR.dryrun],
        graph_file=args[STR.graphfile],
        stdin_ok=True,
    )


def _formatter(prog: str) -> HelpFormatter:
    """
    A standard formatter for help messages.
    """
    # max_help_positions sets the maximum starting column for option help text.
    return HelpFormatter(prog, max_help_position=6)


def _parse_args(raw_args: List[str]) -> Tuple[Args, Checks]:
    """
    Parse command-line arguments.

    :param raw_args: The raw command-line arguments to parse.
    :return: Parsed command-line arguments.
    """
    parser = Parser(
        description="Unified Workflow Tools", add_help=False, formatter_class=_formatter
    )
    _basic_setup(parser)
    subparsers = _add_subparsers(parser, STR.mode, STR.mode.upper())
<<<<<<< HEAD
    checks = {
        STR.chgrescube: _add_subparser_chgres_cube(subparsers),
        STR.config: _add_subparser_config(subparsers),
        STR.esggrid: _add_subparser_esg_grid(subparsers),
        STR.file: _add_subparser_file(subparsers),
        STR.fv3: _add_subparser_fv3(subparsers),
        STR.globalequivresol: _add_subparser_global_equiv_resol(subparsers),
        STR.jedi: _add_subparser_jedi(subparsers),
        STR.makehgrid: _add_subparser_make_hgrid(subparsers),
        STR.mpas: _add_subparser_mpas(subparsers),
        STR.mpasinit: _add_subparser_mpas_init(subparsers),
        STR.rocoto: _add_subparser_rocoto(subparsers),
        STR.sfcclimogen: _add_subparser_sfc_climo_gen(subparsers),
        STR.makesolomosaic: _add_subparser_make_solo_mosaic(subparsers),
        STR.template: _add_subparser_template(subparsers),
        STR.ungrib: _add_subparser_ungrib(subparsers),
=======
    tools = {
        STR.config: partial(_add_subparser_config, subparsers),
        STR.file: partial(_add_subparser_file, subparsers),
        STR.rocoto: partial(_add_subparser_rocoto, subparsers),
        STR.template: partial(_add_subparser_template, subparsers),
    }
    drivers = {
        x: partial(_add_subparser_for_driver, x, subparsers, with_cycle)
        for x, with_cycle in [
            (STR.chgrescube, True),
            (STR.esggrid, False),
            (STR.fv3, True),
            (STR.globalequivresol, False),
            (STR.jedi, True),
            (STR.makehgrid, False),
            (STR.mpas, True),
            (STR.mpasinit, True),
            (STR.sfcclimogen, False),
            (STR.ungrib, True),
        ]
>>>>>>> 87d5a1f3
    }
    modes = {**tools, **drivers}
    checks = {k: modes[k]() for k in sorted(modes.keys())}
    return vars(parser.parse_args(raw_args)), checks


def _switch(arg: str) -> str:
    """
    Convert argument name to long-form switch.

    :param arg: Internal name of parsed argument.
    :return: The long-form switch.
    """
    return "--%s" % arg.replace("_", "-")


def _version() -> str:
    """
    Return version information.
    """
    with open(resource_path("info.json"), "r", encoding="utf-8") as f:
        info = json.load(f)
        return "version %s build %s" % (info["version"], info["buildnum"])<|MERGE_RESOLUTION|>--- conflicted
+++ resolved
@@ -17,16 +17,6 @@
 import uwtools.api
 import uwtools.api.config
 import uwtools.api.file
-<<<<<<< HEAD
-import uwtools.api.fv3
-import uwtools.api.global_equiv_resol
-import uwtools.api.jedi
-import uwtools.api.make_hgrid
-import uwtools.api.make_solo_mosaic
-import uwtools.api.mpas
-import uwtools.api.mpas_init
-=======
->>>>>>> 87d5a1f3
 import uwtools.api.rocoto
 import uwtools.api.template
 import uwtools.config.jinja2
@@ -67,16 +57,6 @@
         tools: Dict[str, Callable[..., bool]] = {
             STR.config: _dispatch_config,
             STR.file: _dispatch_file,
-<<<<<<< HEAD
-            STR.fv3: _dispatch_fv3,
-            STR.globalequivresol: _dispatch_global_equiv_resol,
-            STR.jedi: _dispatch_jedi,
-            STR.makehgrid: _dispatch_make_hgrid,
-            STR.makesolomosaic: _dispatch_make_solo_mosaic,
-            STR.mpas: _dispatch_mpas,
-            STR.mpasinit: _dispatch_mpas_init,
-=======
->>>>>>> 87d5a1f3
             STR.rocoto: _dispatch_rocoto,
             STR.template: _dispatch_template,
         }
@@ -354,387 +334,6 @@
     )
 
 
-<<<<<<< HEAD
-# Mode fv3
-
-
-def _add_subparser_fv3(subparsers: Subparsers) -> ModeChecks:
-    """
-    Subparser for mode: fv3
-
-    :param subparsers: Parent parser's subparsers, to add this subparser to.
-    """
-    parser = _add_subparser(subparsers, STR.fv3, "Execute FV3 tasks")
-    _basic_setup(parser)
-    subparsers = _add_subparsers(parser, STR.action, STR.task.upper())
-    return {
-        task: _add_subparser_fv3_task(subparsers, task, helpmsg)
-        for task, helpmsg in uwtools.api.fv3.tasks().items()
-    }
-
-
-def _add_subparser_fv3_task(subparsers: Subparsers, task: str, helpmsg: str) -> ActionChecks:
-    """
-    Subparser for mode: fv3 <task>
-
-    :param subparsers: Parent parser's subparsers, to add this subparser to.
-    :param task: The task to add a subparser for.
-    :param helpmsg: Help message for task.
-    """
-    parser = _add_subparser(subparsers, task, helpmsg.rstrip("."))
-    required = parser.add_argument_group(TITLE_REQ_ARG)
-    _add_arg_cycle(required)
-    optional = _basic_setup(parser)
-    _add_arg_config_file(group=optional)
-    _add_arg_batch(optional)
-    _add_arg_dry_run(optional)
-    _add_arg_graph_file(optional)
-    checks = _add_args_verbosity(optional)
-    return checks
-
-
-def _dispatch_fv3(args: Args) -> bool:
-    """
-    Dispatch logic for fv3 mode.
-
-    :param args: Parsed command-line args.
-    """
-    return uwtools.api.fv3.execute(
-        task=args[STR.action],
-        config=args[STR.cfgfile],
-        cycle=args[STR.cycle],
-        batch=args[STR.batch],
-        dry_run=args[STR.dryrun],
-        graph_file=args[STR.graphfile],
-        stdin_ok=True,
-    )
-
-
-# Mode global_equiv_resol
-
-
-def _add_subparser_global_equiv_resol(subparsers: Subparsers) -> ModeChecks:
-    """
-    Subparser for mode: global_equiv_resol
-    :param subparsers: Parent parser's subparsers, to add this subparser to.
-    """
-    parser = _add_subparser(subparsers, STR.globalequivresol, "Execute global_equiv_resol tasks")
-    _basic_setup(parser)
-    subparsers = _add_subparsers(parser, STR.action, STR.task.upper())
-    return {
-        task: _add_subparser_global_equiv_resol_task(subparsers, task, helpmsg)
-        for task, helpmsg in uwtools.api.global_equiv_resol.tasks().items()
-    }
-
-
-def _add_subparser_global_equiv_resol_task(
-    subparsers: Subparsers, task: str, helpmsg: str
-) -> ActionChecks:
-    """
-    Subparser for mode: global_equiv_resol_task <task>
-
-    :param subparsers: Parent parser's subparsers, to add this subparser to.
-    :param task: The task to add a subparser for.
-    :param helpmsg: Help message for task.
-    """
-    parser = _add_subparser(subparsers, task, helpmsg.rstrip("."))
-    required = parser.add_argument_group(TITLE_REQ_ARG)
-    _add_arg_config_file(group=required, required=True)
-    optional = _basic_setup(parser)
-    _add_arg_batch(optional)
-    _add_arg_dry_run(optional)
-    _add_arg_graph_file(optional)
-    checks = _add_args_verbosity(optional)
-    return checks
-
-
-def _dispatch_global_equiv_resol(args: Args) -> bool:
-    """
-    Dispatch logic for global_equiv_resol mode.
-
-    :param args: Parsed command-line args.
-    """
-    return uwtools.api.global_equiv_resol.execute(
-        task=args[STR.action],
-        config=args[STR.cfgfile],
-        batch=args[STR.batch],
-        dry_run=args[STR.dryrun],
-        graph_file=args[STR.graphfile],
-        stdin_ok=True,
-    )
-
-
-# Mode jedi
-
-
-def _add_subparser_jedi(subparsers: Subparsers) -> ModeChecks:
-    """
-    Subparser for mode: jedi
-    :param subparsers: Parent parser's subparsers, to add this subparser to.
-    """
-    parser = _add_subparser(subparsers, STR.jedi, "Execute JEDI tasks")
-    _basic_setup(parser)
-    subparsers = _add_subparsers(parser, STR.action, STR.task.upper())
-    return {
-        task: _add_subparser_jedi_task(subparsers, task, helpmsg)
-        for task, helpmsg in uwtools.api.jedi.tasks().items()
-    }
-
-
-def _add_subparser_jedi_task(subparsers: Subparsers, task: str, helpmsg: str) -> ActionChecks:
-    """
-    Subparser for mode: jedi <task>
-
-    :param subparsers: Parent parser's subparsers, to add this subparser to.
-    :param task: The task to add a subparser for.
-    :param helpmsg: Help message for task.
-    """
-    parser = _add_subparser(subparsers, task, helpmsg.rstrip("."))
-    required = parser.add_argument_group(TITLE_REQ_ARG)
-    _add_arg_cycle(required)
-    optional = _basic_setup(parser)
-    _add_arg_config_file(group=optional)
-    _add_arg_batch(optional)
-    _add_arg_dry_run(optional)
-    _add_arg_graph_file(optional)
-    checks = _add_args_verbosity(optional)
-    return checks
-
-
-def _dispatch_jedi(args: Args) -> bool:
-    """
-    Dispatch logic for jedi mode.
-
-    :param args: Parsed command-line args.
-    """
-    return uwtools.api.jedi.execute(
-        task=args[STR.action],
-        config=args[STR.cfgfile],
-        cycle=args[STR.cycle],
-        batch=args[STR.batch],
-        dry_run=args[STR.dryrun],
-        graph_file=args[STR.graphfile],
-        stdin_ok=True,
-    )
-
-
-# Mode make_hgrid
-
-
-def _add_subparser_make_hgrid(subparsers: Subparsers) -> ModeChecks:
-    """
-    Subparser for mode: make_hgrid
-    :param subparsers: Parent parser's subparsers, to add this subparser to.
-    """
-    parser = _add_subparser(subparsers, STR.makehgrid, "Execute make_hgrid tasks")
-    _basic_setup(parser)
-    subparsers = _add_subparsers(parser, STR.action, STR.task.upper())
-    return {
-        task: _add_subparser_make_hgrid_task(subparsers, task, helpmsg)
-        for task, helpmsg in uwtools.api.make_hgrid.tasks().items()
-    }
-
-
-def _add_subparser_make_hgrid_task(subparsers: Subparsers, task: str, helpmsg: str) -> ActionChecks:
-    """
-    Subparser for mode: make_hgrid <task>
-    :param subparsers: Parent parser's subparsers, to add this subparser to.
-    :param task: The task to add a subparser for.
-    :param helpmsg: Help message for task.
-    """
-    parser = _add_subparser(subparsers, task, helpmsg.rstrip("."))
-    optional = _basic_setup(parser)
-    _add_arg_config_file(group=optional, required=False)
-    _add_arg_batch(optional)
-    _add_arg_dry_run(optional)
-    _add_arg_graph_file(optional)
-    checks = _add_args_verbosity(optional)
-    return checks
-
-
-def _dispatch_make_hgrid(args: Args) -> bool:
-    """
-    Dispatch logic for make_hgrid mode.
-
-    :param args: Parsed command-line args.
-    """
-    return uwtools.api.make_hgrid.execute(
-        task=args[STR.action],
-        config=args[STR.cfgfile],
-        batch=args[STR.batch],
-        dry_run=args[STR.dryrun],
-        graph_file=args[STR.graphfile],
-        stdin_ok=True,
-    )
-
-
-# Mode make_solo_mosaic
-
-
-def _add_subparser_make_solo_mosaic(subparsers: Subparsers) -> ModeChecks:
-    """
-    Subparser for mode: make_solo_mosaic
-    :param subparsers: Parent parser's subparsers, to add this subparser to.
-    """
-    parser = _add_subparser(subparsers, STR.makesolomosaic, "Execute make_solo_mosaic tasks")
-    _basic_setup(parser)
-    subparsers = _add_subparsers(parser, STR.action, STR.task.upper())
-    return {
-        task: _add_subparser_make_solo_mosaic_task(subparsers, task, helpmsg)
-        for task, helpmsg in uwtools.api.make_solo_mosaic.tasks().items()
-    }
-
-
-def _add_subparser_make_solo_mosaic_task(
-    subparsers: Subparsers, task: str, helpmsg: str
-) -> ActionChecks:
-    """
-    Subparser for mode: make_solo_mosaic_task <task>
-
-    :param subparsers: Parent parser's subparsers, to add this subparser to.
-    :param task: The task to add a subparser for.
-    :param helpmsg: Help message for task.
-    """
-    parser = _add_subparser(subparsers, task, helpmsg.rstrip("."))
-    required = parser.add_argument_group(TITLE_REQ_ARG)
-    _add_arg_config_file(group=required, required=True)
-    optional = _basic_setup(parser)
-    _add_arg_batch(optional)
-    _add_arg_dry_run(optional)
-    _add_arg_graph_file(optional)
-    checks = _add_args_verbosity(optional)
-    return checks
-
-
-def _dispatch_make_solo_mosaic(args: Args) -> bool:
-    """
-    Dispatch logic for make_solo_mosaic mode.
-
-    :param args: Parsed command-line args.
-    """
-    return uwtools.api.make_solo_mosaic.execute(
-        task=args[STR.action],
-        config=args[STR.cfgfile],
-        batch=args[STR.batch],
-        dry_run=args[STR.dryrun],
-        graph_file=args[STR.graphfile],
-        stdin_ok=True,
-    )
-
-
-# Mode mpas
-
-
-def _add_subparser_mpas(subparsers: Subparsers) -> ModeChecks:
-    """
-    Subparser for mode: mpas
-
-    :param subparsers: Parent parser's subparsers, to add this subparser to.
-    """
-    parser = _add_subparser(subparsers, STR.mpas, "Execute MPAS tasks")
-    _basic_setup(parser)
-    subparsers = _add_subparsers(parser, STR.action, STR.task.upper())
-    return {
-        task: _add_subparser_mpas_task(subparsers, task, helpmsg)
-        for task, helpmsg in uwtools.api.mpas.tasks().items()
-    }
-
-
-def _add_subparser_mpas_task(subparsers: Subparsers, task: str, helpmsg: str) -> ActionChecks:
-    """
-    Subparser for mode: mpas <task>
-
-    :param subparsers: Parent parser's subparsers, to add this subparser to.
-    :param task: The task to add a subparser for.
-    :param helpmsg: Help message for task.
-    """
-    parser = _add_subparser(subparsers, task, helpmsg.rstrip("."))
-    required = parser.add_argument_group(TITLE_REQ_ARG)
-
-    _add_arg_cycle(required)
-    optional = _basic_setup(parser)
-    _add_arg_config_file(group=optional)
-    _add_arg_batch(optional)
-    _add_arg_dry_run(optional)
-    _add_arg_graph_file(optional)
-    checks = _add_args_verbosity(optional)
-    return checks
-
-
-def _dispatch_mpas(args: Args) -> bool:
-    """
-    Dispatch logic for mpas mode.
-
-    :param args: Parsed command-line args.
-    """
-    return uwtools.api.mpas.execute(
-        task=args[STR.action],
-        config=args[STR.cfgfile],
-        cycle=args[STR.cycle],
-        batch=args[STR.batch],
-        dry_run=args[STR.dryrun],
-        graph_file=args[STR.graphfile],
-        stdin_ok=True,
-    )
-
-
-# Mode mpas_init
-
-
-def _add_subparser_mpas_init(subparsers: Subparsers) -> ModeChecks:
-    """
-    Subparser for mode: mpas_init
-
-    :param subparsers: Parent parser's subparsers, to add this subparser to.
-    """
-    parser = _add_subparser(subparsers, STR.mpasinit, "Execute MPAS Init tasks")
-    _basic_setup(parser)
-    subparsers = _add_subparsers(parser, STR.action, STR.task.upper())
-    return {
-        task: _add_subparser_mpas_init_task(subparsers, task, helpmsg)
-        for task, helpmsg in uwtools.api.mpas_init.tasks().items()
-    }
-
-
-def _add_subparser_mpas_init_task(subparsers: Subparsers, task: str, helpmsg: str) -> ActionChecks:
-    """
-    Subparser for mode: mpas_init <task>
-
-    :param subparsers: Parent parser's subparsers, to add this subparser to.
-    :param task: The task to add a subparser for.
-    :param helpmsg: Help message for task.
-    """
-    parser = _add_subparser(subparsers, task, helpmsg.rstrip("."))
-    required = parser.add_argument_group(TITLE_REQ_ARG)
-    _add_arg_cycle(required)
-    optional = _basic_setup(parser)
-    _add_arg_config_file(group=optional)
-    _add_arg_batch(optional)
-    _add_arg_dry_run(optional)
-    _add_arg_graph_file(optional)
-    checks = _add_args_verbosity(optional)
-    return checks
-
-
-def _dispatch_mpas_init(args: Args) -> bool:
-    """
-    Dispatch logic for mpas_init mode.
-
-    :param args: Parsed command-line args.
-    """
-    return uwtools.api.mpas_init.execute(
-        task=args[STR.action],
-        config=args[STR.cfgfile],
-        cycle=args[STR.cycle],
-        batch=args[STR.batch],
-        dry_run=args[STR.dryrun],
-        graph_file=args[STR.graphfile],
-        stdin_ok=True,
-    )
-
-
-=======
->>>>>>> 87d5a1f3
 # Mode rocoto
 
 
@@ -1356,24 +955,6 @@
     )
     _basic_setup(parser)
     subparsers = _add_subparsers(parser, STR.mode, STR.mode.upper())
-<<<<<<< HEAD
-    checks = {
-        STR.chgrescube: _add_subparser_chgres_cube(subparsers),
-        STR.config: _add_subparser_config(subparsers),
-        STR.esggrid: _add_subparser_esg_grid(subparsers),
-        STR.file: _add_subparser_file(subparsers),
-        STR.fv3: _add_subparser_fv3(subparsers),
-        STR.globalequivresol: _add_subparser_global_equiv_resol(subparsers),
-        STR.jedi: _add_subparser_jedi(subparsers),
-        STR.makehgrid: _add_subparser_make_hgrid(subparsers),
-        STR.mpas: _add_subparser_mpas(subparsers),
-        STR.mpasinit: _add_subparser_mpas_init(subparsers),
-        STR.rocoto: _add_subparser_rocoto(subparsers),
-        STR.sfcclimogen: _add_subparser_sfc_climo_gen(subparsers),
-        STR.makesolomosaic: _add_subparser_make_solo_mosaic(subparsers),
-        STR.template: _add_subparser_template(subparsers),
-        STR.ungrib: _add_subparser_ungrib(subparsers),
-=======
     tools = {
         STR.config: partial(_add_subparser_config, subparsers),
         STR.file: partial(_add_subparser_file, subparsers),
@@ -1394,7 +975,6 @@
             (STR.sfcclimogen, False),
             (STR.ungrib, True),
         ]
->>>>>>> 87d5a1f3
     }
     modes = {**tools, **drivers}
     checks = {k: modes[k]() for k in sorted(modes.keys())}
