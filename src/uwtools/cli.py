--- conflicted
+++ resolved
@@ -89,12 +89,7 @@
         helpmsg="Format of file 2",
         choices=FORMATS,
     )
-<<<<<<< HEAD
-    _add_arg_quiet(optional)
-    _add_arg_verbose(optional)
-=======
     basic_setup(parser)
->>>>>>> 70f56e78
 
 
 def _add_subparser_config_realize(subparsers: Subparsers) -> None:
@@ -105,7 +100,6 @@
     """
     parser = _add_subparser(subparsers, "realize", "Realize config")
     required = parser.add_argument_group(TITLE_REQ_ARG)
-<<<<<<< HEAD
     _add_arg_values_file(required, required=True)
     optional = _basic_setup(parser)
     _add_arg_input_file(optional)
@@ -115,19 +109,6 @@
     _add_arg_values_format(optional, choices=FORMATS)
     _add_arg_values_needed(optional)
     _add_arg_dry_run(optional)
-    _add_arg_quiet(optional)
-    _add_arg_verbose(optional)
-=======
-    add_arg_input_format(required, choices=choices)
-    add_arg_output_format(required, choices=choices)
-    optional = basic_setup(parser)
-    add_arg_input_file(optional)
-    add_arg_output_file(optional)
-    add_arg_values_file(optional)
-    add_arg_values_format(optional, choices=choices)
-    add_arg_values_needed(optional)
-    add_arg_dry_run(optional)
->>>>>>> 70f56e78
 
 
 def _add_subparser_config_translate(subparsers: Subparsers) -> None:
@@ -136,7 +117,6 @@
 
     :param subparsers: Parent parser's subparsers, to add this subparser to.
     """
-<<<<<<< HEAD
     parser = _add_subparser(subparsers, "translate", "Translate configs")
     optional = _basic_setup(parser)
     _add_arg_input_file(optional)
@@ -144,18 +124,6 @@
     _add_arg_output_file(optional)
     _add_arg_output_format(optional, choices=[FORMAT.jinja2])
     _add_arg_dry_run(optional)
-    _add_arg_quiet(optional)
-    _add_arg_verbose(optional)
-=======
-    parser = add_subparser(subparsers, "translate", "Translate configs")
-    required = parser.add_argument_group(TITLE_REQ_ARG)
-    add_arg_input_format(required, choices=["atparse"])
-    add_arg_output_format(required, choices=["jinja2"])
-    optional = basic_setup(parser)
-    add_arg_input_file(optional)
-    add_arg_output_file(optional)
-    add_arg_dry_run(optional)
->>>>>>> 70f56e78
 
 
 def _add_subparser_config_validate(subparsers: Subparsers) -> None:
@@ -166,19 +134,10 @@
     """
     parser = _add_subparser(subparsers, "validate", "Validate config")
     required = parser.add_argument_group(TITLE_REQ_ARG)
-<<<<<<< HEAD
     _add_arg_schema_file(required)
     optional = _basic_setup(parser)
     _add_arg_input_file(optional)
     _add_arg_input_format(optional, choices=[FORMAT.yaml])
-    _add_arg_quiet(optional)
-    _add_arg_verbose(optional)
-=======
-    add_arg_input_format(required, choices=["yaml"])
-    add_arg_schema_file(required)
-    optional = basic_setup(parser)
-    add_arg_input_file(optional)
->>>>>>> 70f56e78
 
 
 def _dispatch_config(args: Namespace) -> bool:
@@ -282,19 +241,10 @@
     """
     parser = _add_subparser(subparsers, "run", "Run a forecast")
     required = parser.add_argument_group(TITLE_REQ_ARG)
-<<<<<<< HEAD
     _add_arg_config_file(required)
     _add_arg_model(required, choices=["FV3"])
     optional = _basic_setup(parser)
     _add_arg_dry_run(optional)
-    _add_arg_quiet(optional)
-    _add_arg_verbose(optional)
-=======
-    add_arg_config_file(required)
-    add_arg_model(required, choices=["FV3"])
-    optional = basic_setup(parser)
-    add_arg_dry_run(optional)
->>>>>>> 70f56e78
 
 
 def _dispatch_forecast(args: Namespace) -> bool:
@@ -338,7 +288,6 @@
 
     :param subparsers: Parent parser's subparsers, to add this subparser to.
     """
-<<<<<<< HEAD
     parser = _add_subparser(subparsers, "render", "Render a template")
     optional = _basic_setup(parser)
     _add_arg_input_file(optional)
@@ -347,19 +296,7 @@
     _add_arg_values_format(optional, choices=FORMATS)
     _add_arg_values_needed(optional)
     _add_arg_dry_run(optional)
-    _add_arg_quiet(optional)
-    _add_arg_verbose(optional)
     _add_arg_key_eq_val_pairs(optional)
-=======
-    parser = add_subparser(subparsers, "render", "Render a template")
-    optional = basic_setup(parser)
-    add_arg_input_file(optional)
-    add_arg_output_file(optional)
-    add_arg_values_file(optional)
-    add_arg_values_needed(optional)
-    add_arg_dry_run(optional)
-    add_arg_key_eq_val_pairs(optional)
->>>>>>> 70f56e78
 
 
 def _dispatch_template(args: Namespace) -> bool:
