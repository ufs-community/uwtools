"""
Modal CLI.
"""

import datetime as dt
import sys
from argparse import ArgumentParser as Parser
from argparse import HelpFormatter
from argparse import _ArgumentGroup as Group
from argparse import _SubParsersAction as Subparsers
from dataclasses import dataclass
from functools import partial
from pathlib import Path
from typing import Any, Callable, Dict, List, Tuple

import uwtools.api.config
import uwtools.api.forecast
import uwtools.api.rocoto
import uwtools.api.template
import uwtools.config.jinja2
import uwtools.rocoto
from uwtools.drivers.forecast import CLASSES as FORECAST_CLASSES
from uwtools.logging import log, setup_logging
from uwtools.utils.file import FORMAT, get_file_format

FORMATS = [FORMAT.ini, FORMAT.nml, FORMAT.sh, FORMAT.yaml]
TITLE_REQ_ARG = "Required arguments"

Args = Dict[str, Any]
SubmodeChecks = List[Callable[[Args], Args]]
ModeChecks = Dict[str, SubmodeChecks]
Checks = Dict[str, ModeChecks]


def main() -> None:
    """
    Main entry point.
    """

    # Silence logging initially, then process the command-line arguments by parsing them. Run all
    # defined checks for the appropriate [sub]mode. Reconfigure logging after quiet/verbose choices
    # are known, then dispatch to the [sub]mode handler.

    setup_logging(quiet=True)
    try:
        args, checks = _parse_args(sys.argv[1:])
        for check in checks[args[STR.mode]][args[STR.submode]]:
            check(args)
        setup_logging(quiet=args[STR.quiet], verbose=args[STR.debug or STR.verbose])
        log.debug("Command: %s %s", Path(sys.argv[0]).name, " ".join(sys.argv[1:]))
        modes = {
            STR.config: _dispatch_config,
            STR.forecast: _dispatch_forecast,
            STR.rocoto: _dispatch_rocoto,
            STR.template: _dispatch_template,
        }
        sys.exit(0 if modes[args[STR.mode]](args) else 1)
    except Exception as e:  # pylint: disable=broad-exception-caught
        _abort(str(e))


# Mode config


def _add_subparser_config(subparsers: Subparsers) -> ModeChecks:
    """
    Subparser for mode: config

    :param subparsers: Parent parser's subparsers, to add this subparser to.
    """
    parser = _add_subparser(subparsers, STR.config, "Handle configs")
    _basic_setup(parser)
    subparsers = _add_subparsers(parser, STR.submode)
    return {
        STR.compare: _add_subparser_config_compare(subparsers),
        STR.realize: _add_subparser_config_realize(subparsers),
        STR.validate: _add_subparser_config_validate(subparsers),
    }


def _add_subparser_config_compare(subparsers: Subparsers) -> SubmodeChecks:
    """
    Subparser for mode: config compare

    :param subparsers: Parent parser's subparsers, to add this subparser to.
    """
    parser = _add_subparser(subparsers, STR.compare, "Compare configs")
    required = parser.add_argument_group(TITLE_REQ_ARG)
    _add_arg_file_path(required, switch=_switch(STR.file1path), helpmsg="Path to file 1")
    _add_arg_file_path(required, switch=_switch(STR.file2path), helpmsg="Path to file 2")
    optional = _basic_setup(parser)
    _add_arg_file_format(
        optional,
        switch=_switch(STR.file1fmt),
        helpmsg="Format of file 1",
        choices=FORMATS,
    )
    _add_arg_file_format(
        optional,
        switch=_switch(STR.file2fmt),
        helpmsg="Format of file 2",
        choices=FORMATS,
    )
    checks = _add_args_verbosity(optional)
    return checks + [
        partial(_check_file_vs_format, STR.file1path, STR.file1fmt),
        partial(_check_file_vs_format, STR.file2path, STR.file2fmt),
    ]


def _add_subparser_config_realize(subparsers: Subparsers) -> SubmodeChecks:
    """
    Subparser for mode: config realize

    :param subparsers: Parent parser's subparsers, to add this subparser to.
    """
    parser = _add_subparser(subparsers, STR.realize, "Realize config")
    optional = _basic_setup(parser)
    _add_arg_input_file(optional)
    _add_arg_input_format(optional, choices=FORMATS)
    _add_arg_output_file(optional)
    _add_arg_output_format(optional, choices=FORMATS)
    _add_arg_values_needed(optional)
    _add_arg_dry_run(optional)
    checks = _add_args_verbosity(optional)
    _add_arg_supplemental_files(optional)
    return checks + [
        partial(_check_file_vs_format, STR.infile, STR.infmt),
        partial(_check_file_vs_format, STR.outfile, STR.outfmt),
    ]


<<<<<<< HEAD
def _add_subparser_config_translate(subparsers: Subparsers) -> SubmodeChecks:
    """
    Subparser for mode: config translate

    :param subparsers: Parent parser's subparsers, to add this subparser to.
    """
    parser = _add_subparser(subparsers, STR.translate, "Translate configs")
    optional = _basic_setup(parser)
    _add_arg_input_file(optional)
    _add_arg_input_format(optional, choices=[FORMAT.atparse])
    _add_arg_output_file(optional)
    _add_arg_output_format(optional, choices=[FORMAT.jinja2])
    _add_arg_dry_run(optional)
    checks = _add_args_verbosity(optional)
    return checks + [
        partial(_check_file_vs_format, STR.infile, STR.infmt),
        partial(_check_file_vs_format, STR.outfile, STR.outfmt),
    ]


=======
>>>>>>> 965d8ddd
def _add_subparser_config_validate(subparsers: Subparsers) -> SubmodeChecks:
    """
    Subparser for mode: config validate

    :param subparsers: Parent parser's subparsers, to add this subparser to.
    """
    parser = _add_subparser(subparsers, STR.validate, "Validate config")
    required = parser.add_argument_group(TITLE_REQ_ARG)
    _add_arg_schema_file(required)
    optional = _basic_setup(parser)
    _add_arg_input_file(optional)
    return _add_args_verbosity(optional)


def _dispatch_config(args: Args) -> bool:
    """
    Dispatch logic for config mode.

    :param args: Parsed command-line args.
    """
    return {
        STR.compare: _dispatch_config_compare,
        STR.realize: _dispatch_config_realize,
        STR.validate: _dispatch_config_validate,
    }[args[STR.submode]](args)


def _dispatch_config_compare(args: Args) -> bool:
    """
    Dispatch logic for config compare submode.

    :param args: Parsed command-line args.
    """
    return uwtools.api.config.compare(
        config_a_path=args[STR.file1path],
        config_a_format=args[STR.file1fmt],
        config_b_path=args[STR.file2path],
        config_b_format=args[STR.file2fmt],
    )


def _dispatch_config_realize(args: Args) -> bool:
    """
    Dispatch logic for config realize submode.

    :param args: Parsed command-line args.
    """
    return uwtools.api.config.realize(
        input_config=args[STR.infile],
        input_format=args[STR.infmt],
        output_file=args[STR.outfile],
        output_format=args[STR.outfmt],
        supplemental_configs=args[STR.suppfiles],
        values_needed=args[STR.valsneeded],
        dry_run=args[STR.dryrun],
    )


def _dispatch_config_validate(args: Args) -> bool:
    """
    Dispatch logic for config validate submode.

    :param args: Parsed command-line args.
    """
    return uwtools.api.config.validate(schema_file=args[STR.schemafile], config=args[STR.infile])


# Mode forecast


def _add_subparser_forecast(subparsers: Subparsers) -> ModeChecks:
    """
    Subparser for mode: forecast

    :param subparsers: Parent parser's subparsers, to add this subparser to.
    """
    parser = _add_subparser(subparsers, STR.forecast, "Configure and run forecasts")
    _basic_setup(parser)
    subparsers = _add_subparsers(parser, STR.submode)
    return {
        STR.run: _add_subparser_forecast_run(subparsers),
    }


def _add_subparser_forecast_run(subparsers: Subparsers) -> SubmodeChecks:
    """
    Subparser for mode: forecast run

    :param subparsers: Parent parser's subparsers, to add this subparser to.
    """
    parser = _add_subparser(subparsers, STR.run, "Run a forecast")
    required = parser.add_argument_group(TITLE_REQ_ARG)
    _add_arg_config_file(required)
    _add_arg_cycle(required)
    _add_arg_model(required, choices=list(FORECAST_CLASSES.keys()))
    optional = _basic_setup(parser)
    _add_arg_batch_script(optional)
    _add_arg_dry_run(optional)
    checks = _add_args_verbosity(optional)
    return checks


def _dispatch_forecast(args: Args) -> bool:
    """
    Dispatch logic for forecast mode.

    :param args: Parsed command-line args.
    """
    return {STR.run: _dispatch_forecast_run}[args[STR.submode]](args)


def _dispatch_forecast_run(args: Args) -> bool:
    """
    Dispatch logic for forecast run submode.

    :param args: Parsed command-line args.
    """
    return uwtools.api.forecast.run(
        model=args[STR.model],
        cycle=args[STR.cycle],
        config_file=args[STR.cfgfile],
        batch_script=args[STR.batch_script],
        dry_run=args[STR.dryrun],
    )


# Mode rocoto


def _add_subparser_rocoto(subparsers: Subparsers) -> ModeChecks:
    """
    Subparser for mode: rocoto

    :param subparsers: Parent parser's subparsers, to add this subparser to.
    """
    parser = _add_subparser(subparsers, STR.rocoto, "Realize and validate Rocoto XML Documents")
    _basic_setup(parser)
    subparsers = _add_subparsers(parser, STR.submode)
    return {
        STR.realize: _add_subparser_rocoto_realize(subparsers),
        STR.validate: _add_subparser_rocoto_validate(subparsers),
    }


def _add_subparser_rocoto_realize(subparsers: Subparsers) -> SubmodeChecks:
    """
    Subparser for mode: rocoto realize

    :param subparsers: Parent parser's subparsers, to add this subparser to.
    """
    parser = _add_subparser(subparsers, STR.realize, "Realize a Rocoto XML workflow document")
    optional = _basic_setup(parser)
    _add_arg_input_file(optional)
    _add_arg_output_file(optional)
    checks = _add_args_verbosity(optional)
    return checks


def _add_subparser_rocoto_validate(subparsers: Subparsers) -> SubmodeChecks:
    """
    Subparser for mode: rocoto validate

    :param subparsers: Parent parser's subparsers, to add this subparser to.
    """
    parser = _add_subparser(subparsers, STR.validate, "Validate Rocoto XML")
    optional = _basic_setup(parser)
    _add_arg_input_file(optional)
    checks = _add_args_verbosity(optional)
    return checks


def _dispatch_rocoto(args: Args) -> bool:
    """
    Dispatch logic for rocoto mode.

    :param args: Parsed command-line args.
    """
    return {
        STR.realize: _dispatch_rocoto_realize,
        STR.validate: _dispatch_rocoto_validate,
    }[
        args[STR.submode]
    ](args)


def _dispatch_rocoto_realize(args: Args) -> bool:
    """
    Dispatch logic for rocoto realize submode. Validate input and output.

    :param args: Parsed command-line args.
    """
    return uwtools.api.rocoto.realize(config=args[STR.infile], output_file=args[STR.outfile])


def _dispatch_rocoto_validate(args: Args) -> bool:
    """
    Dispatch logic for rocoto validate submode.

    :param args: Parsed command-line args.
    """
    return uwtools.api.rocoto.validate(xml_file=args[STR.infile])


# Mode template


def _add_subparser_template(subparsers: Subparsers) -> ModeChecks:
    """
    Subparser for mode: template

    :param subparsers: Parent parser's subparsers, to add this subparser to.
    """
    parser = _add_subparser(subparsers, STR.template, "Handle templates")
    _basic_setup(parser)
    subparsers = _add_subparsers(parser, STR.submode)
    return {
        STR.render: _add_subparser_template_render(subparsers),
        STR.translate: _add_subparser_template_translate(subparsers),
    }


def _add_subparser_template_translate(subparsers: Subparsers) -> SubmodeChecks:
    """
    Subparser for mode: template translate

    :param subparsers: Parent parser's subparsers, to add this subparser to.
    """
    parser = _add_subparser(subparsers, STR.translate, "Translate atparse to Jinja2")
    optional = _basic_setup(parser)
    _add_arg_input_file(optional)
    _add_arg_output_file(optional)
    _add_arg_dry_run(optional)
    return _add_args_quiet_and_verbose(optional)


def _add_subparser_template_render(subparsers: Subparsers) -> SubmodeChecks:
    """
    Subparser for mode: template render

    :param subparsers: Parent parser's subparsers, to add this subparser to.
    """
    parser = _add_subparser(subparsers, STR.render, "Render a template")
    optional = _basic_setup(parser)
    _add_arg_input_file(optional)
    _add_arg_output_file(optional)
    _add_arg_values_file(optional)
    _add_arg_values_format(optional, choices=FORMATS)
    _add_arg_values_needed(optional)
    _add_arg_dry_run(optional)
    checks = _add_args_verbosity(optional)
    _add_arg_key_eq_val_pairs(optional)
    return checks + [_check_template_render_vals_args]


def _dispatch_template(args: Args) -> bool:
    """
    Dispatch logic for template mode.

    :param args: Parsed command-line args.
    """
    return {
        STR.render: _dispatch_template_render,
        STR.translate: _dispatch_template_translate,
    }[
        args[STR.submode]
    ](args)


def _dispatch_template_render(args: Args) -> bool:
    """
    Dispatch logic for template render submode.

    :param args: Parsed command-line args.
    """
    return uwtools.api.template.render(
        values=args[STR.valsfile],
        values_format=args[STR.valsfmt],
        input_file=args[STR.infile],
        output_file=args[STR.outfile],
        overrides=_dict_from_key_eq_val_strings(args[STR.keyvalpairs]),
        values_needed=args[STR.valsneeded],
        dry_run=args[STR.dryrun],
    )


def _dispatch_template_translate(args: Args) -> bool:
    """
    Dispatch logic for template translate submode.

    :param args: Parsed command-line args.
    """
    return uwtools.api.template.translate(
        input_file=args[STR.infile],
        output_file=args[STR.outfile],
        dry_run=args[STR.dryrun],
    )


# Arguments

# pylint: disable=missing-function-docstring


def _add_arg_batch_script(group: Group, required: bool = False) -> None:
    group.add_argument(
        _switch(STR.batch_script),
        help="Path to output batch file (defaults to stdout)",
        metavar="PATH",
        required=required,
        default=None,
        type=str,
    )


def _add_arg_config_file(group: Group) -> None:
    group.add_argument(
        _switch(STR.cfgfile),
        "-c",
        help="Path to config file",
        metavar="PATH",
        required=True,
        type=str,
    )


def _add_arg_cycle(group: Group) -> None:
    group.add_argument(
        _switch(STR.cycle),
        help="The cycle in ISO8601 format",
        required=True,
        type=dt.datetime.fromisoformat,
    )


def _add_arg_debug(group: Group) -> None:
    group.add_argument(
        _switch(STR.debug),
        "--debug",
        action="store_true",
        help="Print all logging messages and the stack trace",
    )


def _add_arg_dry_run(group: Group) -> None:
    group.add_argument(
        _switch(STR.dryrun),
        action="store_true",
        help="Only log info, making no changes",
    )


def _add_arg_file_format(
    group: Group, switch: str, helpmsg: str, choices: List[str], required: bool = False
) -> None:
    group.add_argument(
        switch,
        choices=choices,
        help=helpmsg,
        required=required,
        type=str,
    )


def _add_arg_file_path(group: Group, switch: str, helpmsg: str, required: bool = True) -> None:
    group.add_argument(
        switch,
        help=helpmsg,
        metavar="PATH",
        required=required,
        type=str,
    )


def _add_arg_input_file(group: Group, required: bool = False) -> None:
    group.add_argument(
        _switch(STR.infile),
        "-i",
        help="Path to input file (defaults to stdin)",
        metavar="PATH",
        required=required,
        type=str,
    )


def _add_arg_input_format(group: Group, choices: List[str], required: bool = False) -> None:
    group.add_argument(
        _switch(STR.infmt),
        choices=choices,
        help="Input format",
        required=required,
        type=str,
    )


def _add_arg_key_eq_val_pairs(group: Group) -> None:
    group.add_argument(
        STR.keyvalpairs,
        help="A key=value pair to override/supplement config",
        metavar="KEY=VALUE",
        nargs="*",
    )


def _add_arg_model(group: Group, choices: List[str]) -> None:
    group.add_argument(
        _switch(STR.model),
        choices=choices,
        help="Model name",
        required=True,
        type=str,
    )


def _add_arg_output_file(group: Group, required: bool = False) -> None:
    group.add_argument(
        _switch(STR.outfile),
        "-o",
        help="Path to output file (defaults to stdout)",
        metavar="PATH",
        required=required,
        type=str,
    )


def _add_arg_output_format(group: Group, choices: List[str], required: bool = False) -> None:
    group.add_argument(
        _switch(STR.outfmt),
        choices=choices,
        help="Output format",
        required=required,
        type=str,
    )


def _add_arg_quiet(group: Group) -> None:
    group.add_argument(
        _switch(STR.quiet),
        "-q",
        action="store_true",
        help="Print no logging messages",
    )


def _add_arg_schema_file(group: Group) -> None:
    group.add_argument(
        _switch(STR.schemafile),
        help="Path to schema file to use for validation",
        metavar="PATH",
        required=True,
        type=str,
    )


def _add_arg_supplemental_files(group: Group) -> None:
    group.add_argument(
        STR.suppfiles,
        help="Additional files to supplement primary input",
        metavar="PATH",
        nargs="*",
    )


def _add_arg_values_file(group: Group, required: bool = False) -> None:
    group.add_argument(
        _switch(STR.valsfile),
        help="Path to file providing override or interpolation values",
        metavar="PATH",
        required=required,
        type=str,
    )


def _add_arg_values_format(group: Group, choices: List[str]) -> None:
    group.add_argument(
        _switch(STR.valsfmt),
        choices=choices,
        help="Values format",
        required=False,
        type=str,
    )


def _add_arg_values_needed(group: Group) -> None:
    group.add_argument(
        _switch(STR.valsneeded),
        action="store_true",
        help="Print report of values needed to render template",
    )


def _add_arg_verbose(group: Group) -> None:
    group.add_argument(
        _switch(STR.verbose),
        "-v",
        action="store_true",
        help="Print all logging messages",
    )


# pylint: enable=missing-function-docstring


# Support


def _abort(msg: str) -> None:
    """
    Exit with an informative message and error status.

    :param msg: The message to print.
    """
    if STR.debug in sys.argv:
        log.exception(msg)
    print(msg, file=sys.stderr)
    sys.exit(1)


def _add_args_verbosity(group: Group) -> SubmodeChecks:
    """
    Add debug, quiet and verbose arguments.

    :param group: The group to add the arguments to.
    :return: Check for mutual exclusivity of debug/quiet/verbose arguments.
    """
    _add_arg_debug(group)
    _add_arg_quiet(group)
    _add_arg_verbose(group)
    return [_check_verbosity]


def _add_subparser(subparsers: Subparsers, name: str, helpmsg: str) -> Parser:
    """
    Add a new subparser, with standard help formatting, to the given parser.

    :param subparsers: The subparsers to add the new subparser to.
    :param name: The name of the subparser.
    :param helpmsg: The help message for the subparser.
    :return: The new subparser.
    """
    return subparsers.add_parser(
        name, add_help=False, help=helpmsg, formatter_class=_formatter, description=helpmsg
    )


def _add_subparsers(parser: Parser, dest: str) -> Subparsers:
    """
    Add subparsers to a parser.

    :parm parser: The parser to add subparsers to.
    :return: The new subparsers object.
    """
    return parser.add_subparsers(
        dest=dest, metavar="MODE", required=True, title="Positional arguments"
    )


def _basic_setup(parser: Parser) -> Group:
    """
    Create optional-arguments group and add help switch.

    :param parser: The parser to add the optional group to.
    """
    optional = parser.add_argument_group("Optional arguments")
    optional.add_argument("-h", _switch(STR.help), action=STR.help, help="Show help and exit")
    return optional


def _check_file_vs_format(file_arg: str, format_arg: str, args: Args) -> Args:
    if args.get(format_arg) is None:
        if args.get(file_arg) is None:
            _abort("Specify %s when %s is not specified" % (_switch(format_arg), _switch(file_arg)))
        args[format_arg] = get_file_format(args[file_arg])
    return args


def _check_verbosity(args) -> Args:
    if sum([args.get(STR.debug, 0), args.get(STR.quiet, 0), args.get(STR.verbose, 0)]) > 1:
        _abort(
            "Specify at most one of %s, %s, or %s"
            % (_switch(STR.debug), _switch(STR.quiet), _switch(STR.verbose))
        )
    return args


def _check_template_render_vals_args(args: Args) -> Args:
    # In "template render" mode, a values file is optional, as values used to render the template
    # will be taken from the environment or from key=value command-line pairs by default. But if a
    # values file IS specified, its format must either be explicitly specified, or deduced from its
    # extension.
    if args.get(STR.valsfile) is not None:
        if args.get(STR.valsfmt) is None:
            args[STR.valsfmt] = get_file_format(args[STR.valsfile])
    return args


def _dict_from_key_eq_val_strings(config_items: List[str]) -> Dict[str, str]:
    """
    Given a list of key=value strings, return a dictionary of key/value pairs.

    :param config_items: Strings in the form key=value.
    :return: A dictionary based on the input key=value strings.
    """
    return dict([arg.split("=") for arg in config_items])


def _formatter(prog: str) -> HelpFormatter:
    """
    A standard formatter for help messages.
    """
    # max_help_positions sets the maximum starting column for option help text.
    return HelpFormatter(prog, max_help_position=6)


def _parse_args(raw_args: List[str]) -> Tuple[Args, Checks]:
    """
    Parse command-line arguments.

    :param raw_args: The raw command-line arguments to parse.
    :return: Parsed command-line arguments.
    """
    parser = Parser(
        description="Unified Workflow Tools", add_help=False, formatter_class=_formatter
    )
    _basic_setup(parser)
    subparsers = _add_subparsers(parser, STR.mode)
    checks = {
        STR.config: _add_subparser_config(subparsers),
        STR.forecast: _add_subparser_forecast(subparsers),
        STR.rocoto: _add_subparser_rocoto(subparsers),
        STR.template: _add_subparser_template(subparsers),
    }
    return vars(parser.parse_args(raw_args)), checks


def _switch(arg: str) -> str:
    """
    Convert argument name to long-form switch.

    :param arg: Internal name of parsed argument.
    :return: The long-form switch.
    """
    return "--%s" % arg.replace("_", "-")


@dataclass(frozen=True)
class STR:
    """
    A lookup map for CLI-related strings.
    """

    batch_script: str = "batch_script"
    cfgfile: str = "config_file"
    compare: str = "compare"
    config: str = "config"
    cycle: str = "cycle"
    debug: str = "debug"
    dryrun: str = "dry_run"
    file1fmt: str = "file_1_format"
    file1path: str = "file_1_path"
    file2fmt: str = "file_2_format"
    file2path: str = "file_2_path"
    forecast: str = "forecast"
    help: str = "help"
    infile: str = "input_file"
    infmt: str = "input_format"
    keyvalpairs: str = "key_eq_val_pairs"
    mode: str = "mode"
    model: str = "model"
    outfile: str = "output_file"
    outfmt: str = "output_format"
    quiet: str = "quiet"
    realize: str = "realize"
    render: str = "render"
    rocoto: str = "rocoto"
    run: str = "run"
    schemafile: str = "schema_file"
    submode: str = "submode"
    suppfiles: str = "supplemental_files"
    template: str = "template"
    translate: str = "translate"
    validate: str = "validate"
    valsfile: str = "values_file"
    valsfmt: str = "values_format"
    valsneeded: str = "values_needed"
    verbose: str = "verbose"<|MERGE_RESOLUTION|>--- conflicted
+++ resolved
@@ -130,29 +130,6 @@
     ]
 
 
-<<<<<<< HEAD
-def _add_subparser_config_translate(subparsers: Subparsers) -> SubmodeChecks:
-    """
-    Subparser for mode: config translate
-
-    :param subparsers: Parent parser's subparsers, to add this subparser to.
-    """
-    parser = _add_subparser(subparsers, STR.translate, "Translate configs")
-    optional = _basic_setup(parser)
-    _add_arg_input_file(optional)
-    _add_arg_input_format(optional, choices=[FORMAT.atparse])
-    _add_arg_output_file(optional)
-    _add_arg_output_format(optional, choices=[FORMAT.jinja2])
-    _add_arg_dry_run(optional)
-    checks = _add_args_verbosity(optional)
-    return checks + [
-        partial(_check_file_vs_format, STR.infile, STR.infmt),
-        partial(_check_file_vs_format, STR.outfile, STR.outfmt),
-    ]
-
-
-=======
->>>>>>> 965d8ddd
 def _add_subparser_config_validate(subparsers: Subparsers) -> SubmodeChecks:
     """
     Subparser for mode: config validate
