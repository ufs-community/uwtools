"""
Modal CLI.
"""

import datetime as dt
import json
import sys
from argparse import ArgumentParser as Parser
from argparse import HelpFormatter
from argparse import _ArgumentGroup as Group
from argparse import _SubParsersAction as Subparsers
from functools import partial
from importlib import import_module
from pathlib import Path
from typing import Any, Callable, Dict, List, NoReturn, Optional, Tuple

import uwtools.api
import uwtools.api.config
import uwtools.api.file
import uwtools.api.rocoto
import uwtools.api.template
import uwtools.config.jinja2
import uwtools.rocoto
from uwtools.exceptions import UWConfigRealizeError, UWError, UWTemplateRenderError
from uwtools.logging import log, setup_logging
from uwtools.strings import FORMAT, STR
from uwtools.utils.file import get_file_format, resource_path

FORMATS = FORMAT.extensions()
LEADTIME_DESC = "HH[:MM[:SS]]"
TITLE_REQ_ARG = "Required arguments"

Args = Dict[str, Any]
ActionChecks = List[Callable[[Args], Args]]
ModeChecks = Dict[str, ActionChecks]
Checks = Dict[str, ModeChecks]


def main() -> None:
    """
    Main entry point.
    """

    # Silence logging initially, then process the command-line arguments by parsing them. Run all
    # defined checks for the appropriate [sub]mode. Reconfigure logging after quiet/verbose choices
    # are known, then dispatch to the [sub]mode handler.

    try:
        setup_logging(quiet=True)
        args, checks = _parse_args(sys.argv[1:])
        for check in checks[args[STR.mode]][args[STR.action]]:
            check(args)
        setup_logging(quiet=args[STR.quiet], verbose=args[STR.verbose])
    except UWError as e:
        _abort(str(e))
    try:
        log.debug("Command: %s %s", Path(sys.argv[0]).name, " ".join(sys.argv[1:]))
        tools: Dict[str, Callable[..., bool]] = {
            STR.config: _dispatch_config,
            STR.file: _dispatch_file,
            STR.rocoto: _dispatch_rocoto,
            STR.template: _dispatch_template,
        }
        drivers: Dict[str, Callable[..., bool]] = {
            x: partial(_dispatch_to_driver, x)
            for x in [
                STR.chgrescube,
                STR.esggrid,
                STR.fv3,
                STR.globalequivresol,
                STR.jedi,
                STR.makehgrid,
                STR.makesolomosaic,
                STR.mpas,
                STR.mpasinit,
                STR.sfcclimogen,
                STR.shave,
                STR.ungrib,
                STR.upp,
            ]
        }
        modes = {**tools, **drivers}
        sys.exit(0 if modes[args[STR.mode]](args) else 1)
    except UWError as e:
        log.error(str(e))
        sys.exit(1)


# Mode config


def _add_subparser_config(subparsers: Subparsers) -> ModeChecks:
    """
    Subparser for mode: config

    :param subparsers: Parent parser's subparsers, to add this subparser to.
    """
    parser = _add_subparser(subparsers, STR.config, "Handle configs")
    _basic_setup(parser)
    subparsers = _add_subparsers(parser, STR.action, STR.action.upper())
    return {
        STR.compare: _add_subparser_config_compare(subparsers),
        STR.realize: _add_subparser_config_realize(subparsers),
        STR.validate: _add_subparser_config_validate(subparsers),
    }


def _add_subparser_config_compare(subparsers: Subparsers) -> ActionChecks:
    """
    Subparser for mode: config compare

    :param subparsers: Parent parser's subparsers, to add this subparser to.
    """
    parser = _add_subparser(subparsers, STR.compare, "Compare configs")
    required = parser.add_argument_group(TITLE_REQ_ARG)
    _add_arg_file_path(required, switch=_switch(STR.file1path), helpmsg="Path to file 1")
    _add_arg_file_path(required, switch=_switch(STR.file2path), helpmsg="Path to file 2")
    optional = _basic_setup(parser)
    _add_arg_file_format(
        optional,
        switch=_switch(STR.file1fmt),
        helpmsg="Format of file 1",
        choices=FORMATS,
    )
    _add_arg_file_format(
        optional,
        switch=_switch(STR.file2fmt),
        helpmsg="Format of file 2",
        choices=FORMATS,
    )
    checks = _add_args_verbosity(optional)
    return checks + [
        partial(_check_file_vs_format, STR.file1path, STR.file1fmt),
        partial(_check_file_vs_format, STR.file2path, STR.file2fmt),
    ]


def _add_subparser_config_realize(subparsers: Subparsers) -> ActionChecks:
    """
    Subparser for mode: config realize

    :param subparsers: Parent parser's subparsers, to add this subparser to.
    """
    parser = _add_subparser(subparsers, STR.realize, "Realize config")
    optional = _basic_setup(parser)
    _add_arg_input_file(optional)
    _add_arg_input_format(optional, choices=FORMATS)
    _add_arg_output_file(optional)
    _add_arg_output_format(optional, choices=FORMATS)
    _add_arg_output_block(optional)
    _add_arg_values_needed(optional)
    _add_arg_total(optional)
    _add_arg_dry_run(optional)
    checks = _add_args_verbosity(optional)
    _add_arg_supplemental_files(optional)
    return checks + [
        partial(_check_file_vs_format, STR.infile, STR.infmt),
        partial(_check_file_vs_format, STR.outfile, STR.outfmt),
    ]


def _add_subparser_config_validate(subparsers: Subparsers) -> ActionChecks:
    """
    Subparser for mode: config validate

    :param subparsers: Parent parser's subparsers, to add this subparser to.
    """
    parser = _add_subparser(subparsers, STR.validate, "Validate config")
    required = parser.add_argument_group(TITLE_REQ_ARG)
    _add_arg_schema_file(required)
    optional = _basic_setup(parser)
    _add_arg_input_file(optional)
    return _add_args_verbosity(optional)


def _dispatch_config(args: Args) -> bool:
    """
    Dispatch logic for config mode.

    :param args: Parsed command-line args.
    """
    actions = {
        STR.compare: _dispatch_config_compare,
        STR.realize: _dispatch_config_realize,
        STR.validate: _dispatch_config_validate,
    }
    return actions[args[STR.action]](args)


def _dispatch_config_compare(args: Args) -> bool:
    """
    Dispatch logic for config compare action.

    :param args: Parsed command-line args.
    """
    return uwtools.api.config.compare(
        config_1_path=args[STR.file1path],
        config_1_format=args[STR.file1fmt],
        config_2_path=args[STR.file2path],
        config_2_format=args[STR.file2fmt],
    )


def _dispatch_config_realize(args: Args) -> bool:
    """
    Dispatch logic for config realize action.

    :param args: Parsed command-line args.
    """
    try:
        uwtools.api.config.realize(
            input_config=args[STR.infile],
            input_format=args[STR.infmt],
            output_block=args[STR.outblock],
            output_file=args[STR.outfile],
            output_format=args[STR.outfmt],
            supplemental_configs=args[STR.suppfiles],
            values_needed=args[STR.valsneeded],
            total=args[STR.total],
            dry_run=args[STR.dryrun],
            stdin_ok=True,
        )
    except UWConfigRealizeError:
        log.error(
            "Config could not be realized. Try with %s for details." % _switch(STR.valsneeded)
        )
        return False
    return True


def _dispatch_config_validate(args: Args) -> bool:
    """
    Dispatch logic for config validate action.

    :param args: Parsed command-line args.
    """
    return uwtools.api.config.validate(
        schema_file=args[STR.schemafile],
        config=args[STR.infile],
        stdin_ok=True,
    )


# Mode file


def _add_subparser_file(subparsers: Subparsers) -> ModeChecks:
    """
    Subparser for mode: file

    :param subparsers: Parent parser's subparsers, to add this subparser to.
    """
    parser = _add_subparser(subparsers, STR.file, "Handle files")
    _basic_setup(parser)
    subparsers = _add_subparsers(parser, STR.action, STR.action.upper())
    return {
        STR.copy: _add_subparser_file_copy(subparsers),
        STR.link: _add_subparser_file_link(subparsers),
    }


def _add_subparser_file_common(parser: Parser) -> ActionChecks:
    """
    Common subparser code for mode: file {copy link}

    :param parser: The parser to configure.
    """
    required = parser.add_argument_group(TITLE_REQ_ARG)
    _add_arg_target_dir(required, required=True)
    optional = _basic_setup(parser)
    _add_arg_config_file(group=optional)
    _add_arg_dry_run(optional)
    checks = _add_args_verbosity(optional)
    _add_arg_keys(optional)
    return checks


def _add_subparser_file_copy(subparsers: Subparsers) -> ActionChecks:
    """
    Subparser for mode: file copy

    :param subparsers: Parent parser's subparsers, to add this subparser to.
    """
    parser = _add_subparser(subparsers, STR.copy, "Copy files")
    return _add_subparser_file_common(parser)


def _add_subparser_file_link(subparsers: Subparsers) -> ActionChecks:
    """
    Subparser for mode: file link

    :param subparsers: Parent parser's subparsers, to add this subparser to.
    """
    parser = _add_subparser(subparsers, STR.link, "Link files")
    return _add_subparser_file_common(parser)


def _dispatch_file(args: Args) -> bool:
    """
    Dispatch logic for file mode.

    :param args: Parsed command-line args.
    """
    actions = {
        STR.copy: _dispatch_file_copy,
        STR.link: _dispatch_file_link,
    }
    return actions[args[STR.action]](args)


def _dispatch_file_copy(args: Args) -> bool:
    """
    Dispatch logic for file copy action.

    :param args: Parsed command-line args.
    """
    return uwtools.api.file.copy(
        target_dir=args[STR.targetdir],
        config=args[STR.cfgfile],
        keys=args[STR.keys],
        dry_run=args[STR.dryrun],
        stdin_ok=True,
    )


def _dispatch_file_link(args: Args) -> bool:
    """
    Dispatch logic for file link action.

    :param args: Parsed command-line args.
    """
    return uwtools.api.file.link(
        target_dir=args[STR.targetdir],
        config=args[STR.cfgfile],
        keys=args[STR.keys],
        dry_run=args[STR.dryrun],
        stdin_ok=True,
    )


# Mode rocoto


def _add_subparser_rocoto(subparsers: Subparsers) -> ModeChecks:
    """
    Subparser for mode: rocoto

    :param subparsers: Parent parser's subparsers, to add this subparser to.
    """
    parser = _add_subparser(subparsers, STR.rocoto, "Realize and validate Rocoto XML Documents")
    _basic_setup(parser)
    subparsers = _add_subparsers(parser, STR.action, STR.action.upper())
    return {
        STR.realize: _add_subparser_rocoto_realize(subparsers),
        STR.validate: _add_subparser_rocoto_validate(subparsers),
    }


def _add_subparser_rocoto_realize(subparsers: Subparsers) -> ActionChecks:
    """
    Subparser for mode: rocoto realize

    :param subparsers: Parent parser's subparsers, to add this subparser to.
    """
    parser = _add_subparser(subparsers, STR.realize, "Realize a Rocoto XML workflow document")
    optional = _basic_setup(parser)
    _add_arg_config_file(optional)
    _add_arg_output_file(optional)
    checks = _add_args_verbosity(optional)
    return checks


def _add_subparser_rocoto_validate(subparsers: Subparsers) -> ActionChecks:
    """
    Subparser for mode: rocoto validate

    :param subparsers: Parent parser's subparsers, to add this subparser to.
    """
    parser = _add_subparser(subparsers, STR.validate, "Validate Rocoto XML")
    optional = _basic_setup(parser)
    _add_arg_input_file(optional)
    checks = _add_args_verbosity(optional)
    return checks


def _dispatch_rocoto(args: Args) -> bool:
    """
    Dispatch logic for rocoto mode.

    :param args: Parsed command-line args.
    """
    actions = {
        STR.realize: _dispatch_rocoto_realize,
        STR.validate: _dispatch_rocoto_validate,
    }
    return actions[args[STR.action]](args)


def _dispatch_rocoto_realize(args: Args) -> bool:
    """
    Dispatch logic for rocoto realize action. Validate input and output.

    :param args: Parsed command-line args.
    """
    return uwtools.api.rocoto.realize(
        config=args[STR.cfgfile],
        output_file=args[STR.outfile],
        stdin_ok=True,
    )


def _dispatch_rocoto_validate(args: Args) -> bool:
    """
    Dispatch logic for rocoto validate action.

    :param args: Parsed command-line args.
    """
    return uwtools.api.rocoto.validate(xml_file=args[STR.infile], stdin_ok=True)


# Mode template


def _add_subparser_template(subparsers: Subparsers) -> ModeChecks:
    """
    Subparser for mode: template

    :param subparsers: Parent parser's subparsers, to add this subparser to.
    """
    parser = _add_subparser(subparsers, STR.template, "Handle templates")
    _basic_setup(parser)
    subparsers = _add_subparsers(parser, STR.action, STR.action.upper())
    return {
        STR.render: _add_subparser_template_render(subparsers),
        STR.translate: _add_subparser_template_translate(subparsers),
    }


def _add_subparser_template_translate(subparsers: Subparsers) -> ActionChecks:
    """
    Subparser for mode: template translate

    :param subparsers: Parent parser's subparsers, to add this subparser to.
    """
    parser = _add_subparser(subparsers, STR.translate, "Translate atparse to Jinja2")
    optional = _basic_setup(parser)
    _add_arg_input_file(optional)
    _add_arg_output_file(optional)
    _add_arg_dry_run(optional)
    return _add_args_verbosity(optional)


def _add_subparser_template_render(subparsers: Subparsers) -> ActionChecks:
    """
    Subparser for mode: template render

    :param subparsers: Parent parser's subparsers, to add this subparser to.
    """
    parser = _add_subparser(subparsers, STR.render, "Render a template")
    optional = _basic_setup(parser)
    _add_arg_input_file(optional)
    _add_arg_output_file(optional)
    _add_arg_values_file(optional)
    _add_arg_values_format(optional, choices=FORMATS)
    _add_arg_env(optional)
    _add_arg_search_path(optional)
    _add_arg_values_needed(optional)
    _add_arg_dry_run(optional)
    checks = _add_args_verbosity(optional)
    _add_arg_key_eq_val_pairs(optional)
    return checks + [_check_template_render_vals_args]


def _dispatch_template(args: Args) -> bool:
    """
    Dispatch logic for template mode.

    :param args: Parsed command-line args.
    """
    actions = {
        STR.render: _dispatch_template_render,
        STR.translate: _dispatch_template_translate,
    }
    return actions[args[STR.action]](args)


def _dispatch_template_render(args: Args) -> bool:
    """
    Dispatch logic for template render action.

    :param args: Parsed command-line args.
    """
    try:
        uwtools.api.template.render(
            values_src=args[STR.valsfile],
            values_format=args[STR.valsfmt],
            input_file=args[STR.infile],
            output_file=args[STR.outfile],
            overrides=_dict_from_key_eq_val_strings(args[STR.keyvalpairs]),
            env=args[STR.env],
            searchpath=args[STR.searchpath],
            values_needed=args[STR.valsneeded],
            dry_run=args[STR.dryrun],
            stdin_ok=True,
        )
    except UWTemplateRenderError:
        if args[STR.valsneeded]:
            return True
        log.error("Template could not be rendered")
        return False
    return True


def _dispatch_template_translate(args: Args) -> bool:
    """
    Dispatch logic for template translate action.

    :param args: Parsed command-line args.
    """
    return uwtools.api.template.translate(
        input_file=args[STR.infile],
        output_file=args[STR.outfile],
        dry_run=args[STR.dryrun],
        stdin_ok=True,
    )


# Arguments

# pylint: disable=missing-function-docstring


def _add_arg_batch(group: Group) -> None:
    group.add_argument(
        _switch(STR.batch),
        action="store_true",
        help="Submit run to batch scheduler",
    )


def _add_arg_config_file(group: Group, required: bool = False) -> None:
    msg = "Path to UW YAML config file" + ("" if required else " (default: read from stdin)")
    group.add_argument(
        _switch(STR.cfgfile),
        "-c",
        help=msg,
        metavar="PATH",
        required=required,
        type=Path,
    )


def _add_arg_cycle(group: Group) -> None:
    offset = dt.timedelta(hours=(dt.datetime.now(dt.UTC).hour // 6) * 6)
    cycle = dt.datetime.combine(dt.date.today(), dt.datetime.min.time()) + offset
    group.add_argument(
        _switch(STR.cycle),
        help="The cycle in ISO8601 format (e.g. %s)" % cycle.strftime("%Y-%m-%dT%H"),
        required=True,
        type=dt.datetime.fromisoformat,
    )


def _add_arg_dry_run(group: Group) -> None:
    group.add_argument(
        _switch(STR.dryrun),
        action="store_true",
        help="Only log info, making no changes",
    )


def _add_arg_env(group: Group) -> None:
    group.add_argument(
        _switch(STR.env),
        action="store_true",
        help="Use environment variables",
    )


def _add_arg_file_format(
    group: Group, switch: str, helpmsg: str, choices: List[str], required: bool = False
) -> None:
    group.add_argument(
        switch,
        choices=choices,
        help=helpmsg,
        required=required,
        type=str,
    )


def _add_arg_file_path(group: Group, switch: str, helpmsg: str, required: bool = True) -> None:
    group.add_argument(
        switch,
        help=helpmsg,
        metavar="PATH",
        required=required,
        type=Path,
    )


def _add_arg_graph_file(group: Group) -> None:
    group.add_argument(
        _switch(STR.graphfile),
        help="Path to Graphviz DOT output [experimental]",
        metavar="PATH",
        type=Path,
    )


def _add_arg_input_file(group: Group, required: bool = False) -> None:
    group.add_argument(
        _switch(STR.infile),
        "-i",
        help="Path to input file (defaults to stdin)",
        metavar="PATH",
        required=required,
        type=Path,
    )


def _add_arg_input_format(group: Group, choices: List[str], required: bool = False) -> None:
    group.add_argument(
        _switch(STR.infmt),
        choices=choices,
        help="Input format",
        required=required,
        type=str,
    )


def _add_arg_key_eq_val_pairs(group: Group) -> None:
    group.add_argument(
        STR.keyvalpairs,
        help="A key=value pair to override/supplement config",
        metavar="KEY=VALUE",
        nargs="*",
    )


def _add_arg_key_path(group: Group, required: bool = False) -> None:
    group.add_argument(
        _switch(STR.keypath),
        help="Dot-separated path of keys to the sub-section of YAML to be output",
        metavar="KEY[.KEY[.KEY]...]",
        required=required,
        type=lambda s: s.split("."),
    )


def _add_arg_keys(group: Group) -> None:
    group.add_argument(
        STR.keys,
        help="YAML key leading to file dst/src block",
        metavar="KEY",
        nargs="*",
    )


def _add_arg_leadtime(group: Group) -> None:
    group.add_argument(
        _switch(STR.leadtime),
        help=f"The leadtime as {LEADTIME_DESC}",
        required=True,
        type=_timedelta_from_str,
    )


def _add_arg_output_block(group: Group):
    group.add_argument(
        _switch(STR.outblock),
        help="Dot-separated path of keys to the block to be output",
        metavar="KEY[.KEY[.KEY]...]",
        required=False,
        type=lambda s: s.split("."),
    )


def _add_arg_output_file(group: Group, required: bool = False) -> None:
    group.add_argument(
        _switch(STR.outfile),
        "-o",
        help="Path to output file (defaults to stdout)",
        metavar="PATH",
        required=required,
        type=Path,
    )


def _add_arg_output_format(group: Group, choices: List[str], required: bool = False) -> None:
    group.add_argument(
        _switch(STR.outfmt),
        choices=choices,
        help="Output format",
        required=required,
        type=str,
    )


def _add_arg_quiet(group: Group) -> None:
    group.add_argument(
        _switch(STR.quiet),
        "-q",
        action="store_true",
        help="Print no logging messages",
    )


def _add_arg_schema_file(group: Group) -> None:
    group.add_argument(
        _switch(STR.schemafile),
        help="Path to schema file to use for validation",
        metavar="PATH",
        required=True,
        type=Path,
    )


def _add_arg_search_path(group: Group) -> None:
    group.add_argument(
        _switch(STR.searchpath),
        help="Colon-separated paths to search for extra templates",
        metavar="PATH[:PATH:...]",
        required=False,
        type=lambda s: s.split(":"),
    )


def _add_arg_supplemental_files(group: Group) -> None:
    group.add_argument(
        STR.suppfiles,
        help="Additional files to supplement primary input",
        metavar="PATH",
        nargs="*",
        type=Path,
    )


def _add_arg_target_dir(group: Group, required: bool) -> None:
    group.add_argument(
        _switch(STR.targetdir),
        help="Path to target directory",
        metavar="PATH",
        required=required,
        type=Path,
    )


def _add_arg_total(group: Group) -> None:
    group.add_argument(
        _switch(STR.total),
        action="store_true",
        help="Require rendering of all Jinja2 variables/expressions",
    )


def _add_arg_values_file(group: Group, required: bool = False) -> None:
    group.add_argument(
        _switch(STR.valsfile),
        help="Path to file providing override or interpolation values",
        metavar="PATH",
        required=required,
        type=Path,
    )


def _add_arg_values_format(group: Group, choices: List[str]) -> None:
    group.add_argument(
        _switch(STR.valsfmt),
        choices=choices,
        help="Values format",
        required=False,
        type=str,
    )


def _add_arg_values_needed(group: Group) -> None:
    group.add_argument(
        _switch(STR.valsneeded),
        action="store_true",
        help="Print report of values needed to render template",
    )


def _add_arg_verbose(group: Group) -> None:
    group.add_argument(
        _switch(STR.verbose),
        "-v",
        action="store_true",
        help="Print all logging messages",
    )


# pylint: enable=missing-function-docstring


# Support


def _abort(msg: str) -> NoReturn:
    """
    Exit with an informative message and error status.

    :param msg: The message to print.
    """
    print(msg, file=sys.stderr)
    sys.exit(1)


def _add_args_verbosity(group: Group) -> ActionChecks:
    """
    Add quiet and verbose arguments.

    :param group: The group to add the arguments to.
    :return: Check for mutual exclusivity of quiet/verbose arguments.
    """
    _add_arg_quiet(group)
    _add_arg_verbose(group)
    return [_check_verbosity]


def _add_subparser(subparsers: Subparsers, name: str, helpmsg: str) -> Parser:
    """
    Add a new subparser, with standard help formatting, to the given parser.

    :param subparsers: The subparsers to add the new subparser to.
    :param name: The name of the subparser.
    :param helpmsg: The help message for the subparser.
    :return: The new subparser.
    """
    parser: Parser = subparsers.add_parser(
        name, add_help=False, help=helpmsg, formatter_class=_formatter, description=helpmsg
    )
    return parser


def _add_subparser_for_driver(
    name: str,
    subparsers: Subparsers,
<<<<<<< HEAD
    with_cycle: bool,
    key_path: Optional[bool] = False,
=======
    with_cycle: Optional[bool] = False,
    with_leadtime: Optional[bool] = False,
>>>>>>> fcfe2abc
) -> ModeChecks:
    """
    Subparser for a driver mode.

    :param name: Name of the driver whose subparser to configure.
    :param subparsers: Parent parser's subparsers, to add this subparser to.
    :param with_cycle: Does this driver require a cycle?
<<<<<<< HEAD
    :param key_path: Does this driver require a sub-section of YAML to be output?
=======
    :param with_leadtime: Does this driver require a leadtime?
>>>>>>> fcfe2abc
    """
    parser = _add_subparser(subparsers, name, "Execute %s tasks" % name)
    _basic_setup(parser)
    subparsers = _add_subparsers(parser, STR.action, STR.task.upper())
    return {
<<<<<<< HEAD
        task: _add_subparser_for_driver_task(subparsers, task, helpmsg, with_cycle, key_path)
=======
        task: _add_subparser_for_driver_task(subparsers, task, helpmsg, with_cycle, with_leadtime)
>>>>>>> fcfe2abc
        for task, helpmsg in import_module("uwtools.api.%s" % name).tasks().items()
    }


def _add_subparser_for_driver_task(
    subparsers: Subparsers,
    task: str,
    helpmsg: str,
<<<<<<< HEAD
    with_cycle: bool,
    key_path: Optional[bool] = False,
=======
    with_cycle: Optional[bool] = False,
    with_leadtime: Optional[bool] = False,
>>>>>>> fcfe2abc
) -> ActionChecks:
    """
    Subparser for a driver action.

    :param subparsers: Parent parser's subparsers, to add this subparser to.
    :param task: The task to add a subparser for.
    :param helpmsg: Help message for task.
    :param with_cycle: Does this driver require a cycle?
<<<<<<< HEAD
    :param key_path: Does this driver require a sub-section of YAML to be output?
=======
    :param with_leadtime: Does this driver require a leadtime?
>>>>>>> fcfe2abc
    """
    parser = _add_subparser(subparsers, task, helpmsg.rstrip("."))
    required = parser.add_argument_group(TITLE_REQ_ARG)
    if with_cycle:
        _add_arg_cycle(required)
<<<<<<< HEAD
    if key_path:
        _add_arg_key_path(required)
=======
    if with_leadtime:
        _add_arg_leadtime(required)
>>>>>>> fcfe2abc
    optional = _basic_setup(parser)
    _add_arg_config_file(group=optional)
    _add_arg_batch(optional)
    _add_arg_dry_run(optional)
    _add_arg_graph_file(optional)
    checks = _add_args_verbosity(optional)
    return checks


def _add_subparsers(parser: Parser, dest: str, metavar: str) -> Subparsers:
    """
    Add subparsers to a parser.

    :param parser: The parser to add subparsers to.
    :param dest: Name of parser attribute to store subparser under.
    :param metavar: Name for hierarchy of subparsers as shown by --help.
    :return: The new subparsers object.
    """
    return parser.add_subparsers(
        dest=dest, metavar=metavar, required=True, title="Positional arguments"
    )


def _basic_setup(parser: Parser) -> Group:
    """
    Create optional-arguments group and add help switch.

    :param parser: The parser to add the optional group to.
    """
    optional = parser.add_argument_group("Optional arguments")
    optional.add_argument("-h", _switch(STR.help), action=STR.help, help="Show help and exit")
    optional.add_argument(
        _switch(STR.version),
        action=STR.version,
        help="Show version info and exit",
        version=f"%(prog)s {_version()}",
    )
    return optional


def _check_file_vs_format(file_arg: str, format_arg: str, args: Args) -> Args:
    if args.get(format_arg) is None:
        if args.get(file_arg) is None:
            _abort("Specify %s when %s is not specified" % (_switch(format_arg), _switch(file_arg)))
        args[format_arg] = get_file_format(args[file_arg])
    return args


def _check_template_render_vals_args(args: Args) -> Args:
    # In "template render" mode, a values file is optional, as values used to render the template
    # will be taken from the environment or from key=value command-line pairs by default. But if a
    # values file IS specified, its format must either be explicitly specified, or deduced from its
    # extension.
    if args.get(STR.valsfile) is not None:
        if args.get(STR.valsfmt) is None:
            args[STR.valsfmt] = get_file_format(args[STR.valsfile])
    return args


def _check_verbosity(args: Args) -> Args:
    if args.get(STR.quiet) and args.get(STR.verbose):
        _abort("%s may not be used with %s" % (_switch(STR.quiet), _switch(STR.verbose)))
    return args


def _dict_from_key_eq_val_strings(config_items: List[str]) -> Dict[str, str]:
    """
    Given a list of key=value strings, return a dictionary of key/value pairs.

    :param config_items: Strings in the form key=value.
    :return: A dictionary based on the input key=value strings.
    """
    return dict([arg.split("=") for arg in config_items])


def _dispatch_to_driver(name: str, args: Args) -> bool:
    """
    Dispatch logic for a driver mode.

    :param name: Name of the driver to dispatch to.
    :param args: Parsed command-line args.
    """
    execute: Callable[..., bool] = import_module("uwtools.api.%s" % name).execute
    kwargs = {
        "task": args[STR.action],
        "config": args[STR.cfgfile],
        "batch": args[STR.batch],
        "dry_run": args[STR.dryrun],
        "graph_file": args[STR.graphfile],
        "stdin_ok": True,
    }
    if cycle := args.get(STR.cycle):
        kwargs[STR.cycle] = cycle
<<<<<<< HEAD
    if key_path := args.get(STR.keypath):
        kwargs[STR.keypath] = key_path
=======
    if leadtime := args.get(STR.leadtime):
        kwargs[STR.leadtime] = leadtime
>>>>>>> fcfe2abc
    return execute(**kwargs)


def _formatter(prog: str) -> HelpFormatter:
    """
    A standard formatter for help messages.
    """
    # max_help_positions sets the maximum starting column for option help text.
    return HelpFormatter(prog, max_help_position=6)


def _parse_args(raw_args: List[str]) -> Tuple[Args, Checks]:
    """
    Parse command-line arguments.

    :param raw_args: The raw command-line arguments to parse.
    :return: Parsed command-line arguments.
    """
    parser = Parser(
        description="Unified Workflow Tools", add_help=False, formatter_class=_formatter
    )
    _basic_setup(parser)
    subparsers = _add_subparsers(parser, STR.mode, STR.mode.upper())
    tools = {
        STR.config: partial(_add_subparser_config, subparsers),
        STR.file: partial(_add_subparser_file, subparsers),
        STR.rocoto: partial(_add_subparser_rocoto, subparsers),
        STR.template: partial(_add_subparser_template, subparsers),
    }
    drivers = {
        component: partial(_add_subparser_for_driver, component, subparsers)
        for component in [
            STR.esggrid,
            STR.globalequivresol,
            STR.makehgrid,
            STR.makesolomosaic,
            STR.sfcclimogen,
            STR.shave,
        ]
    }
    drivers_with_cycle = {
        component: partial(_add_subparser_for_driver, component, subparsers, with_cycle=True)
        for component in [
            STR.chgrescube,
            STR.fv3,
            STR.jedi,
            STR.mpas,
            STR.mpasinit,
            STR.ungrib,
        ]
    }
    drivers_with_cycle_and_leadtime = {
        component: partial(
            _add_subparser_for_driver, component, subparsers, with_cycle=True, with_leadtime=True
        )
        for component in [
            STR.upp,
        ]
    }
    modes = {**tools, **drivers, **drivers_with_cycle, **drivers_with_cycle_and_leadtime}
    checks = {k: modes[k]() for k in sorted(modes.keys())}
    return vars(parser.parse_args(raw_args)), checks


def _switch(arg: str) -> str:
    """
    Convert argument name to long-form switch.

    :param arg: Internal name of parsed argument.
    :return: The long-form switch.
    """
    return "--%s" % arg.replace("_", "-")


def _timedelta_from_str(tds: str) -> dt.timedelta:
    """
    Return a timedelta parsed from a leadtime string.

    :param tds: The timedelta string to parse.
    """
    fmts = ("%H:%M:%S", "%H:%M", "%H")
    for fmt in fmts:
        try:
            t = dt.datetime.strptime(tds, fmt)
            return dt.timedelta(hours=t.hour, minutes=t.minute, seconds=t.second)
        except ValueError:
            pass
    _abort(f"Specify leadtime as {LEADTIME_DESC}")


def _version() -> str:
    """
    Return version information.
    """
    with open(resource_path("info.json"), "r", encoding="utf-8") as f:
        info = json.load(f)
        return "version %s build %s" % (info["version"], info["buildnum"])<|MERGE_RESOLUTION|>--- conflicted
+++ resolved
@@ -837,35 +837,24 @@
 def _add_subparser_for_driver(
     name: str,
     subparsers: Subparsers,
-<<<<<<< HEAD
-    with_cycle: bool,
     key_path: Optional[bool] = False,
-=======
     with_cycle: Optional[bool] = False,
     with_leadtime: Optional[bool] = False,
->>>>>>> fcfe2abc
 ) -> ModeChecks:
     """
     Subparser for a driver mode.
 
     :param name: Name of the driver whose subparser to configure.
     :param subparsers: Parent parser's subparsers, to add this subparser to.
+    :param key_path: Does this driver require a sub-section of YAML to be output?
     :param with_cycle: Does this driver require a cycle?
-<<<<<<< HEAD
-    :param key_path: Does this driver require a sub-section of YAML to be output?
-=======
     :param with_leadtime: Does this driver require a leadtime?
->>>>>>> fcfe2abc
     """
     parser = _add_subparser(subparsers, name, "Execute %s tasks" % name)
     _basic_setup(parser)
     subparsers = _add_subparsers(parser, STR.action, STR.task.upper())
     return {
-<<<<<<< HEAD
-        task: _add_subparser_for_driver_task(subparsers, task, helpmsg, with_cycle, key_path)
-=======
-        task: _add_subparser_for_driver_task(subparsers, task, helpmsg, with_cycle, with_leadtime)
->>>>>>> fcfe2abc
+        task: _add_subparser_for_driver_task(subparsers, task, helpmsg, key_path, with_cycle, with_leadtime)
         for task, helpmsg in import_module("uwtools.api.%s" % name).tasks().items()
     }
 
@@ -874,13 +863,9 @@
     subparsers: Subparsers,
     task: str,
     helpmsg: str,
-<<<<<<< HEAD
-    with_cycle: bool,
     key_path: Optional[bool] = False,
-=======
     with_cycle: Optional[bool] = False,
     with_leadtime: Optional[bool] = False,
->>>>>>> fcfe2abc
 ) -> ActionChecks:
     """
     Subparser for a driver action.
@@ -888,24 +873,18 @@
     :param subparsers: Parent parser's subparsers, to add this subparser to.
     :param task: The task to add a subparser for.
     :param helpmsg: Help message for task.
+    :param key_path: Does this driver require a sub-section of YAML to be output?
     :param with_cycle: Does this driver require a cycle?
-<<<<<<< HEAD
-    :param key_path: Does this driver require a sub-section of YAML to be output?
-=======
     :param with_leadtime: Does this driver require a leadtime?
->>>>>>> fcfe2abc
     """
     parser = _add_subparser(subparsers, task, helpmsg.rstrip("."))
     required = parser.add_argument_group(TITLE_REQ_ARG)
+    if key_path:
+        _add_arg_key_path(required)
     if with_cycle:
         _add_arg_cycle(required)
-<<<<<<< HEAD
-    if key_path:
-        _add_arg_key_path(required)
-=======
     if with_leadtime:
         _add_arg_leadtime(required)
->>>>>>> fcfe2abc
     optional = _basic_setup(parser)
     _add_arg_config_file(group=optional)
     _add_arg_batch(optional)
@@ -997,15 +976,12 @@
         "graph_file": args[STR.graphfile],
         "stdin_ok": True,
     }
+    if key_path := args.get(STR.keypath):
+        kwargs[STR.keypath] = key_path
     if cycle := args.get(STR.cycle):
         kwargs[STR.cycle] = cycle
-<<<<<<< HEAD
-    if key_path := args.get(STR.keypath):
-        kwargs[STR.keypath] = key_path
-=======
     if leadtime := args.get(STR.leadtime):
         kwargs[STR.leadtime] = leadtime
->>>>>>> fcfe2abc
     return execute(**kwargs)
 
 
