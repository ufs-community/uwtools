"""
This file contains the specific drivers for a particular app, using the facade pattern base class.
"""

from uwtools.config.core import YAMLConfig
from uwtools.drivers.facade import Facade


class UWforSRW(Facade):
    """
    Concrete class to handle UFS Short Range Weather app forecasts.
    """

    def __init__(self):
        """
        Initialize the facade driver.
        """

    def load_config(self, config_file: str) -> None:
        """
        Load the configuration file.
        """
        config_obj = YAMLConfig(config_file)
<<<<<<< HEAD
        config_obj.dump_file("config.yaml")
=======
        config_obj.dump("config.yaml")
>>>>>>> d9db5860

    def validate_config(self, config_file: str) -> None:
        """
        Validate the configuration file.
        """

    def create_experiment(self) -> None:
        """
        Create the experiment directory.
        """

    def create_manager_files(self) -> None:
        """
        Create the manager files.
        """

    def link_fix_files(self) -> None:
        """
        Link the fix files.
        """<|MERGE_RESOLUTION|>--- conflicted
+++ resolved
@@ -21,11 +21,7 @@
         Load the configuration file.
         """
         config_obj = YAMLConfig(config_file)
-<<<<<<< HEAD
-        config_obj.dump_file("config.yaml")
-=======
         config_obj.dump("config.yaml")
->>>>>>> d9db5860
 
     def validate_config(self, config_file: str) -> None:
         """
