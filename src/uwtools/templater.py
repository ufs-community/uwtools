--- conflicted
+++ resolved
@@ -7,11 +7,8 @@
 '''
 
 import argparse
-<<<<<<< HEAD
-=======
 import inspect
 import logging
->>>>>>> fe166042
 import os
 import sys
 
@@ -81,41 +78,17 @@
         )
     return parser.parse_args(argv)
 
-<<<<<<< HEAD
-def setup_config_obj(user_args):
-=======
-def get_file_type(arg):
-    ''' Returns a standardized file type given the suffix of the input
-    arg. '''
-
-    suffix = pathlib.Path(arg).suffix
-    if suffix in [".yaml", ".yml"]:
-        return "YAML"
-    if suffix in [".bash", ".sh", ".ini", ".cfg"]:
-        return "INI"
-    if suffix in [".nml"]:
-        return "F90"
-    msg = f"Bad file suffix -- {suffix}. Cannot determine file type!"
-    logging.critical(msg)
-    raise ValueError(msg)
-
 def setup_config_obj(user_args, log_name=None):
->>>>>>> fe166042
 
     ''' Return a dictionary config object from a user-supplied config,
     the os environment, and the command line arguments. '''
 
     log = logging.getLogger(log_name)
     if user_args.config_file:
-<<<<<<< HEAD
         config_type = cli_helpers.get_file_type(user_args.config_file)
-        cfg = getattr(config, f"{config_type}Config")(user_args.config_file)
-=======
-        config_type = get_file_type(user_args.config_file)
         cfg_obj = getattr(config, f"{config_type}Config")
         cfg = cfg_obj(user_args.config_file)
         log.debug("User config will be used to fill template.")
->>>>>>> fe166042
     else:
         cfg = os.environ
         log.debug("Environment variables will be used to fill template.")
@@ -127,53 +100,10 @@
 
     return cfg
 
-<<<<<<< HEAD
-=======
-def setup_logging(user_args, log_name=None):
-
-    ''' Create the Logger object '''
-
-    log = Logger(level='info',
-        _format='%(message)s',
-        colored_log= False,
-        logfile_path=user_args.log_file,
-        name=log_name,
-        )
-    if user_args.verbose:
-        log.handlers.clear()
-        log = Logger(level='debug',
-            colored_log= True,
-            logfile_path=user_args.log_file,
-            name=log_name,
-            )
-        msg = f"Finished setting up debug file logging in {user_args.log_file}"
-        log.debug(msg)
-    elif user_args.quiet:
-        log.handlers.clear()
-        log.propagate = False
-
-    return log
-
->>>>>>> fe166042
-
 def set_template(argv):
     '''Main section for rendering and writing a template file'''
     user_args = parse_args(argv)
 
-<<<<<<< HEAD
-    logfile = os.path.join(os.path.dirname(__file__), "templater.log")
-    log = cli_helpers.setup_logging(user_args, logfile=logfile)
-
-    log.info("""Running script with args:""")
-    log.info(f"{('-' * 70)}")
-    log.info(f"{('-' * 70)}")
-    for name, val in user_args.__dict__.items():
-        if name not in ["config"]:
-            log.info("{name:>15s}: {val}".format(name=name, val=val))
-
-    log.info(f"{('-' * 70)}")
-    log.info(f"{('-' * 70)}")
-=======
     name = f"{inspect.stack()[0][3]}"
     log = setup_logging(user_args, log_name=name)
 
@@ -185,7 +115,6 @@
             log.info("{name:>15s}: {val}".format(name=name, val=val))
     log.info(f"""{('-' * 70)}""")
     log.info(f"""{('-' * 70)}""")
->>>>>>> fe166042
 
     cfg = setup_config_obj(user_args, log_name=log.name)
 
