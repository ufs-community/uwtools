--- conflicted
+++ resolved
@@ -9,12 +9,7 @@
 import sys
 import argparse
 
-<<<<<<< HEAD
 from jinja2 import Environment, FileSystemLoader, meta, StrictUndefined
-import f90nml
-=======
-from jinja2 import Environment, FileSystemLoader, meta
->>>>>>> 84055991
 
 from uwtools import config
 
