#!/usr/bin/env python3
#pylint: disable=consider-using-f-string, too-many-branches

'''
This utility renders a Jinja2 template using user-supplied configuration options
via YAML or environment variables.
'''

import argparse
import logging
import os
import pathlib
import sys
<<<<<<< HEAD
from inspect import getmodule, stack
=======
>>>>>>> 9ac0e508

from uwtools.j2template import J2Template
from uwtools import config
from uwtools.logger import Logger

def dict_from_config_args(args):
    '''Given a list of command line arguments in the form key=value, return a
    dictionary of key/value pairs.'''
    return dict([arg.split('=') for arg in args])

def path_if_file_exists(arg):
    ''' Checks whether a file exists, and returns the path if it does. '''
    if not os.path.exists(arg):
        msg = f'{arg} does not exist!'
        raise argparse.ArgumentTypeError(msg)

    return os.path.abspath(arg)
<<<<<<< HEAD

=======
>>>>>>> 9ac0e508

def parse_args(argv):

    '''
    Function maintains the arguments accepted by this script. Please see
    Python's argparse documentation for more information about settings of each
    argument.
    '''

    parser = argparse.ArgumentParser(
       description='Update a Jinja2 Template with user-defined settings.'
    )
    parser.add_argument(
        '-o', '--outfile',
        help='Full path to output file',
        )
    parser.add_argument(
        '-i', '--input_template',
        help='Path to a Jinja2 template file.',
        required=True,
        type=path_if_file_exists,
        )
    parser.add_argument(
        '-c', '--config_file',
        help='Optional path to a YAML configuration file. If not provided, '
        'os.environ is used to configure.',
        type=path_if_file_exists,
        )
    parser.add_argument(
        'config_items',
        help='Any number of configuration settings that will override values '
        'found in YAML or user environment.',
        metavar='KEY=VALUE',
        nargs='*',
        )
    parser.add_argument(
        '-d', '--dry_run',
        action='store_true',
        help='If provided, print rendered template to stdout only',
        )
    parser.add_argument(
        '--values_needed',
        action='store_true',
        help='If provided, print a list of required configuration settings to stdout',
        )
    parser.add_argument(
        '-v', '--verbose',
        action='store_true',
        help='If provided, print all logging messages.',
        )
    parser.add_argument(
        '-q', '--quiet',
        action='store_true',
        help='If provided, print no logging messages',
        )
    return parser.parse_args(argv)

def get_file_type(arg):
    ''' Returns a standardized file type given the suffix of the input
    arg. '''

    suffix = pathlib.Path(arg).suffix
    if suffix in [".yaml", ".yml"]:
        return "YAML"
    if suffix in [".bash", ".sh", ".ini", ".cfg"]:
        return "INI"
    if suffix in [".nml"]:
        return "F90"
    msg = f"Bad file suffix -- {suffix}. Cannot determine file type!"
    logging.critical(msg)
    raise ValueError(msg)

def setup_config_obj(user_args):

    ''' Return a dictionary config object from a user-supplied config,
    the os environment, and the command line arguments. '''

    if user_args.config_file:
        config_type = get_file_type(user_args.config_file)
        cfg = getattr(config, f"{config_type}Config")(user_args.config_file)
    else:
        cfg = os.environ

    if user_args.config_items:
        user_settings = dict_from_config_args(user_args.config_items)
        cfg.update(user_settings)

    return cfg

<<<<<<< HEAD

def setup_logging(user_args):

    ''' Create the Logger object '''

    #initialize logger with parent inheritance
    #pylint: disable=no-member
    py_caller = getmodule(stack()[1][0])
    if py_caller.__name__ in logging.root.manager.loggerDict:
        name = py_caller.__name__
    else:
        name = __name__
=======
def setup_logging(user_args):

    ''' Create the Logger object '''
>>>>>>> 9ac0e508

    logfile = os.path.join(os.path.dirname(__file__), "templater.log")
    log = Logger(level='info',
        name=name,
        _format='%(message)s',
        colored_log= False,
        logfile_path=logfile
        )
    if user_args.verbose:
        log.handlers.clear()
        log = Logger(level='debug',
            name=name,
            _format='%(asctime)s - %(levelname)-8s - %(name)-12s: %(message)s',
            colored_log= True,
            logfile_path=logfile
            )
        log.debug(r"Finished setting up debug file logging in {logfile}".format(logfile=logfile))
    elif user_args.quiet:
        log.handlers.clear()
        log.propagate = False

    return log

def set_template(argv):
    '''Main section for rendering and writing a template file'''
    user_args = parse_args(argv)

    log = setup_logging(user_args)

def set_template(argv):
    '''Main section for rendering and writing a template file'''
    user_args = parse_args(argv)

    log = setup_logging(user_args)

    log.info(f"""Running script templater.py with args:
{('-' * 70)}
{('-' * 70)}""")
    for name, val in user_args.__dict__.items():
        if name not in ["config"]:
            log.info("{name:>15s}: {val}".format(name=name, val=val))
    log.info(f"""{('-' * 70)}
{('-' * 70)}""")

    cfg = setup_config_obj(user_args)

    # instantiate Jinja2 environment and template
    template = J2Template(cfg, user_args.input_template)

    undeclared_variables = template.undeclared_variables

    if user_args.values_needed:
        # Gather the undefined template variables
        log.info('Values needed for this template are:')
        for var in sorted(undeclared_variables):
            log.info(var)
        return

    # Check for missing values
    missing = []
    for var in undeclared_variables:
        if var not in cfg.keys():
            missing.append(var)

    if missing:
        log.critical("ERROR: Template requires variables that are not provided")
        for key in missing:
            log.critical(f"  {key}")
        msg = "Missing values needed by template"
        log.critical(msg)
        raise ValueError(msg)

    if user_args.dry_run:
        if user_args.outfile:
            log.info(r"warning file {outfile} ".format(outfile=user_args.outfile),
                 r"not written when using --dry_run")
        # apply switch to allow user to view the results of rendered template
        # instead of writing to disk
        # Render the template with the specified config object
        rendered_template = template.render_template()
        log.info(rendered_template)
    else:
        # write out rendered template to file
        template.dump_file(user_args.outfile)

if __name__ == '__main__':
    set_template(sys.argv[1:])<|MERGE_RESOLUTION|>--- conflicted
+++ resolved
@@ -11,10 +11,7 @@
 import os
 import pathlib
 import sys
-<<<<<<< HEAD
 from inspect import getmodule, stack
-=======
->>>>>>> 9ac0e508
 
 from uwtools.j2template import J2Template
 from uwtools import config
@@ -32,10 +29,7 @@
         raise argparse.ArgumentTypeError(msg)
 
     return os.path.abspath(arg)
-<<<<<<< HEAD
-
-=======
->>>>>>> 9ac0e508
+
 
 def parse_args(argv):
 
@@ -125,8 +119,6 @@
 
     return cfg
 
-<<<<<<< HEAD
-
 def setup_logging(user_args):
 
     ''' Create the Logger object '''
@@ -138,11 +130,6 @@
         name = py_caller.__name__
     else:
         name = __name__
-=======
-def setup_logging(user_args):
-
-    ''' Create the Logger object '''
->>>>>>> 9ac0e508
 
     logfile = os.path.join(os.path.dirname(__file__), "templater.log")
     log = Logger(level='info',
