#!/usr/bin/env python3

'''
This utility renders a Jinja2 template using user-supplied configuration options
via YAML or environment variables.
'''

import os
import sys
import argparse

from uwtools.j2template import J2Template
from uwtools import config

def dict_from_config_args(args):
    '''Given a list of command line arguments in the form key=value, return a
    dictionary of key/value pairs.'''
    return dict([arg.split('=') for arg in args])

def path_if_file_exists(arg):
    ''' Checks whether a file exists, and returns the path if it does. '''
    if not os.path.exists(arg):
        msg = f'{arg} does not exist!'
        raise argparse.ArgumentTypeError(msg)
    return arg

def parse_args(argv):

    '''
    Function maintains the arguments accepted by this script. Please see
    Python's argparse documentation for more information about settings of each
    argument.
    '''

    parser = argparse.ArgumentParser(
       description='Update a Jinja2 Template with user-defined settings.'
    )
    parser.add_argument(
        '-o', '--outfile',
        help='Full path to output file',
        )
    parser.add_argument(
        '-i', '--input_template',
        help='Path to a Jinja2 template file.',
        required=True,
        type=path_if_file_exists,
        )
    parser.add_argument(
        '-c', '--config_file',
        help='Optional path to a YAML configuration file. If not provided, '
        'os.environ is used to configure.',
        type=path_if_file_exists,
        )
    parser.add_argument(
        'config_items',
        help='Any number of configuration settings that will override values '
        'found in YAML or user environment.',
        metavar='KEY=VALUE',
        nargs='*',
        )
    parser.add_argument(
        '-d', '--dry_run',
        action='store_true',
        help='If provided, print rendered template to stdout only',
        )
    parser.add_argument(
        '--values_needed',
        action='store_true',
        help='If provided, print a list of required configuration settings to stdout',
        )
<<<<<<< HEAD
    parser.add_argument(
        '-v', '--verbose',
        action='store_true',
        help='If provided, print all logging messages.',
        )
    parser.add_argument(
        '-q', '--quiet',
        action='store_true',
        help='If provided, print no logging messages',
        )
=======
>>>>>>> 2d7bb5cf
    return parser.parse_args(argv)

def set_template(argv):
    '''Main section for rendering and writing a template file'''
<<<<<<< HEAD
    user_args = parse_args(argv)

    logfile = os.path.join(os.path.dirname(__file__), "templater.log")
    log = Logger(level='info', logfile_path=logfile)
    if user_args.verbose:
        log = Logger(level='debug', logfile_path=logfile, colored_log=True)
        log.debug('Finished setting up debug file logging in %(logfile)s')
    elif user_args.quiet:
        log.propagate = False


    log.info('Running script templater.py with args:n '+('-' * 70)+'\n'+('-' * 70))
    for name, val in user_args.__dict__.items():
        if name not in ["config"]:
            log.info("{name:>15s}: {val}".format(name=name, val=val))
    log.info(('-' * 70)+'\n'+('-' * 70))
=======

    user_args = parse_args(argv)
    print("Running script templater.py with args:n", f"{('-' * 70)}\n{('-' * 70)}")
    for name, val in user_args.__dict__.items():
        if name not in ["config"]:
            print(f"{name:>15s}: {val}")
    print(f"{('-' * 70)}\n{('-' * 70)}")
>>>>>>> 2d7bb5cf

    if user_args.config_file:
        cfg = config.YAMLConfig(user_args.config_file)
    else:
        cfg = os.environ

    if user_args.config_items:
        user_settings = dict_from_config_args(user_args.config_items)
        cfg.update(user_settings)

    # instantiate Jinja2 environment and template
    template = J2Template(cfg, user_args.input_template)

    if user_args.values_needed:
        # Gather the undefined template variables
        undeclared_variables = template.undeclared_variables
        print('Values needed for this template are:')
        for var in sorted(undeclared_variables):
            print(var)
        return

    if user_args.dry_run:
        if user_args.outfile:
<<<<<<< HEAD
            log.info('warning file %(user_args.outfile)s not written when using --dry_run')
=======
            print(f'warning file {user_args.outfile} not written when using --dry_run')
>>>>>>> 2d7bb5cf
        # apply switch to allow user to view the results of rendered template
        # instead of writing to disk
        # Render the template with the specified config object
        rendered_template = template.render_template()
        print(rendered_template)
    else:
        # write out rendered template to file
        template.dump_file(user_args.outfile)

<<<<<<< HEAD

=======
>>>>>>> 2d7bb5cf
if __name__ == '__main__':
    set_template(sys.argv[1:])<|MERGE_RESOLUTION|>--- conflicted
+++ resolved
@@ -68,7 +68,6 @@
         action='store_true',
         help='If provided, print a list of required configuration settings to stdout',
         )
-<<<<<<< HEAD
     parser.add_argument(
         '-v', '--verbose',
         action='store_true',
@@ -79,13 +78,9 @@
         action='store_true',
         help='If provided, print no logging messages',
         )
-=======
->>>>>>> 2d7bb5cf
-    return parser.parse_args(argv)
 
 def set_template(argv):
     '''Main section for rendering and writing a template file'''
-<<<<<<< HEAD
     user_args = parse_args(argv)
 
     logfile = os.path.join(os.path.dirname(__file__), "templater.log")
@@ -102,15 +97,6 @@
         if name not in ["config"]:
             log.info("{name:>15s}: {val}".format(name=name, val=val))
     log.info(('-' * 70)+'\n'+('-' * 70))
-=======
-
-    user_args = parse_args(argv)
-    print("Running script templater.py with args:n", f"{('-' * 70)}\n{('-' * 70)}")
-    for name, val in user_args.__dict__.items():
-        if name not in ["config"]:
-            print(f"{name:>15s}: {val}")
-    print(f"{('-' * 70)}\n{('-' * 70)}")
->>>>>>> 2d7bb5cf
 
     if user_args.config_file:
         cfg = config.YAMLConfig(user_args.config_file)
@@ -134,11 +120,8 @@
 
     if user_args.dry_run:
         if user_args.outfile:
-<<<<<<< HEAD
             log.info('warning file %(user_args.outfile)s not written when using --dry_run')
-=======
-            print(f'warning file {user_args.outfile} not written when using --dry_run')
->>>>>>> 2d7bb5cf
+
         # apply switch to allow user to view the results of rendered template
         # instead of writing to disk
         # Render the template with the specified config object
@@ -148,9 +131,5 @@
         # write out rendered template to file
         template.dump_file(user_args.outfile)
 
-<<<<<<< HEAD
-
-=======
->>>>>>> 2d7bb5cf
 if __name__ == '__main__':
     set_template(sys.argv[1:])