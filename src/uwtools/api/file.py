"""
API access to ``uwtools`` file-management tools.
"""

import datetime as dt
from pathlib import Path
from typing import Optional, Union

from iotaa import Asset

from uwtools.file import Copier, Linker
from uwtools.utils.api import ensure_data_source as _ensure_data_source
<<<<<<< HEAD
from uwtools.utils.file import str2path as _str2path
=======
>>>>>>> a068d8c6


def copy(
    config: Optional[Union[Path, dict, str]] = None,
    target_dir: Optional[Union[Path, str]] = None,
    cycle: Optional[dt.datetime] = None,
    leadtime: Optional[dt.timedelta] = None,
    keys: Optional[list[str]] = None,
    dry_run: bool = False,
    stdin_ok: bool = False,
) -> bool:
    """
    Copy files.

    :param config: YAML-file path, or ``dict`` (read ``stdin`` if missing or ``None``).
    :param target_dir: Path to target directory.
    :param cycle: A datetime object to make available for use in the config.
    :param leadtime: A timedelta object to make available for use in the config.
    :param keys: YAML keys leading to file dst/src block.
    :param dry_run: Do not copy files.
    :param stdin_ok: OK to read from ``stdin``?
    :return: ``True`` if all copies were created.
    """
    copier = Copier(
        target_dir=Path(target_dir) if target_dir else None,
        config=_ensure_data_source(config, stdin_ok),
        cycle=cycle,
        leadtime=leadtime,
        keys=keys,
        dry_run=dry_run,
    )
    assets: list[Asset] = copier.go()  # type: ignore
    return all(asset.ready() for asset in assets)


def link(
    config: Optional[Union[Path, dict, str]] = None,
    target_dir: Optional[Union[Path, str]] = None,
    cycle: Optional[dt.datetime] = None,
    leadtime: Optional[dt.timedelta] = None,
    keys: Optional[list[str]] = None,
    dry_run: bool = False,
    stdin_ok: bool = False,
) -> bool:
    """
    Link files.

    :param config: YAML-file path, or ``dict`` (read ``stdin`` if missing or ``None``).
    :param target_dir: Path to target directory.
    :param cycle: A datetime object to make available for use in the config.
    :param leadtime: A timedelta object to make available for use in the config.
    :param keys: YAML keys leading to file dst/src block.
    :param dry_run: Do not link files.
    :param stdin_ok: OK to read from ``stdin``?
    :return: ``True`` if all links were created.
    """
    linker = Linker(
        target_dir=Path(target_dir) if target_dir else None,
        config=_ensure_data_source(config, stdin_ok),
        cycle=cycle,
        leadtime=leadtime,
        keys=keys,
        dry_run=dry_run,
    )
    assets: list[Asset] = linker.go()  # type: ignore
    return all(asset.ready() for asset in assets)


__all__ = ["Copier", "Linker", "copy", "link"]<|MERGE_RESOLUTION|>--- conflicted
+++ resolved
@@ -10,10 +10,6 @@
 
 from uwtools.file import Copier, Linker
 from uwtools.utils.api import ensure_data_source as _ensure_data_source
-<<<<<<< HEAD
-from uwtools.utils.file import str2path as _str2path
-=======
->>>>>>> a068d8c6
 
 
 def copy(
