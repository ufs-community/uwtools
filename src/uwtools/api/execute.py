--- conflicted
+++ resolved
@@ -10,13 +10,9 @@
 from types import ModuleType
 from typing import Optional, Type, Union
 
-<<<<<<< HEAD
 from iotaa import graph
 
-=======
 from uwtools.config.support import YAMLKey
-from uwtools.drivers.support import graph
->>>>>>> a95fa0b3
 from uwtools.drivers.support import tasks as _tasks
 from uwtools.logging import log
 from uwtools.strings import STR
