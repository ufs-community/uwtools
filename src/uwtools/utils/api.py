--- conflicted
+++ resolved
@@ -8,12 +8,9 @@
 from pathlib import Path
 from typing import Callable, Optional, TypeVar, Union
 
-<<<<<<< HEAD
 from iotaa import graph
 
-=======
 from uwtools.config.support import YAMLKey
->>>>>>> a95fa0b3
 from uwtools.drivers.driver import DriverT
 from uwtools.exceptions import UWError
 from uwtools.utils.file import str2path
