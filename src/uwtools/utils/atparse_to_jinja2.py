"""
Utilities for rendering Jinja2 templates.
"""

import re
import sys
from typing import IO, Optional


def convert(input_template: str, outfile: Optional[str] = None, dry_run: bool = False) -> None:
    """
    Renders a Jinja2 template using user-supplied configuration options via YAML or environment
    variables.

    :param input_template: Path to the template containing atparse syntax.
    :param outfile: The file to write the converted template to.
    :param dry_run: Run in dry-run mode?
    :raises: RuntimeError if neither an output file or dry-run are specified.
    """
<<<<<<< HEAD
    with open(input_template, "r", encoding="utf-8") as atparsetemplate:
        if dry_run:
            for line in atparsetemplate:
                print(_replace(line.strip()))
        elif outfile:
            with open(outfile, "w", encoding="utf-8") as jinja2template:
                for line in atparsetemplate:
                    jinja2template.write(_replace(line))
        else:
            raise RuntimeError("Provide an output path or run in dry-run mode.")
=======

    def write(f_out: IO) -> None:
        with open(input_template, "r", encoding="utf-8") as f_in:
            for line in f_in:
                print(_replace(line.strip()), file=f_out)

    if dry_run:
        write(sys.stdout)
    elif outfile:
        with open(outfile, "w", encoding="utf-8") as out_f:
            write(out_f)
    else:
        raise RuntimeError("Provide an output path or specify dry-run mode.")
>>>>>>> 91f40924


def _replace(atline: str) -> str:
    """
    Replace @[] with {{}} in a line of text.

    :param atline: A line (potentially) containing atparse syntax.
    :return: The given line with atparse syntax converted to Jinja2 syntax.
    """
    while re.search(r"\@\[.*?\]", atline):
        # Set maxsplits to 1 so only first @[ is captured.
        before_atparse = atline.split("@[", 1)[0]
        within_atparse = atline.split("@[")[1].split("]")[0]
        # Set maxsplits to 1 so only first ] is captured, which should be the
        # bracket closing @[.
        after_atparse = atline.split("@[", 1)[1].split("]", 1)[1]
        atline = "".join([before_atparse, "{{", within_atparse, "}}", after_atparse])
    return atline<|MERGE_RESOLUTION|>--- conflicted
+++ resolved
@@ -17,18 +17,6 @@
     :param dry_run: Run in dry-run mode?
     :raises: RuntimeError if neither an output file or dry-run are specified.
     """
-<<<<<<< HEAD
-    with open(input_template, "r", encoding="utf-8") as atparsetemplate:
-        if dry_run:
-            for line in atparsetemplate:
-                print(_replace(line.strip()))
-        elif outfile:
-            with open(outfile, "w", encoding="utf-8") as jinja2template:
-                for line in atparsetemplate:
-                    jinja2template.write(_replace(line))
-        else:
-            raise RuntimeError("Provide an output path or run in dry-run mode.")
-=======
 
     def write(f_out: IO) -> None:
         with open(input_template, "r", encoding="utf-8") as f_in:
@@ -42,7 +30,6 @@
             write(out_f)
     else:
         raise RuntimeError("Provide an output path or specify dry-run mode.")
->>>>>>> 91f40924
 
 
 def _replace(atline: str) -> str:
