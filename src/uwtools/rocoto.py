--- conflicted
+++ resolved
@@ -132,12 +132,8 @@
         :param config: Configuration data for this element.
         :param name_attr: XML name attribute for element.
         """
-<<<<<<< HEAD
-        e = SubElement(e, STR.metatask, name=taskname)
+        e = SubElement(e, STR.metatask, name=name_attr)
         self._set_attrs(e, config)
-=======
-        e = SubElement(e, STR.metatask, name=name_attr)
->>>>>>> 97f74749
         for key, val in config.items():
             tag, name = self._tag_name(key)
             if tag == STR.metatask:
