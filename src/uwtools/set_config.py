#!/usr/bin/env python3
#pylint: disable=too-many-branches, too-many-statements, too-many-locals

'''
This utility creates a command line interface for handling config files.
'''
import argparse
import inspect
import os
import sys

from uwtools import config
from uwtools.utils import cli_helpers


def parse_args(argv):

    '''
    Function maintains the arguments accepted by this script. Please see
    Python's argparse documentation for more information about settings of each
    argument.
    '''

    parser = argparse.ArgumentParser(
       description='Set config with user-defined settings.'
    )

    parser.add_argument(
        '-i', '--input_base_file',
        help='Path to a config base file. Accepts YAML, bash/ini or namelist',
        required=True,
        type=cli_helpers.path_if_file_exists,
    )

    parser.add_argument(
        '-o', '--outfile',
        help='Full path to output file. If different from input, will will perform conversion.\
            For field table output, specify model such as "field_table.FV3_GFS_v16"',
    )

    parser.add_argument(
        '-c', '--config_file',
        help='Optional path to configuration file. Accepts YAML, bash/ini or namelist',
        type=cli_helpers.path_if_file_exists,
    )

    parser.add_argument(
        '-d', '--dry_run',
        action='store_true',
        help='If provided, print rendered config file to stdout only',
    )

    parser.add_argument(
        '--compare',
        action='store_true',
        help='If provided, show diff between -i and -c files.', 
    )
    parser.add_argument(
        '--show_format',
        action='store_true',
        help='If provided, print the required formatting to generate the requested output file',
    )

    parser.add_argument(
        '--values_needed',
        action='store_true',
        help='If provided, prints a list of required configuration settings to stdout',
    )

    parser.add_argument(
        '--input_file_type',
        help='If provided, will convert provided input file to provided file type.\
            Accepts YAML, bash/ini or namelist',
<<<<<<< HEAD
        choices=['F90', 'INI', 'YAML'],
=======
        choices=["YAML", "INI", "F90"],
>>>>>>> 88345e56
    )

    parser.add_argument(
        '--config_file_type',
        help='If provided, will convert provided config file to provided file type.\
            Accepts YAML, bash/ini or namelist',
<<<<<<< HEAD
        choices=['F90', 'INI', 'YAML'],
=======
        choices=["YAML", "INI", "F90"],
>>>>>>> 88345e56
    )

    parser.add_argument(
        '--output_file_type',
        help='If provided, will convert provided output file to provided file type.\
            Accepts YAML, bash/ini or namelist',
<<<<<<< HEAD
        choices=['F90', 'INI', 'YAML', 'FieldTable'],
    )

=======
        choices=["YAML", "INI", "F90", "FieldTable"],
    )
    parser.add_argument(
        '-v', '--verbose',
        action='store_true',
        help='If provided, print all logging messages.',
        )
    parser.add_argument(
        '-q', '--quiet',
        action='store_true',
        help='If provided, print no logging messages',
        )
    parser.add_argument(
        '-l', '--log_file',
        help='Optional path to a specified log file',
        default=os.path.join(os.path.dirname(__file__), "set_config.log")
        )
>>>>>>> 88345e56
    return parser.parse_args(argv)

def create_config_obj(argv):
    '''Main section for processing config file'''

    user_args = parse_args(argv)

    name = f"{inspect.stack()[0][3]}"
    log = cli_helpers.setup_logging(user_args, log_name=name)

    infile_type = user_args.input_file_type or cli_helpers.get_file_type(user_args.input_base_file)

    config_obj = getattr(config,
                         f"{infile_type}Config")(user_args.input_base_file)

    if user_args.config_file:
        config_file_type = user_args.config_file_type or \
                cli_helpers.get_file_type(user_args.config_file)

<<<<<<< HEAD
        elif config_file_type == ".nml":
            user_config_obj = config.F90Config(user_args.config_file)
        
        if config_file_type != infile_type:
            config_depth = user_config_obj.dictionary_depth(user_config_obj.data)
            input_depth = config_obj.dictionary_depth(config_obj.data)

            if input_depth < config_depth:
                log.info("Set config failure: config object not compatible with input object")
                return

        if user_args.compare:
            log.info(f"- {user_args.input_base_file}")
            log.info(f"+ {user_args.config_file}")
            log.info("-"*80)
            config_obj.compare_config(user_config_obj)
            return
=======
        user_config_obj = getattr(config,
                         f"{config_file_type}Config")(user_args.config_file)
>>>>>>> 88345e56

        if config_file_type != infile_type:
            config_depth = user_config_obj.dictionary_depth(user_config_obj.data)
            input_depth = config_obj.dictionary_depth(config_obj.data)

            if input_depth < config_depth:
                log.critical(f"{user_args.config_file} not compatible with input file")
                raise ValueError("Set config failure: config object not compatible with input file")

        config_obj.update_values(user_config_obj)

    config_obj.dereference_all()

    if user_args.values_needed:
        set_var = []
        jinja2_var = []
        empty_var = []
        config_obj.iterate_values(config_obj.data, set_var, jinja2_var, empty_var, parent="")
        log.info('Keys that are complete:')
        for var in set_var:
            log.info(var)
        log.info('')
        log.info('Keys that have unfilled jinja2 templates:')
        for var in jinja2_var:
            log.info(var)
        log.info('')
        log.info('Keys that are set to empty:')
        for var in empty_var:
            log.info(var)
        return

    if user_args.dry_run:
        if user_args.outfile:
            log.info(f'warning file {user_args.outfile} ',
                 r"not written when using --dry_run")
        # apply switch to allow user to view the results of config
        # instead of writing to disk
        log.info(config_obj)
        return

    if user_args.outfile:
        outfile_type = user_args.output_file_type or cli_helpers.get_file_type(user_args.outfile)

        if outfile_type != infile_type:

            out_object = getattr(config, f"{outfile_type}Config")()
            out_object.update(config_obj)

            output_depth = out_object.dictionary_depth(out_object.data)
            input_depth = config_obj.dictionary_depth(config_obj.data)

            # Check for incompatible conversion objects

            err_msg = "Set config failure: incompatible file types"
            if (outfile_type == "INI" and input_depth > 2) or \
                    (outfile_type == "F90" and input_depth != 2):
                log.critical(err_msg)
                raise ValueError(err_msg)

            if input_depth > output_depth:
                log.critical(f"{user_args.outfile} not compatible with {user_args.input_base_file}")
                raise ValueError("Set config failure: output object not compatible with input file")

        else: # same type of file as input, no need to convert it
            out_object = config_obj
        out_object.dump_file(user_args.outfile)


    # if --show_format, print a list of required configuration settings to stdout
    if user_args.show_format:
        if user_args.outfile is None:
        # first ensure all required args are present
            raise argparse.ArgumentError(user_args.outfile, \
                "args: --show_format also requires -outfile for reference")

        if outfile_type != infile_type:
            log.info(help(out_object.dump_file))

if __name__ == '__main__':
    create_config_obj(sys.argv[1:])<|MERGE_RESOLUTION|>--- conflicted
+++ resolved
@@ -71,33 +71,20 @@
         '--input_file_type',
         help='If provided, will convert provided input file to provided file type.\
             Accepts YAML, bash/ini or namelist',
-<<<<<<< HEAD
-        choices=['F90', 'INI', 'YAML'],
-=======
         choices=["YAML", "INI", "F90"],
->>>>>>> 88345e56
     )
 
     parser.add_argument(
         '--config_file_type',
         help='If provided, will convert provided config file to provided file type.\
             Accepts YAML, bash/ini or namelist',
-<<<<<<< HEAD
-        choices=['F90', 'INI', 'YAML'],
-=======
         choices=["YAML", "INI", "F90"],
->>>>>>> 88345e56
     )
 
     parser.add_argument(
         '--output_file_type',
         help='If provided, will convert provided output file to provided file type.\
             Accepts YAML, bash/ini or namelist',
-<<<<<<< HEAD
-        choices=['F90', 'INI', 'YAML', 'FieldTable'],
-    )
-
-=======
         choices=["YAML", "INI", "F90", "FieldTable"],
     )
     parser.add_argument(
@@ -115,7 +102,6 @@
         help='Optional path to a specified log file',
         default=os.path.join(os.path.dirname(__file__), "set_config.log")
         )
->>>>>>> 88345e56
     return parser.parse_args(argv)
 
 def create_config_obj(argv):
@@ -135,17 +121,16 @@
         config_file_type = user_args.config_file_type or \
                 cli_helpers.get_file_type(user_args.config_file)
 
-<<<<<<< HEAD
-        elif config_file_type == ".nml":
-            user_config_obj = config.F90Config(user_args.config_file)
-        
+        user_config_obj = getattr(config,
+                         f"{config_file_type}Config")(user_args.config_file)
+
         if config_file_type != infile_type:
             config_depth = user_config_obj.dictionary_depth(user_config_obj.data)
             input_depth = config_obj.dictionary_depth(config_obj.data)
 
             if input_depth < config_depth:
-                log.info("Set config failure: config object not compatible with input object")
-                return
+                log.critical(f"{user_args.config_file} not compatible with input file")
+                raise ValueError("Set config failure: config object not compatible with input file")
 
         if user_args.compare:
             log.info(f"- {user_args.input_base_file}")
@@ -153,18 +138,6 @@
             log.info("-"*80)
             config_obj.compare_config(user_config_obj)
             return
-=======
-        user_config_obj = getattr(config,
-                         f"{config_file_type}Config")(user_args.config_file)
->>>>>>> 88345e56
-
-        if config_file_type != infile_type:
-            config_depth = user_config_obj.dictionary_depth(user_config_obj.data)
-            input_depth = config_obj.dictionary_depth(config_obj.data)
-
-            if input_depth < config_depth:
-                log.critical(f"{user_args.config_file} not compatible with input file")
-                raise ValueError("Set config failure: config object not compatible with input file")
 
         config_obj.update_values(user_config_obj)
 
