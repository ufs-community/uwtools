{
  "build": "py_0",
  "buildnum": 0,
  "name": "uwtools",
  "packages": {
    "dev": [
<<<<<<< HEAD
      "black =24.10.*",
      "docformatter =1.7.*",
      "f90nml =1.4.*",
      "iotaa >=1.1.0",
      "isort =5.13.*",
      "jinja2 =3.1.*",
      "jq =1.7.*",
      "jsonschema >=4.18,<4.24",
      "lxml =5.3.*",
      "make =4.4.*",
      "mypy =1.14.*",
      "pip",
      "pylint =3.3.*",
      "pytest =8.3.*",
      "pytest-cov =6.0.*",
      "pytest-xdist =3.6.*",
=======
      "black ==24.8.*",
      "docformatter ==1.7.*",
      "f90nml ==1.4.*",
      "iotaa ==0.8.*",
      "isort ==5.13.*",
      "jinja2 ==3.1.*",
      "jq ==1.7.*",
      "jsonschema >=4.18,<4.24",
      "lxml ==5.3.*",
      "make ==4.4.*",
      "mypy ==1.11.*",
      "pip",
      "pylint ==3.2.*",
      "pytest ==8.3.*",
      "pytest-cov ==5.0.*",
      "pytest-xdist ==3.6.*",
>>>>>>> 8a89b215
      "python >=3.9,<3.13",
      "pyyaml ==6.0.*",
      "requests ==2.32.*",
      "setuptools"
    ],
    "run": [
<<<<<<< HEAD
      "f90nml =1.4.*",
      "iotaa >=1.1.0",
      "jinja2 =3.1.*",
=======
      "f90nml ==1.4.*",
      "iotaa ==0.8.*",
      "jinja2 ==3.1.*",
>>>>>>> 8a89b215
      "jsonschema >=4.18,<4.24",
      "lxml ==5.3.*",
      "python >=3.9,<3.13",
      "pyyaml ==6.0.*",
      "requests ==2.32.*"
    ]
  },
  "version": "2.6.0"
}<|MERGE_RESOLUTION|>--- conflicted
+++ resolved
@@ -4,24 +4,6 @@
   "name": "uwtools",
   "packages": {
     "dev": [
-<<<<<<< HEAD
-      "black =24.10.*",
-      "docformatter =1.7.*",
-      "f90nml =1.4.*",
-      "iotaa >=1.1.0",
-      "isort =5.13.*",
-      "jinja2 =3.1.*",
-      "jq =1.7.*",
-      "jsonschema >=4.18,<4.24",
-      "lxml =5.3.*",
-      "make =4.4.*",
-      "mypy =1.14.*",
-      "pip",
-      "pylint =3.3.*",
-      "pytest =8.3.*",
-      "pytest-cov =6.0.*",
-      "pytest-xdist =3.6.*",
-=======
       "black ==24.8.*",
       "docformatter ==1.7.*",
       "f90nml ==1.4.*",
@@ -38,22 +20,15 @@
       "pytest ==8.3.*",
       "pytest-cov ==5.0.*",
       "pytest-xdist ==3.6.*",
->>>>>>> 8a89b215
       "python >=3.9,<3.13",
       "pyyaml ==6.0.*",
       "requests ==2.32.*",
       "setuptools"
     ],
     "run": [
-<<<<<<< HEAD
-      "f90nml =1.4.*",
-      "iotaa >=1.1.0",
-      "jinja2 =3.1.*",
-=======
       "f90nml ==1.4.*",
       "iotaa ==0.8.*",
       "jinja2 ==3.1.*",
->>>>>>> 8a89b215
       "jsonschema >=4.18,<4.24",
       "lxml ==5.3.*",
       "python >=3.9,<3.13",
