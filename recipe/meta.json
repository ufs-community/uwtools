{
  "build": "py_0",
  "buildnum": 0,
  "name": "uwtools",
  "packages": {
    "dev": [
      "docformatter ==1.7.*",
      "f90nml ==1.4.*",
      "iotaa ==1.2.*",
      "jinja2 ==3.1.*",
      "jq ==1.7.*",
      "jsonschema >=4.18,<4.24",
      "lxml ==5.2.*",
      "make ==4.4.*",
      "mypy ==1.15.*",
      "pip",
<<<<<<< HEAD
      "pylint =3.2.*",
      "pytest =8.3.*",
      "pytest-cov =5.0.*",
      "pytest-xdist =3.6.*",
      "python >=3.9,<3.13",
      "pyyaml =6.0.*",
=======
      "pytest ==8.3.*",
      "pytest-cov ==6.0.*",
      "pytest-xdist ==3.6.*",
      "python <3.13,==3.9,>=3.9",
      "pyyaml ==6.0.*",
      "requests ==2.32.*",
      "ruff ==0.11.*",
>>>>>>> 0162635a
      "setuptools"
    ],
    "run": [
      "f90nml ==1.4.*",
      "iotaa ==1.2.*",
      "jinja2 ==3.1.*",
      "jsonschema >=4.18,<4.24",
      "lxml ==5.2.*",
      "python >=3.9,<3.13",
      "pyyaml ==6.0.*",
      "requests ==2.32.*"
    ]
  },
<<<<<<< HEAD
  "version": "2.5.1"
=======
  "version": "2.8.0"
>>>>>>> 0162635a
}<|MERGE_RESOLUTION|>--- conflicted
+++ resolved
@@ -14,14 +14,6 @@
       "make ==4.4.*",
       "mypy ==1.15.*",
       "pip",
-<<<<<<< HEAD
-      "pylint =3.2.*",
-      "pytest =8.3.*",
-      "pytest-cov =5.0.*",
-      "pytest-xdist =3.6.*",
-      "python >=3.9,<3.13",
-      "pyyaml =6.0.*",
-=======
       "pytest ==8.3.*",
       "pytest-cov ==6.0.*",
       "pytest-xdist ==3.6.*",
@@ -29,7 +21,6 @@
       "pyyaml ==6.0.*",
       "requests ==2.32.*",
       "ruff ==0.11.*",
->>>>>>> 0162635a
       "setuptools"
     ],
     "run": [
@@ -43,9 +34,5 @@
       "requests ==2.32.*"
     ]
   },
-<<<<<<< HEAD
-  "version": "2.5.1"
-=======
   "version": "2.8.0"
->>>>>>> 0162635a
 }