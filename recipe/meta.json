{
  "build": "py_0",
  "buildnum": "0",
  "name": "uwtools",
  "packages": {
    "dev": [
      "black =23.11.*",
      "coverage =7.3.*",
      "docformatter =1.7.*",
      "f90nml =1.4.*",
<<<<<<< HEAD
      "isort =5.13.*",
=======
      "isort =5.12.*",
>>>>>>> 9f872da4
      "jinja2 =3.1.*",
      "jq =1.7.*",
      "jsonschema =4.20.*",
      "lxml =4.9.*",
      "make >=3.8",
<<<<<<< HEAD
      "mypy =1.8.*",
=======
      "mypy =1.7.*",
>>>>>>> 9f872da4
      "pip",
      "pylint =3.0.*",
      "pytest =7.4.*",
      "python >=3.9,<3.12",
      "pyyaml =6.0.*"
    ],
    "run": [
      "f90nml =1.4.*",
      "jinja2 =3.1.*",
      "jsonschema =4.20.*",
      "lxml =4.9.*",
      "python >=3.9,<3.12",
      "pyyaml =6.0.*"
    ]
  },
  "version": "1.1.0"
}<|MERGE_RESOLUTION|>--- conflicted
+++ resolved
@@ -8,21 +8,15 @@
       "coverage =7.3.*",
       "docformatter =1.7.*",
       "f90nml =1.4.*",
-<<<<<<< HEAD
       "isort =5.13.*",
-=======
       "isort =5.12.*",
->>>>>>> 9f872da4
       "jinja2 =3.1.*",
       "jq =1.7.*",
       "jsonschema =4.20.*",
       "lxml =4.9.*",
       "make >=3.8",
-<<<<<<< HEAD
       "mypy =1.8.*",
-=======
       "mypy =1.7.*",
->>>>>>> 9f872da4
       "pip",
       "pylint =3.0.*",
       "pytest =7.4.*",
