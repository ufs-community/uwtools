--- conflicted
+++ resolved
@@ -1,20 +1,12 @@
 package:
   name: uwtools
-<<<<<<< HEAD
-  version: 1.0.1
-=======
   version: 1.1.0
->>>>>>> 4868c49e
 source:
   path: ../src
 build:
   include_recipe: false
   noarch: python
-<<<<<<< HEAD
-  number: 0 # <= always reset to 0 when incrementing version
-=======
   number: 0 # <= always reset to 0 when version changes
->>>>>>> 4868c49e
 requirements:
   host:
     - pip
