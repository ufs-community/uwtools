<<<<<<< HEAD
[2025-01-02T03:04:05]     INFO Validating config against internal schema: files-to-stage
[2025-01-02T03:04:05]     INFO 0 schema-validation errors found in fs config
[2025-01-02T03:04:05]     INFO Copy src/foo -> dst/copy-report/foo: Executing
[2025-01-02T03:04:05]     INFO Copy src/foo -> dst/copy-report/foo: Ready
[2025-01-02T03:04:05]  WARNING File src/qux: Not ready [external asset]
[2025-01-02T03:04:05]  WARNING Copy src/qux -> dst/copy-report/qux: Not ready
[2025-01-02T03:04:05]  WARNING Copy src/qux -> dst/copy-report/qux: Requires:
[2025-01-02T03:04:05]  WARNING Copy src/qux -> dst/copy-report/qux: ✖ File src/qux
[2025-01-02T03:04:05]  WARNING File copies: Not ready
[2025-01-02T03:04:05]  WARNING File copies: Requires:
[2025-01-02T03:04:05]  WARNING File copies: ✔ Copy src/foo -> dst/copy-report/foo
[2025-01-02T03:04:05]  WARNING File copies: ✖ Copy src/qux -> dst/copy-report/qux
=======
[2025-03-29T15:18:17]     INFO Validating config against internal schema: files-to-stage
[2025-03-29T15:18:17]     INFO 0 schema-validation errors found in fs config
[2025-03-29T15:18:17]     INFO Local src/foo -> dst/copy-report-jq/foo: Executing
[2025-03-29T15:18:17]     INFO Local src/foo -> dst/copy-report-jq/foo: Ready
[2025-03-29T15:18:17]  WARNING File src/qux: Not ready [external asset]
[2025-03-29T15:18:17]  WARNING Local src/qux -> dst/copy-report-jq/qux: Not ready
[2025-03-29T15:18:17]  WARNING Local src/qux -> dst/copy-report-jq/qux: Requires:
[2025-03-29T15:18:17]  WARNING Local src/qux -> dst/copy-report-jq/qux: ✖ File src/qux
[2025-03-29T15:18:17]  WARNING File copies: Not ready
[2025-03-29T15:18:17]  WARNING File copies: Requires:
[2025-03-29T15:18:17]  WARNING File copies: ✔ Local src/foo -> dst/copy-report-jq/foo
[2025-03-29T15:18:17]  WARNING File copies: ✖ Local src/qux -> dst/copy-report-jq/qux
>>>>>>> 7248b0ad
{
  "not-ready": [
    "dst/copy-report/qux"
  ],
  "ready": [
    "dst/copy-report/foo"
  ]
}<|MERGE_RESOLUTION|>--- conflicted
+++ resolved
@@ -1,17 +1,3 @@
-<<<<<<< HEAD
-[2025-01-02T03:04:05]     INFO Validating config against internal schema: files-to-stage
-[2025-01-02T03:04:05]     INFO 0 schema-validation errors found in fs config
-[2025-01-02T03:04:05]     INFO Copy src/foo -> dst/copy-report/foo: Executing
-[2025-01-02T03:04:05]     INFO Copy src/foo -> dst/copy-report/foo: Ready
-[2025-01-02T03:04:05]  WARNING File src/qux: Not ready [external asset]
-[2025-01-02T03:04:05]  WARNING Copy src/qux -> dst/copy-report/qux: Not ready
-[2025-01-02T03:04:05]  WARNING Copy src/qux -> dst/copy-report/qux: Requires:
-[2025-01-02T03:04:05]  WARNING Copy src/qux -> dst/copy-report/qux: ✖ File src/qux
-[2025-01-02T03:04:05]  WARNING File copies: Not ready
-[2025-01-02T03:04:05]  WARNING File copies: Requires:
-[2025-01-02T03:04:05]  WARNING File copies: ✔ Copy src/foo -> dst/copy-report/foo
-[2025-01-02T03:04:05]  WARNING File copies: ✖ Copy src/qux -> dst/copy-report/qux
-=======
 [2025-03-29T15:18:17]     INFO Validating config against internal schema: files-to-stage
 [2025-03-29T15:18:17]     INFO 0 schema-validation errors found in fs config
 [2025-03-29T15:18:17]     INFO Local src/foo -> dst/copy-report-jq/foo: Executing
@@ -24,7 +10,6 @@
 [2025-03-29T15:18:17]  WARNING File copies: Requires:
 [2025-03-29T15:18:17]  WARNING File copies: ✔ Local src/foo -> dst/copy-report-jq/foo
 [2025-03-29T15:18:17]  WARNING File copies: ✖ Local src/qux -> dst/copy-report-jq/qux
->>>>>>> 7248b0ad
 {
   "not-ready": [
     "dst/copy-report/qux"
