<<<<<<< HEAD
[2024-11-23T00:30:43]     INFO Validating config against internal schema: files-to-stage
[2024-11-23T00:30:43]     INFO 0 UW schema-validation errors found in fs config
[2024-11-23T00:30:44]     INFO File src/foo: Ready
[2024-11-23T00:30:44]     INFO File src/bar: Ready
[2024-11-23T00:30:44]     INFO Copy src/foo -> copy-dst/foo: Executing
[2024-11-23T00:30:44]     INFO Copy src/foo -> copy-dst/foo: Ready
[2024-11-23T00:30:44]     INFO Copy src/bar -> copy-dst/subdir/bar: Executing
[2024-11-23T00:30:44]     INFO Copy src/bar -> copy-dst/subdir/bar: Ready
[2024-11-23T00:30:44]     INFO File copies: Ready
=======
[2024-12-07T01:01:56]     INFO Validating config against internal schema: files-to-stage
[2024-12-07T01:01:56]     INFO 0 UW schema-validation errors found in fs config
[2024-12-07T01:01:56]     INFO File copies: Initial state: Not Ready
[2024-12-07T01:01:56]     INFO File copies: Checking requirements
[2024-12-07T01:01:56]     INFO Copy src/foo -> copy-dst/foo: Initial state: Not Ready
[2024-12-07T01:01:56]     INFO Copy src/foo -> copy-dst/foo: Checking requirements
[2024-12-07T01:01:56]     INFO Copy src/foo -> copy-dst/foo: Requirement(s) ready
[2024-12-07T01:01:56]     INFO Copy src/foo -> copy-dst/foo: Executing
[2024-12-07T01:01:56]     INFO Copy src/foo -> copy-dst/foo: Final state: Ready
[2024-12-07T01:01:56]     INFO Copy https://www.gnu.org/licenses/gpl-3.0.txt -> copy-dst/licenses/gpl: Initial state: Not Ready
[2024-12-07T01:01:56]     INFO Copy https://www.gnu.org/licenses/gpl-3.0.txt -> copy-dst/licenses/gpl: Checking requirements
[2024-12-07T01:01:58]     INFO Copy https://www.gnu.org/licenses/gpl-3.0.txt -> copy-dst/licenses/gpl: Requirement(s) ready
[2024-12-07T01:01:58]     INFO Copy https://www.gnu.org/licenses/gpl-3.0.txt -> copy-dst/licenses/gpl: Executing
[2024-12-07T01:01:58]     INFO Copy https://www.gnu.org/licenses/gpl-3.0.txt -> copy-dst/licenses/gpl: Final state: Ready
[2024-12-07T01:01:58]     INFO Copy src/bar -> copy-dst/subdir/bar: Initial state: Not Ready
[2024-12-07T01:01:58]     INFO Copy src/bar -> copy-dst/subdir/bar: Checking requirements
[2024-12-07T01:01:58]     INFO Copy src/bar -> copy-dst/subdir/bar: Requirement(s) ready
[2024-12-07T01:01:58]     INFO Copy src/bar -> copy-dst/subdir/bar: Executing
[2024-12-07T01:01:58]     INFO Copy src/bar -> copy-dst/subdir/bar: Final state: Ready
[2024-12-07T01:01:58]     INFO File copies: Final state: Ready
>>>>>>> 2eacebf2

copy-dst
├── foo
├── licenses
│   └── gpl
└── subdir
    └── bar

3 directories, 3 files<|MERGE_RESOLUTION|>--- conflicted
+++ resolved
@@ -1,14 +1,3 @@
-<<<<<<< HEAD
-[2024-11-23T00:30:43]     INFO Validating config against internal schema: files-to-stage
-[2024-11-23T00:30:43]     INFO 0 UW schema-validation errors found in fs config
-[2024-11-23T00:30:44]     INFO File src/foo: Ready
-[2024-11-23T00:30:44]     INFO File src/bar: Ready
-[2024-11-23T00:30:44]     INFO Copy src/foo -> copy-dst/foo: Executing
-[2024-11-23T00:30:44]     INFO Copy src/foo -> copy-dst/foo: Ready
-[2024-11-23T00:30:44]     INFO Copy src/bar -> copy-dst/subdir/bar: Executing
-[2024-11-23T00:30:44]     INFO Copy src/bar -> copy-dst/subdir/bar: Ready
-[2024-11-23T00:30:44]     INFO File copies: Ready
-=======
 [2024-12-07T01:01:56]     INFO Validating config against internal schema: files-to-stage
 [2024-12-07T01:01:56]     INFO 0 UW schema-validation errors found in fs config
 [2024-12-07T01:01:56]     INFO File copies: Initial state: Not Ready
@@ -29,7 +18,6 @@
 [2024-12-07T01:01:58]     INFO Copy src/bar -> copy-dst/subdir/bar: Executing
 [2024-12-07T01:01:58]     INFO Copy src/bar -> copy-dst/subdir/bar: Final state: Ready
 [2024-12-07T01:01:58]     INFO File copies: Final state: Ready
->>>>>>> 2eacebf2
 
 copy-dst
 ├── foo
