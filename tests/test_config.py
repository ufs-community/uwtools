--- conflicted
+++ resolved
@@ -64,19 +64,10 @@
 
     assert actual == expected
 
-<<<<<<< HEAD
 # A test to check that the {{KEY}} works. Note this does not represent the user interface
-# this is a functional test that on how to use the Template Class for when this is implemented
+# this is a test that shows how to use the Template Class for when this is implemented
 def test_configuration_realtime_update():
     '''A test to check that the {{KEY}} works'''
-=======
->>>>>>> 7febb722
-
-# Developer's Note:
-#    this is a functional test that demonstrates how to use the Template Class for when this is implemented for runtime updates
-#    when we do further development with the Configuration Manger and is not be evaluated as User Interface at this time.
-def test_configuration_realtime_update():
-    '''A test to check that the {{KEY}} works as expected'''
     
     config = Configure(pathlib.Path(os.path.join(uwtools_file_base,"fixtures/experiment.yaml")))
     config.include(pathlib.Path(os.path.join(uwtools_file_base,"fixtures/gfs.yaml")))
