--- conflicted
+++ resolved
@@ -2,10 +2,6 @@
 Set of test for loading YAML files using the function call load_yaml
 '''
 #pylint: disable=unused-variable
-<<<<<<< HEAD
-=======
-from collections import OrderedDict
->>>>>>> bc06e3ee
 import datetime
 import filecmp
 import os
@@ -51,8 +47,6 @@
     test_yaml = os.path.join(uwtools_file_base,pathlib.Path("fixtures/result4.yaml"))
     cfg = config.YAMLConfig(test_yaml)
 
-<<<<<<< HEAD
-
     #assert cfg.get('step_cycle') == 'PT6H'
     #assert isinstance(cfg.get('init_cycle'), datetime.datetime)
     assert cfg.step_cycle == 'PT6H'
@@ -60,21 +54,13 @@
 
     #generic_repos = cfg.get('generic_repos')
     generic_repos = cfg.generic_repos
-=======
-    assert cfg.get('step_cycle') == 'PT6H'
-    assert isinstance(cfg.get('init_cycle'), datetime.datetime)
-
-    generic_repos = cfg.get('generic_repos')
->>>>>>> bc06e3ee
     assert isinstance(generic_repos, list)
     assert isinstance(generic_repos[0], dict)
     assert generic_repos[0].get('branch') == 'develop'
 
-<<<<<<< HEAD
     #models = cfg.get('models')
     models = cfg.models
     assert models[0].get('config').get('vertical_resolution') == 64
-
 
 def test_f90nml_config_simple():
     '''Test that f90nml load, update, and dump work with a basic f90 namelist file. '''
@@ -138,72 +124,6 @@
 
 def test_ini_config_bash():
 
-=======
-    models = cfg.get('models')
-    assert models[0].get('config').get('vertical_resolution') == 64
-
-
-def test_f90nml_config_simple():
-    '''Test that f90nml load, update, and dump work with a basic f90 namelist file. '''
-
-    test_nml = os.path.join(uwtools_file_base,pathlib.Path("fixtures/simple.nml"))
-    cfg = config.F90Config(test_nml)
-
-    expected = {
-        "salad": OrderedDict({
-            "base": "kale",
-            "fruit": "banana",
-            "vegetable": "tomato",
-            "how_many": 12,
-            "dressing": "balsamic",
-            })
-    }
-    assert cfg == expected
-
-    with tempfile.TemporaryDirectory(dir='.') as tmp_dir:
-        out_file = f'{tmp_dir}/test_nml_dump.nml'
-        cfg.dump_file(out_file)
-
-        assert filecmp.cmp(test_nml, out_file)
-
-    cfg.update({'dressing': ['ranch', 'italian']})
-    expected['dressing'] = ['ranch', 'italian']
-
-    assert cfg == expected
-
-
-def test_ini_config_simple():
-    '''Test that INI config load and dump work with a basic INI file.
-    Everything in INI is treated as a string!
-    '''
-
-    test_ini = os.path.join(uwtools_file_base,pathlib.Path("fixtures/simple.ini"))
-    cfg = config.INIConfig(test_ini)
-
-    expected = {
-        "salad": {
-            "base": "kale",
-            "fruit": "banana",
-            "vegetable": "tomato",
-            "how_many": "12",
-            "dressing": "balsamic",
-            }
-    }
-    assert cfg == expected
-
-    with tempfile.TemporaryDirectory(dir='.') as tmp_dir:
-        out_file = f'{tmp_dir}/test_ini_dump.ini'
-        cfg.dump_file(out_file)
-
-        assert filecmp.cmp(test_ini, out_file)
-
-    cfg.update({'dressing': ['ranch', 'italian']})
-    expected['dressing'] = ['ranch', 'italian']
-    assert cfg == expected
-
-def test_ini_config_bash():
-
->>>>>>> bc06e3ee
     '''Test that INI config load and dump work with a basic bash file.
     '''
 
