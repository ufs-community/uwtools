'''
Set of test for loading YAML files using the function call load_yaml
'''
#pylint: disable=unused-variable, consider-using-f-string
from collections import OrderedDict
from contextlib import redirect_stdout
import datetime
import filecmp
import os
import io
import pathlib
import tempfile
import json
import itertools

from uwtools import config

uwtools_file_base = os.path.join(os.path.dirname(__file__))

def test_parse_include():
    '''Test that non-YAML handles !INCLUDE Tags properly'''

    test_nml = os.path.join(uwtools_file_base,pathlib.Path("fixtures/include_files.nml"))
    cfg = config.F90Config(test_nml)

    # salad key tests loading one file.
    assert cfg['config'].get('fruit') == 'papaya'
    assert cfg['config'].get('how_many') == 17
    assert cfg['config'].get('meat') == 'beef'
    assert len(cfg['config']) == 5


def test_parse_include_mult_sect():

    ''' Test that non-YAML handles !INCLUDE tags with files that have
    multiple sections in separate file. '''

    test_nml = os.path.join(uwtools_file_base,pathlib.Path("fixtures/include_files_with_sect.nml"))
    cfg = config.F90Config(test_nml)

    # salad key tests loading one file.
    assert cfg['config'].get('fruit') == 'papaya'
    assert cfg['config'].get('how_many') == 17
    assert cfg['config'].get('meat') == 'beef'
    assert cfg['config'].get('dressing') == 'ranch'
    assert cfg['setting'].get('size') == 'large'
    assert len(cfg['config']) == 5
    assert len(cfg['setting']) == 3

def test_parse_include_ini():
    '''Test that non-YAML handles !INCLUDE Tags properly for INI with no
    sections'''

    test_file = os.path.join(uwtools_file_base,pathlib.Path("fixtures/include_files.sh"))
    cfg = config.INIConfig(test_file, space_around_delimiters=False)

    # salad key tests loading one file.
    assert cfg.get('fruit') == 'papaya'
    assert cfg.get('how_many') == '17'
    assert cfg.get('meat') == 'beef'
    assert len(cfg) == 5

def test_yaml_config_simple():
    '''Test that YAML load, update, and dump work with a basic YAML file. '''

    test_yaml = os.path.join(uwtools_file_base,pathlib.Path("fixtures/simple2.yaml"))
    cfg = config.YAMLConfig(test_yaml)

    expected = {
        "scheduler": "slurm",
        "jobname": "abcd",
        "extra_stuff": 12345,
        "account": "user_account",
        "nodes": 1,
        "queue": "bos",
        "tasks_per_node": 4,
        "walltime": "00:01:00",
    }
    assert cfg == expected
    assert repr(cfg.data) == json.dumps(expected).replace('"', "'")

    with tempfile.TemporaryDirectory(dir='.') as tmp_dir:
        out_file = f'{tmp_dir}/test_yaml_dump.yml'
        cfg.dump_file(out_file)
        assert filecmp.cmp(test_yaml, out_file)

    cfg.update({'nodes': 12})
    expected['nodes'] = 12

    assert cfg == expected

def test_yaml_config_composite_types():
    ''' Test that YAML load and dump work with a YAML file that has
    multiple data structures and levels. '''

    test_yaml = os.path.join(uwtools_file_base,pathlib.Path("fixtures/result4.yaml"))
    cfg = config.YAMLConfig(test_yaml)

    assert cfg.get('step_cycle') == 'PT6H'
    assert isinstance(cfg.get('init_cycle'), datetime.datetime)

    generic_repos = cfg.get('generic_repos')
    assert isinstance(generic_repos, list)
    assert isinstance(generic_repos[0], dict)
    assert generic_repos[0].get('branch') == 'develop'

    models = cfg.get('models')
    assert models[0].get('config').get('vertical_resolution') == 64

def test_yaml_config_include_files():

    ''' Test that including files via the !INCLUDE constructor works as
    expected. '''

    test_yaml = os.path.join(uwtools_file_base,pathlib.Path("fixtures/include_files.yaml"))
    cfg = config.YAMLConfig(test_yaml)

    # salad key tests loading one file. there should be 4 items under salad
    assert cfg['salad'].get('fruit') == 'papaya'
    assert cfg['salad'].get('how_many') == 17
    assert len(cfg['salad']) == 4


    # two_files key tests loading a list of files, and that values are updated
    # to the last read in. There should be 7 items under two_files
    assert cfg['two_files'].get('fruit') == 'papaya'
    assert cfg['two_files'].get('vegetable') == 'peas'
    assert len(cfg['two_files']) == 7

    # reverse_files tests loading a list of files in the reverse order as above,
    # and that the values are updated to the last read in.
    assert cfg['reverse_files'].get('vegetable') == 'eggplant'

def test_f90nml_config_simple():
    '''Test that f90nml load, update, and dump work with a basic f90 namelist file. '''

    test_nml = os.path.join(uwtools_file_base,pathlib.Path("fixtures/simple.nml"))
    cfg = config.F90Config(test_nml)

    expected = {
        "salad": OrderedDict({
            "base": "kale",
            "fruit": "banana",
            "vegetable": "tomato",
            "how_many": 12,
            "dressing": "balsamic",
            })
    }
    assert cfg == expected

    with tempfile.TemporaryDirectory(dir='.') as tmp_dir:
        out_file = f'{tmp_dir}/test_nml_dump.nml'
        cfg.dump_file(out_file)

        assert filecmp.cmp(test_nml, out_file)

    cfg.update({'dressing': ['ranch', 'italian']})
    expected['dressing'] = ['ranch', 'italian']

    assert cfg == expected


def test_ini_config_simple():
    '''Test that INI config load and dump work with a basic INI file.
    Everything in INI is treated as a string!
    '''

    test_ini = os.path.join(uwtools_file_base,pathlib.Path("fixtures/simple.ini"))
    cfg = config.INIConfig(test_ini)

    expected = {
        "salad": {
            "base": "kale",
            "fruit": "banana",
            "vegetable": "tomato",
            "how_many": "12",
            "dressing": "balsamic",
            }
    }
    assert cfg == expected

    with tempfile.TemporaryDirectory(dir='.') as tmp_dir:
        out_file = f'{tmp_dir}/test_ini_dump.ini'
        cfg.dump_file(out_file)

        assert filecmp.cmp(test_ini, out_file)

    cfg.update({'dressing': ['ranch', 'italian']})
    expected['dressing'] = ['ranch', 'italian']
    assert cfg == expected

def test_ini_config_bash():

    '''Test that INI config load and dump work with a basic bash file.
    '''

    test_bash = os.path.join(uwtools_file_base,pathlib.Path("fixtures/simple.sh"))
    cfg = config.INIConfig(test_bash, space_around_delimiters=False)

    expected = {
        "base": "kale",
        "fruit": "banana",
        "vegetable": "tomato",
        "how_many": "12",
        "dressing": "balsamic",
    }
    assert cfg == expected

    with tempfile.TemporaryDirectory(dir='.') as tmp_dir:
        out_file = f'{tmp_dir}/test_bash_dump.sh'
        cfg.dump_file(out_file)

        assert filecmp.cmp(test_bash, out_file)

    cfg.update({'dressing': ['ranch', 'italian']})
    expected['dressing'] = ['ranch', 'italian']
    assert cfg == expected

def test_transform_config():

    #pylint: disable=too-many-locals

    '''Test that transforms config objects to objects of other config subclasses.

    '''
    # Use itertools to iterate through unique pairs of config subcasses
    # the transforms here ensure consistent file subscripts and config calls
    for test1, test2 in itertools.permutations(["INI", "YAML", "F90"],2):
        test1file = "NML" if test1 == "F90" else test1
        test2file = "NML" if test2 == "F90" else test2

        test = os.path.join(uwtools_file_base,pathlib.Path("fixtures",f"simple.{test1file.lower()}"))
        ref = os.path.join(uwtools_file_base,pathlib.Path("fixtures",f"simple.{test2file.lower()}"))

        cfgin = getattr(config, f"{test1}Config")(test)
        cfgout = getattr(config, f"{test2}Config")()
        cfgout.update(cfgin.data)

        with tempfile.TemporaryDirectory(dir='.') as tmp_dir:
            out_file = f'{tmp_dir}/test_{test1.lower()}to{test2.lower()}_dump.{test2file.lower()}'
            cfgout.dump_file(out_file)

            with open(ref, 'r', encoding="utf-8") as file_1, open(out_file, 'r', encoding="utf-8") as file_2:
                reflist = [line.rstrip('\n').strip().replace("'", "") for line in file_1]
                outlist = [line.rstrip('\n').strip().replace("'", "") for line in file_2]
                lines = zip(reflist, outlist)
                for line1, line2 in lines:
                    assert line1 in line2

<<<<<<< HEAD
def test_compare_config():
    '''Compare two config objects using method
    '''
    for user in ["INI", "YAML", "F90"]:
        userfile = "NML" if user == "F90" else user

        basefile = {
        "salad": {
            "base": "kale",
            "fruit": "banana",
            "vegetable": "tomato",
            "how_many": "12",
            "dressing": "balsamic",
            }
    }
        expected = \
        """The following keys do not match:  size, how_many
The following values do not match:  large, balsamic, italian, 12
"""
        noint = \
        """The following values do not match:  12, 12
"""

        print(f'Comparing config of base and {user}...')

        userpath = os.path.join(uwtools_file_base,pathlib.Path("fixtures",f"simple.{userfile.lower()}"))
        cfguserrun = getattr(config, f"{user}Config")(userpath)

        # Capture stdout to validate comparison
        outstring = io.StringIO()
        with redirect_stdout(outstring):
            cfguserrun.compare_config(cfguserrun, basefile)
        result = outstring.getvalue()

        assert result == '' or noint
        outstring.close()

        # update base dict to validate differences
        outstring2 = io.StringIO()
        basefile['salad']['dressing'] = 'italian'
        del basefile['salad']['how_many']
        basefile['salad']['size'] = 'large'
        with redirect_stdout(outstring2):
            cfguserrun.compare_config(cfguserrun, basefile)
        result = outstring2.getvalue()

        #due to potential sort differences, compare each line after removing lead text
        lines = zip(expected.split('\n'), result.split('\n'))
        for expected_line, result_line in lines:
            expected_line = set(expected_line.replace(', ', ':  ').split(':  ')[1:])
            result_line = set(result_line.replace(', ', ':  ').split(':  ')[1:])
        # Check that only the correct messages were logged
            assert expected_line == result_line
        outstring2.close()
=======
def test_dereference():

    ''' Test that the Jinja2 fields are filled in as expected. '''

    os.environ['UFSEXEC'] = '/my/path/'

    test_yaml = os.path.join(uwtools_file_base,pathlib.Path("fixtures/gfs.yaml"))
    cfg = config.YAMLConfig(test_yaml)

    # Check that existing dicts remain
    assert isinstance(cfg['fcst'], dict)
    assert isinstance(cfg['grid_stats'], dict)

    # Check references to other items at same level, and order doesn't
    # matter
    assert cfg['testupdate'] == 'testpassed'

    # Check references to other section items
    assert cfg['grid_stats']['ref_fcst'] == 64

    # Check environment values are included
    assert cfg['executable'] == '/my/path/'

    # Check that env variables that are not defined do not change
    assert cfg['undefined_env'] == '{{ NOPE }}'

    # Check undefined are left as-is
    assert cfg['datapath'] == '{{ [experiment_dir, current_cycle] | path_join }}'

    # Check math
    assert cfg['grid_stats']['total_points'] == 640000
    assert cfg['grid_stats']['total_ens_points'] == 19200000

    # Check that statements expand
    assert cfg['fcst']['output_hours'] == '0 3 6 9 '

    # Check that order isn't a problem
    assert cfg['grid_stats']['points_per_level'] == 10000
>>>>>>> 2a5bd31c
<|MERGE_RESOLUTION|>--- conflicted
+++ resolved
@@ -247,7 +247,45 @@
                 for line1, line2 in lines:
                     assert line1 in line2
 
-<<<<<<< HEAD
+def test_dereference():
+
+    ''' Test that the Jinja2 fields are filled in as expected. '''
+
+    os.environ['UFSEXEC'] = '/my/path/'
+
+    test_yaml = os.path.join(uwtools_file_base,pathlib.Path("fixtures/gfs.yaml"))
+    cfg = config.YAMLConfig(test_yaml)
+
+    # Check that existing dicts remain
+    assert isinstance(cfg['fcst'], dict)
+    assert isinstance(cfg['grid_stats'], dict)
+
+    # Check references to other items at same level, and order doesn't
+    # matter
+    assert cfg['testupdate'] == 'testpassed'
+
+    # Check references to other section items
+    assert cfg['grid_stats']['ref_fcst'] == 64
+
+    # Check environment values are included
+    assert cfg['executable'] == '/my/path/'
+
+    # Check that env variables that are not defined do not change
+    assert cfg['undefined_env'] == '{{ NOPE }}'
+
+    # Check undefined are left as-is
+    assert cfg['datapath'] == '{{ [experiment_dir, current_cycle] | path_join }}'
+
+    # Check math
+    assert cfg['grid_stats']['total_points'] == 640000
+    assert cfg['grid_stats']['total_ens_points'] == 19200000
+
+    # Check that statements expand
+    assert cfg['fcst']['output_hours'] == '0 3 6 9 '
+
+    # Check that order isn't a problem
+    assert cfg['grid_stats']['points_per_level'] == 10000
+
 def test_compare_config():
     '''Compare two config objects using method
     '''
@@ -264,11 +302,13 @@
             }
     }
         expected = \
-        """The following keys do not match:  size, how_many
-The following values do not match:  large, balsamic, italian, 12
+        """salad:        dressing:  - italian + balsamic
+salad:            size:  - large + None
+salad:        how_many:  - None + 12
 """
+
         noint = \
-        """The following values do not match:  12, 12
+            """salad:        how_many:  - 12 + 12
 """
 
         print(f'Comparing config of base and {user}...')
@@ -294,6 +334,8 @@
             cfguserrun.compare_config(cfguserrun, basefile)
         result = outstring2.getvalue()
 
+        print(result)
+
         #due to potential sort differences, compare each line after removing lead text
         lines = zip(expected.split('\n'), result.split('\n'))
         for expected_line, result_line in lines:
@@ -301,44 +343,4 @@
             result_line = set(result_line.replace(', ', ':  ').split(':  ')[1:])
         # Check that only the correct messages were logged
             assert expected_line == result_line
-        outstring2.close()
-=======
-def test_dereference():
-
-    ''' Test that the Jinja2 fields are filled in as expected. '''
-
-    os.environ['UFSEXEC'] = '/my/path/'
-
-    test_yaml = os.path.join(uwtools_file_base,pathlib.Path("fixtures/gfs.yaml"))
-    cfg = config.YAMLConfig(test_yaml)
-
-    # Check that existing dicts remain
-    assert isinstance(cfg['fcst'], dict)
-    assert isinstance(cfg['grid_stats'], dict)
-
-    # Check references to other items at same level, and order doesn't
-    # matter
-    assert cfg['testupdate'] == 'testpassed'
-
-    # Check references to other section items
-    assert cfg['grid_stats']['ref_fcst'] == 64
-
-    # Check environment values are included
-    assert cfg['executable'] == '/my/path/'
-
-    # Check that env variables that are not defined do not change
-    assert cfg['undefined_env'] == '{{ NOPE }}'
-
-    # Check undefined are left as-is
-    assert cfg['datapath'] == '{{ [experiment_dir, current_cycle] | path_join }}'
-
-    # Check math
-    assert cfg['grid_stats']['total_points'] == 640000
-    assert cfg['grid_stats']['total_ens_points'] == 19200000
-
-    # Check that statements expand
-    assert cfg['fcst']['output_hours'] == '0 3 6 9 '
-
-    # Check that order isn't a problem
-    assert cfg['grid_stats']['points_per_level'] == 10000
->>>>>>> 2a5bd31c
+        outstring2.close()