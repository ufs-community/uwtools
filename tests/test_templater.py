"""
Tests for templater tool.
"""
from contextlib import redirect_stdout
import io
import os
import shutil
import tempfile

import pytest

from uwtools import templater

uwtools_file_base = os.path.join(os.path.dirname(__file__))

def compare_files(expected, actual):
    '''Compares the content of two files. Doing this over filecmp.cmp since we
    may not be able to handle end-of-file character differences with it.
    Prints the contents of two compared files to std out if they do not match.'''
    with open(expected, 'r', encoding='utf-8') as expected_file:
        expected_content = expected_file.read()
    with open(actual, 'r', encoding='utf-8') as actual_file:
        actual_content = actual_file.read()

    if expected_content != actual_content:
        print('The expected file looks like:')
        print(expected_content)
        print('*' * 80)
        print('The rendered file looks like:')
        print(actual_content)
        return False

    return True

def test_set_template_dryrun(): #pylint: disable=unused-variable
    """Unit test for checking dry-run output of ingest namelist tool"""

    input_file = os.path.join(uwtools_file_base, "fixtures/nml.IN")
    outcome=\
    """Running script with args:
----------------------------------------------------------------------
----------------------------------------------------------------------
        outfile: None
 input_template: """ + input_file  + """
    config_file: None
   config_items: []
        dry_run: True
  values_needed: False
        verbose: False
          quiet: False
----------------------------------------------------------------------
----------------------------------------------------------------------
&salad
  base = 'kale'
  fruit = 'banana'
  vegetable = 'tomato'
  how_many = 22
  dressing = 'balsamic'
/
"""
    os.environ['fruit'] = 'banana'
    os.environ['vegetable'] = 'tomato'
    os.environ['how_many'] = '22'

    args = [
         '-i', input_file,
         '--dry_run',
         ]

    # Capture stdout for the dry run
    outstring = io.StringIO()
    with redirect_stdout(outstring):
        templater.set_template(args)
    result = outstring.getvalue()

    for outcome_line in outcome.split('\n'):
        assert outcome_line in result

def test_set_template_listvalues(): #pylint: disable=unused-variable
    """Unit test for checking values_needed output of ingest namelist tool"""

    input_file = os.path.join(uwtools_file_base, "fixtures/nml.IN")

    outcome=\
    """Running script with args:
----------------------------------------------------------------------
----------------------------------------------------------------------
        outfile: None
 input_template: """ + input_file  + """
    config_file: None
   config_items: []
        dry_run: False
  values_needed: True
        verbose: False
          quiet: False
----------------------------------------------------------------------
----------------------------------------------------------------------
Values needed for this template are:
fruit
how_many
vegetable
"""

    args = [
         '-i', input_file,
         '--values_needed',
         ]

    # Capture stdout for values_needed output
    outstring = io.StringIO()
    with redirect_stdout(outstring):
        templater.set_template(args)
    result = outstring.getvalue()

    for outcome_line in outcome.split('\n'):
        assert outcome_line in result

def test_set_template_yaml_config(): #pylint: disable=unused-variable
    ''' Test that providing a YAML file with necessary settings works to fill in
    the Jinja template. Test the writing mechanism, too '''

    input_file = os.path.join(uwtools_file_base, "fixtures/nml.IN")
    config_file = os.path.join(uwtools_file_base, "fixtures/fruit_config.yaml")
    expected_file = os.path.join(uwtools_file_base, "fixtures/simple2.nml")

    # Also make sure that we're really pulling from the input file. Set
    # environment variables different from those in config_file
    os.environ['fruit'] = 'candy'
    os.environ['vegetable'] = 'cookies'
    os.environ['how_many'] = 'all'


    # Make sure the output file matches the expected output
    with tempfile.TemporaryDirectory(dir='.') as tmp_dir:
        out_file = f'{tmp_dir}/test_render_from_yaml.nml'

        args = [
             '-i', input_file,
             '-c', config_file,
             '-o', out_file,
             ]

        templater.set_template(args)
        assert compare_files(expected_file, out_file)

def test_set_template_no_config_suffix_fails(): #pylint: disable=unused-variable

    ''' Test that there are no errors when passing relative path and INI
    config.'''

    input_file = "tests/fixtures/nml.IN"
    config_file = "tests/fixtures/fruit_config.sh"

    with tempfile.NamedTemporaryFile(dir='.', mode='w') as tmp_file:
        shutil.copy2(config_file, tmp_file.name)

        args = [
            '-i', input_file,
            '-c', tmp_file.name,
            '-d',
            '-q',
            ]
        with pytest.raises(ValueError):
            templater.set_template(args)

def test_set_template_abs_path_ini_config(): #pylint: disable=unused-variable

    ''' Test that there are no errors when passing relative path and INI
    config.'''

    input_file = "tests/fixtures/nml.IN"
    config_file = "tests/fixtures/fruit_config.sh"

    args = [
         '-i', input_file,
         '-c', config_file,
         '-d',
         '-q',
         ]
    templater.set_template(args)

def test_set_template_command_line_config(): #pylint: disable=unused-variable
    '''Test that values provided on the command line produce the appropriate
    output.'''

    input_file = os.path.join(uwtools_file_base, "fixtures/nml.IN")

    outcome=\
    """Running script with args:
----------------------------------------------------------------------
----------------------------------------------------------------------
        outfile: None
 input_template: """ + input_file  + """
    config_file: None
   config_items: ['fruit=pear', 'vegetable=squash', 'how_many=22']
        dry_run: True
  values_needed: False
        verbose: False
          quiet: False
----------------------------------------------------------------------
----------------------------------------------------------------------
&salad
  base = 'kale'
  fruit = 'pear'
  vegetable = 'squash'
  how_many = 22
  dressing = 'balsamic'
/
"""

    args = [
         '-i', input_file,
         '--dry_run',
         'fruit=pear',
         'vegetable=squash',
         'how_many=22',
         ]

    # Capture stdout for the dry run
    outstring = io.StringIO()
    with redirect_stdout(outstring):
        templater.set_template(args)
    result = outstring.getvalue()
    for outcome_line in outcome.split('\n'):
        assert outcome_line in result

def test_set_template_yaml_config_model_configure(): #pylint: disable=unused-variable
    '''Tests that the templater will work as expected for a simple model_configure
    file. '''

    input_file = os.path.join(uwtools_file_base,
                              "fixtures/model_configure.sample.IN")
    config_file = os.path.join(uwtools_file_base,
                               "fixtures/model_configure.values.yaml")
    expected_file = os.path.join(uwtools_file_base,
                                 "fixtures/model_configure.sample")

    # Make sure the output file matches the expected output
    with tempfile.TemporaryDirectory(dir='.') as tmp_dir:
        out_file = f'{tmp_dir}/test_render_from_yaml.nml'

        args = [
             '-i', input_file,
             '-c', config_file,
             '-o', out_file,
             ]

        templater.set_template(args)
        assert compare_files(expected_file, out_file)


def test_set_template_verbosity(): #pylint: disable=unused-variable
    """Unit test for checking dry-run output of ingest namelist tool"""

    input_file = os.path.join(uwtools_file_base, "fixtures/nml.IN")
    logfile = os.path.join(os.path.dirname(templater.__file__), "templater.log")

    outcome=\
<<<<<<< HEAD
    """Finished setting up debug file logging in """ + logfile  + """
Running script with args:
=======
    f"""Finished setting up debug file logging in {logfile}
Running script templater.py with args:
>>>>>>> fe166042
----------------------------------------------------------------------
----------------------------------------------------------------------
        outfile: None
 input_template: {input_file}
    config_file: None
   config_items: []
        dry_run: True
  values_needed: False
        verbose: True
          quiet: False
----------------------------------------------------------------------
----------------------------------------------------------------------
&salad
  base = 'kale'
  fruit = 'banana'
  vegetable = 'tomato'
  how_many = 22
  dressing = 'balsamic'
/
J2Template._load_file INPUT Args: \n{input_file}
"""

    os.environ['fruit'] = 'banana'
    os.environ['how_many'] = '22'
    if os.environ.get("vegetable") is not None:
        del os.environ['vegetable']

    #test verbose level
    args = [
         '-i', input_file,
         '--dry_run',
         '-v'
         ]

    with pytest.raises(ValueError) as error:
        templater.set_template(args)

    expected = "Missing values needed by template"
    actual = str(error.value)
    assert expected == actual

    os.environ['vegetable'] = 'tomato'

    # Capture verbose stdout
    outstring = io.StringIO()
    with redirect_stdout(outstring):
        templater.set_template(args)
    result = outstring.getvalue()

    for outcome_line in outcome.split('\n'):
        assert outcome_line in result

    #test quiet level
    args = [
         '-i', input_file,
         '--dry_run',
         '-q'
         ]

    # Capture quiet stdout
    outstring = io.StringIO()
    with redirect_stdout(outstring):
        templater.set_template(args)
    result = outstring.getvalue()

    outcome = ''
    # Check that only the correct messages were logged
    assert result == outcome<|MERGE_RESOLUTION|>--- conflicted
+++ resolved
@@ -256,13 +256,8 @@
     logfile = os.path.join(os.path.dirname(templater.__file__), "templater.log")
 
     outcome=\
-<<<<<<< HEAD
-    """Finished setting up debug file logging in """ + logfile  + """
+    f"""Finished setting up debug file logging in {logfile}
 Running script with args:
-=======
-    f"""Finished setting up debug file logging in {logfile}
-Running script templater.py with args:
->>>>>>> fe166042
 ----------------------------------------------------------------------
 ----------------------------------------------------------------------
         outfile: None
