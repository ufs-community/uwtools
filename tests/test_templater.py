#pylint: disable=unused-variable
"""
Tests for templater tool.
"""
from contextlib import redirect_stdout
import argparse
import io
import os
import tempfile

import pytest

from uwtools import templater

uwtools_file_base = os.path.join(os.path.dirname(__file__))

def compare_files(expected, actual):
    '''Compares the content of two files. Doing this over filecmp.cmp since we
    may not be able to handle end-of-file character differences with it.
    Prints the contents of two compared files to std out if they do not match.'''
    with open(expected, 'r', encoding='utf-8') as expected_file:
        expected_content = expected_file.read().rstrip('\n')
    with open(actual, 'r', encoding='utf-8') as actual_file:
        actual_content = actual_file.read().rstrip('\n')

    if expected_content != actual_content:
        print('The expected file looks like:')
        print(expected_content)
        print('*' * 80)
        print('The rendered file looks like:')
        print(actual_content)
        return False

    return True

def test_path_if_file_exists():
    """ Make sure the function works as expected. It is used as a type in
    argparse, so raises an argparse exception when the user provides a
    non-existent path"""

    with tempfile.NamedTemporaryFile(dir='.', mode='w') as tmp_file:
        assert templater.path_if_file_exists(tmp_file.name)

    with pytest.raises(argparse.ArgumentTypeError):
        not_a_filepath = './no_way_this_file_exists.nope'
        templater.path_if_file_exists(not_a_filepath)

def test_set_template_dryrun():
    """Unit test for checking dry-run output of ingest namelist tool"""

    outcome=\
"""&salad
  base = 'kale'
  fruit = 'banana'
  vegetable = 'tomato'
  how_many = 22
  dressing = 'balsamic'
/
"""
    os.environ['fruit'] = 'banana'
    os.environ['vegetable'] = 'tomato'
    os.environ['how_many'] = '22'

    input_file = os.path.join(uwtools_file_base, "fixtures/nml.IN")

    args = [
         '-i', input_file,
         '--dry_run',
         ]

    # Capture stdout for the dry run
    outstring = io.StringIO()
    with redirect_stdout(outstring):
        templater.set_template(args)
    result = outstring.getvalue()

    assert result == outcome

def test_set_template_listvalues():
    """Unit test for checking values_needed output of ingest namelist tool"""

    outcome=\
'''Values needed for this template are:
fruit
how_many
vegetable
'''
    input_file = os.path.join(uwtools_file_base, "fixtures/nml.IN")

    args = [
         '-i', input_file,
         '--values_needed',
         ]

    # Capture stdout for values_needed output
    outstring = io.StringIO()
    with redirect_stdout(outstring):
        templater.set_template(args)
    result = outstring.getvalue()

    assert result == outcome

def test_set_template_yaml_config():
    ''' Test that providing a YAML file with necessary settings works to fill in
    the Jinja template. Test the writing mechanism, too '''

    input_file = os.path.join(uwtools_file_base, "fixtures/nml.IN")
    config_file = os.path.join(uwtools_file_base, "fixtures/fruit_config.yaml")
    expected_file = os.path.join(uwtools_file_base, "fixtures/simple2.nml")

    # Also make sure that we're really pulling from the input file. Set
    # environment variables different from those in config_file
    os.environ['fruit'] = 'candy'
    os.environ['vegetable'] = 'cookies'
    os.environ['how_many'] = 'all'


    # Make sure the output file matches the expected output
    with tempfile.TemporaryDirectory(dir='.') as tmp_dir:
        out_file = f'{tmp_dir}/test_render_from_yaml.nml'

        args = [
             '-i', input_file,
             '-c', config_file,
             '-o', out_file,
             ]

        templater.set_template(args)

<<<<<<< HEAD
        assert filecmp.cmp(expected_file, out_file)

def test_set_template_command_line_config():
    '''Test that values provided on the command line produce the appropriate
    output.'''

    outcome=\
"""&salad
    base = 'kale'
    fruit = 'pear'
    vegetable = 'squash'
    how_many = 22
    dressing = 'balsamic'
/
"""
    input_file = os.path.join(uwtools_file_base, "fixtures/nml.IN")

    args = [
         '-i', input_file,
         '--dry_run',
         'fruit=pear',
         'vegetable=squash',
         'how_many=22',
         ]

    # Capture stdout for the dry run
    outstring = io.StringIO()
    with redirect_stdout(outstring):
        templater.set_template(args)
    result = outstring.getvalue()
    assert result == outcome
=======
        assert compare_files(expected_file, out_file)

def test_set_template_yaml_config_model_configure():
    '''Tests that the templater will work as expected for a simple model_configure
    file. '''

    input_file = os.path.join(uwtools_file_base,
                              "fixtures/model_configure.sample.IN")
    config_file = os.path.join(uwtools_file_base,
                               "fixtures/model_configure.values.yaml")
    expected_file = os.path.join(uwtools_file_base,
                                 "fixtures/model_configure.sample")

    # Make sure the output file matches the expected output
    with tempfile.TemporaryDirectory(dir='.') as tmp_dir:
        out_file = f'{tmp_dir}/test_render_from_yaml.nml'

        args = [
             '-i', input_file,
             '-c', config_file,
             '-o', out_file,
             ]

        templater.set_template(args)
        assert compare_files(expected_file, out_file)
>>>>>>> 84055991
<|MERGE_RESOLUTION|>--- conflicted
+++ resolved
@@ -126,8 +126,6 @@
              ]
 
         templater.set_template(args)
-
-<<<<<<< HEAD
         assert filecmp.cmp(expected_file, out_file)
 
 def test_set_template_command_line_config():
@@ -159,8 +157,6 @@
         templater.set_template(args)
     result = outstring.getvalue()
     assert result == outcome
-=======
-        assert compare_files(expected_file, out_file)
 
 def test_set_template_yaml_config_model_configure():
     '''Tests that the templater will work as expected for a simple model_configure
@@ -184,5 +180,4 @@
              ]
 
         templater.set_template(args)
-        assert compare_files(expected_file, out_file)
->>>>>>> 84055991
+        assert compare_files(expected_file, out_file)