--- conflicted
+++ resolved
@@ -397,7 +397,7 @@
 """
     assert result == outcome
 
-<<<<<<< HEAD
+
 def test_cfg_to_yaml():
     ''' testing that .cfg file can be used to create a yaml object.'''
     input_file = os.path.join(uwtools_file_base, pathlib.Path("fixtures/simple2.cfg"))
@@ -417,7 +417,7 @@
         expected.dump_file(expected_file)
 
         assert result.rstrip('\n') == str(expected)
-=======
+
 def test_cfg_to_yaml_conversion(): #pylint: disable=unused-variable
     ''' Test that a .cfg file can be used to create a yaml object.'''
     input_file = os.path.join(uwtools_file_base, pathlib.Path("fixtures/srw_example_yaml.cfg"))
@@ -508,5 +508,4 @@
         args = ['-i', input_file, '-o', out_file, '--output_file_type', ".nml"]
 
         with pytest.raises(ValueError):
-            set_config.create_config_obj(args)
->>>>>>> fe166042
+            set_config.create_config_obj(args)