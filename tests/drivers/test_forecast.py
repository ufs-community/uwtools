'''
Tests for forecast driver
'''
#pylint: disable=unused-variable

import os
import pathlib
import shutil
import glob
import tempfile
import pytest
import pathlib

from uwtools import config
<<<<<<< HEAD
from uwtools.drivers.driver import Driver
=======
>>>>>>> 68584a41
from uwtools.drivers.forecast import FV3Forecast

uwtools_file_base = os.path.join(os.path.dirname(__file__))

<<<<<<< HEAD
=======

def test_create_namelist():
    """Tests create_namelist method with and without optional base file"""
    forecast_obj = FV3Forecast()

    with tempfile.TemporaryDirectory() as run_directory:

        update_file = os.path.join(uwtools_file_base,
                                   pathlib.Path("../fixtures/simple.nml"))
        update_obj = config.F90Config(update_file)

        base_file = os.path.join(uwtools_file_base,
                                 pathlib.Path("../fixtures/simple3.nml"))

        file_out = 'create_out.nml'
        outnml_file = os.path.join(run_directory, file_out)

        outcome=\
        """&salad
    base = 'kale'
    fruit = 'banana'
    vegetable = 'tomato'
    how_many = 12
    dressing = 'balsamic'
/
"""

        forecast_obj.create_namelist(update_obj, outnml_file)

        with open(outnml_file, "r", encoding="utf-8") as out_file:
            outnml_string = out_file.read()

        assert outnml_string == outcome

        outcome2=\
        """&salad
    base = 'kale'
    fruit = 'banana'
    vegetable = 'tomato'
    how_many = 12
    dressing = 'balsamic'
    toppings = ,
    extras = 0
    dessert = .false.
    appetizer = ,
/
"""

        forecast_obj.create_namelist(update_obj, outnml_file, base_file)

        with open(outnml_file, "r", encoding="utf-8") as out_file:
            outnml_string = out_file.read()

        assert outnml_string == outcome2

>>>>>>> 68584a41

def test_create_directory_structure():
    """Tests create_directory_structure method given a directory."""
    forecast_obj = FV3Forecast()

    with tempfile.TemporaryDirectory() as run_directory:
        # Test create_directory_structure when run directory does not exist
        forecast_obj.create_directory_structure(run_directory, "delete")
        assert os.path.isdir(os.path.join(run_directory, "RESTART"))

        # Put a test file into the run directory
        test_file = os.path.join(run_directory, "test.txt")
        with open(test_file, "w", encoding="utf-8") as file_open:
            file_open.write("test file")
            file_open.close()

        # Test create_directory_structure when run directory does exist
        forecast_obj.create_directory_structure(run_directory, "delete")
        assert os.path.isdir(os.path.join(run_directory, "RESTART"))
        # Test file should be gone after delete
        assert not os.path.isfile(test_file)

        # Test create_directory_structure when run directory does exist
        forecast_obj.create_directory_structure(run_directory, "rename")
        copy_directory = glob.glob(run_directory + "_*")[0]
        assert os.path.isdir(os.path.join(copy_directory, "RESTART"))

        # Clean up copied directory fronm rename
        if os.path.isdir(copy_directory):
            shutil.rmtree(copy_directory)

        # Test create_directory_structure when run directory does exist
        with pytest.raises(SystemExit) as pytest_wrapped_e:
            forecast_obj.create_directory_structure(run_directory, "quit")
        assert pytest_wrapped_e.type == SystemExit
        assert pytest_wrapped_e.value.code == 1

def test_create_forecast_obj():
    ''' Tests stage files given config object'''

    with tempfile.TemporaryDirectory() as run_directory:
        config_dict = {
            "working_dir": f"./{run_directory}",
            "static": {},
            "cycledep": {},
        }
        forecast_obj = FV3Forecast(config_dict)

        # convert to config_obj?
        # perhaps wrong direction with uwtools_file_base? (taken from test_config)
        test_yaml = os.path.join(uwtools_file_base,pathlib.Path("./expt_dir.yaml"))
        test_cfg = config.YAMLConfig(test_yaml)
        # how to connect expt_dir and config_dict?
        forecast_obj.config_obj = test_cfg

        forecast_obj.create_directory_structure(run_directory)
        forecast_obj.stage_fix_files()

        # assert files have been staged / are in tmpdir
        # how to access files from aws?
        # test_file = os.path.join(run_directory, "co2historicaldata_2010.txt")
        # assert os.path.isfile(test_file)
        assert "co2historicaldata_2010.txt" in forecast_obj.config_obj

        # assert missing file is unavailable
        # test_file = os.path.join(run_directory, "bad_file.txt")
        # assert not os.path.isfile(test_file)
        assert not "bad_file.txt" in forecast_obj.config_obj

        forecast_obj.cycledep_files()

        # test_file = os.path.join(run_directory, "INPUT/gfs_data.nc")
        # assert os.path.isfile(test_file)
        assert "gfs_data.nc" in forecast_obj.config_obj["INPUT"]<|MERGE_RESOLUTION|>--- conflicted
+++ resolved
@@ -9,19 +9,12 @@
 import glob
 import tempfile
 import pytest
-import pathlib
 
 from uwtools import config
-<<<<<<< HEAD
-from uwtools.drivers.driver import Driver
-=======
->>>>>>> 68584a41
 from uwtools.drivers.forecast import FV3Forecast
 
 uwtools_file_base = os.path.join(os.path.dirname(__file__))
 
-<<<<<<< HEAD
-=======
 
 def test_create_namelist():
     """Tests create_namelist method with and without optional base file"""
@@ -77,7 +70,6 @@
 
         assert outnml_string == outcome2
 
->>>>>>> 68584a41
 
 def test_create_directory_structure():
     """Tests create_directory_structure method given a directory."""
